--- conflicted
+++ resolved
@@ -401,25 +401,18 @@
   MAI->setRelaxELFRelocations(RelaxELFRel);
 
   if (CompressDebugSections != DebugCompressionType::None) {
-<<<<<<< HEAD
     if (CompressDebugSections == DebugCompressionType::Z) {
-      if (!compression::ZlibCompression->supported()) {
+      if (!compression::CompressionKind::Zlib) {
         WithColor::error(errs(), ProgName)
             << "build tools with zlib to enable -compress-debug-sections=zlib";
         return 1;
       }
     } else if (CompressDebugSections == DebugCompressionType::ZStd) {
-      if (!compression::ZStdCompression->supported()) {
+      if (!compression::CompressionKind::ZStd) {
         WithColor::error(errs(), ProgName)
             << "build tools with zstd to enable -compress-debug-sections=zstd";
         return 1;
       }
-=======
-    if (!compression::CompressionKind::Zlib) {
-      WithColor::error(errs(), ProgName)
-          << "build tools with zlib to enable -compress-debug-sections";
-      return 1;
->>>>>>> aa20bd80
     }
     MAI->setCompressDebugSections(CompressDebugSections);
   }
