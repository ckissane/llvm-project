--- conflicted
+++ resolved
@@ -401,25 +401,18 @@
   MAI->setRelaxELFRelocations(RelaxELFRel);
 
   if (CompressDebugSections != DebugCompressionType::None) {
-<<<<<<< HEAD
     if (CompressDebugSections == DebugCompressionType::Z) {
-      if (!compression::ZlibCompressionAlgorithm().supported()) {
+      if (!compression::ZlibCompression->supported()) {
         WithColor::error(errs(), ProgName)
             << "build tools with zlib to enable -compress-debug-sections=zlib";
         return 1;
       }
     } else if (CompressDebugSections == DebugCompressionType::ZStd) {
-      if (!compression::ZStdCompressionAlgorithm().supported()) {
+      if (!compression::ZStdCompression->supported()) {
         WithColor::error(errs(), ProgName)
             << "build tools with zstd to enable -compress-debug-sections=zstd";
         return 1;
       }
-=======
-    if (!compression::ZlibCompression->supported()) {
-      WithColor::error(errs(), ProgName)
-          << "build tools with zlib to enable -compress-debug-sections";
-      return 1;
->>>>>>> a3dec697
     }
     MAI->setCompressDebugSections(CompressDebugSections);
   }
