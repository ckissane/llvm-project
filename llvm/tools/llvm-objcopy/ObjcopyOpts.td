--- conflicted
+++ resolved
@@ -31,17 +31,9 @@
 
 def compress_debug_sections
     : Joined<["--"], "compress-debug-sections=">,
-<<<<<<< HEAD
-      MetaVarName<"<value>">,
+      MetaVarName<"format>,
       HelpText<"Compress DWARF debug sections using specified style. Supported "
                "formats: 'zlib', 'zstd'">;
-=======
-      MetaVarName<"format">,
-      HelpText<"Compress DWARF debug sections using specified format. Supported "
-               "formats: zlib">;
-def : Flag<["--"], "compress-debug-sections">, Alias<compress_debug_sections>,
-      AliasArgs<["zlib"]>;
->>>>>>> c0c9d717
 def decompress_debug_sections : Flag<["--"], "decompress-debug-sections">,
                                 HelpText<"Decompress DWARF debug sections.">;
 defm split_dwo
