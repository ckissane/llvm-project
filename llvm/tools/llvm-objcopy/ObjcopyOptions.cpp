//===- ObjcopyOptions.cpp -------------------------------------------------===//
//
// Part of the LLVM Project, under the Apache License v2.0 with LLVM Exceptions.
// See https://llvm.org/LICENSE.txt for license information.
// SPDX-License-Identifier: Apache-2.0 WITH LLVM-exception
//
//===----------------------------------------------------------------------===//

#include "ObjcopyOptions.h"
#include "llvm/ADT/Optional.h"
#include "llvm/ADT/SmallVector.h"
#include "llvm/ADT/StringRef.h"
#include "llvm/ADT/StringSet.h"
#include "llvm/BinaryFormat/COFF.h"
#include "llvm/ObjCopy/CommonConfig.h"
#include "llvm/ObjCopy/ConfigManager.h"
#include "llvm/ObjCopy/MachO/MachOConfig.h"
#include "llvm/Option/Arg.h"
#include "llvm/Option/ArgList.h"
#include "llvm/Support/CRC.h"
#include "llvm/Support/CommandLine.h"
#include "llvm/Support/Compression.h"
#include "llvm/Support/Errc.h"
#include "llvm/Support/Error.h"
#include "llvm/Support/MemoryBuffer.h"

using namespace llvm;
using namespace llvm::objcopy;

namespace {
enum ObjcopyID {
  OBJCOPY_INVALID = 0, // This is not an option ID.
#define OPTION(PREFIX, NAME, ID, KIND, GROUP, ALIAS, ALIASARGS, FLAGS, PARAM,  \
               HELPTEXT, METAVAR, VALUES)                                      \
  OBJCOPY_##ID,
#include "ObjcopyOpts.inc"
#undef OPTION
};

#define PREFIX(NAME, VALUE) const char *const OBJCOPY_##NAME[] = VALUE;
#include "ObjcopyOpts.inc"
#undef PREFIX

const opt::OptTable::Info ObjcopyInfoTable[] = {
#define OPTION(PREFIX, NAME, ID, KIND, GROUP, ALIAS, ALIASARGS, FLAGS, PARAM,  \
               HELPTEXT, METAVAR, VALUES)                                      \
  {OBJCOPY_##PREFIX,                                                           \
   NAME,                                                                       \
   HELPTEXT,                                                                   \
   METAVAR,                                                                    \
   OBJCOPY_##ID,                                                               \
   opt::Option::KIND##Class,                                                   \
   PARAM,                                                                      \
   FLAGS,                                                                      \
   OBJCOPY_##GROUP,                                                            \
   OBJCOPY_##ALIAS,                                                            \
   ALIASARGS,                                                                  \
   VALUES},
#include "ObjcopyOpts.inc"
#undef OPTION
};

class ObjcopyOptTable : public opt::OptTable {
public:
  ObjcopyOptTable() : OptTable(ObjcopyInfoTable) {
    setGroupedShortOptions(true);
  }
};

enum InstallNameToolID {
  INSTALL_NAME_TOOL_INVALID = 0, // This is not an option ID.
#define OPTION(PREFIX, NAME, ID, KIND, GROUP, ALIAS, ALIASARGS, FLAGS, PARAM,  \
               HELPTEXT, METAVAR, VALUES)                                      \
  INSTALL_NAME_TOOL_##ID,
#include "InstallNameToolOpts.inc"
#undef OPTION
};

#define PREFIX(NAME, VALUE)                                                    \
  const char *const INSTALL_NAME_TOOL_##NAME[] = VALUE;
#include "InstallNameToolOpts.inc"
#undef PREFIX

const opt::OptTable::Info InstallNameToolInfoTable[] = {
#define OPTION(PREFIX, NAME, ID, KIND, GROUP, ALIAS, ALIASARGS, FLAGS, PARAM,  \
               HELPTEXT, METAVAR, VALUES)                                      \
  {INSTALL_NAME_TOOL_##PREFIX,                                                 \
   NAME,                                                                       \
   HELPTEXT,                                                                   \
   METAVAR,                                                                    \
   INSTALL_NAME_TOOL_##ID,                                                     \
   opt::Option::KIND##Class,                                                   \
   PARAM,                                                                      \
   FLAGS,                                                                      \
   INSTALL_NAME_TOOL_##GROUP,                                                  \
   INSTALL_NAME_TOOL_##ALIAS,                                                  \
   ALIASARGS,                                                                  \
   VALUES},
#include "InstallNameToolOpts.inc"
#undef OPTION
};

class InstallNameToolOptTable : public opt::OptTable {
public:
  InstallNameToolOptTable() : OptTable(InstallNameToolInfoTable) {}
};

enum BitcodeStripID {
  BITCODE_STRIP_INVALID = 0, // This is not an option ID.
#define OPTION(PREFIX, NAME, ID, KIND, GROUP, ALIAS, ALIASARGS, FLAGS, PARAM,  \
               HELPTEXT, METAVAR, VALUES)                                      \
  BITCODE_STRIP_##ID,
#include "BitcodeStripOpts.inc"
#undef OPTION
};

#define PREFIX(NAME, VALUE) const char *const BITCODE_STRIP_##NAME[] = VALUE;
#include "BitcodeStripOpts.inc"
#undef PREFIX

const opt::OptTable::Info BitcodeStripInfoTable[] = {
#define OPTION(PREFIX, NAME, ID, KIND, GROUP, ALIAS, ALIASARGS, FLAGS, PARAM,  \
               HELPTEXT, METAVAR, VALUES)                                      \
  {BITCODE_STRIP_##PREFIX,                                                     \
   NAME,                                                                       \
   HELPTEXT,                                                                   \
   METAVAR,                                                                    \
   BITCODE_STRIP_##ID,                                                         \
   opt::Option::KIND##Class,                                                   \
   PARAM,                                                                      \
   FLAGS,                                                                      \
   BITCODE_STRIP_##GROUP,                                                      \
   BITCODE_STRIP_##ALIAS,                                                      \
   ALIASARGS,                                                                  \
   VALUES},
#include "BitcodeStripOpts.inc"
#undef OPTION
};

class BitcodeStripOptTable : public opt::OptTable {
public:
  BitcodeStripOptTable() : OptTable(BitcodeStripInfoTable) {}
};

enum StripID {
  STRIP_INVALID = 0, // This is not an option ID.
#define OPTION(PREFIX, NAME, ID, KIND, GROUP, ALIAS, ALIASARGS, FLAGS, PARAM,  \
               HELPTEXT, METAVAR, VALUES)                                      \
  STRIP_##ID,
#include "StripOpts.inc"
#undef OPTION
};

#define PREFIX(NAME, VALUE) const char *const STRIP_##NAME[] = VALUE;
#include "StripOpts.inc"
#undef PREFIX

const opt::OptTable::Info StripInfoTable[] = {
#define OPTION(PREFIX, NAME, ID, KIND, GROUP, ALIAS, ALIASARGS, FLAGS, PARAM,  \
               HELPTEXT, METAVAR, VALUES)                                      \
  {STRIP_##PREFIX, NAME,       HELPTEXT,                                       \
   METAVAR,        STRIP_##ID, opt::Option::KIND##Class,                       \
   PARAM,          FLAGS,      STRIP_##GROUP,                                  \
   STRIP_##ALIAS,  ALIASARGS,  VALUES},
#include "StripOpts.inc"
#undef OPTION
};

class StripOptTable : public opt::OptTable {
public:
  StripOptTable() : OptTable(StripInfoTable) { setGroupedShortOptions(true); }
};

} // namespace

static SectionFlag parseSectionRenameFlag(StringRef SectionName) {
  return llvm::StringSwitch<SectionFlag>(SectionName)
      .CaseLower("alloc", SectionFlag::SecAlloc)
      .CaseLower("load", SectionFlag::SecLoad)
      .CaseLower("noload", SectionFlag::SecNoload)
      .CaseLower("readonly", SectionFlag::SecReadonly)
      .CaseLower("debug", SectionFlag::SecDebug)
      .CaseLower("code", SectionFlag::SecCode)
      .CaseLower("data", SectionFlag::SecData)
      .CaseLower("rom", SectionFlag::SecRom)
      .CaseLower("merge", SectionFlag::SecMerge)
      .CaseLower("strings", SectionFlag::SecStrings)
      .CaseLower("contents", SectionFlag::SecContents)
      .CaseLower("share", SectionFlag::SecShare)
      .CaseLower("exclude", SectionFlag::SecExclude)
      .Default(SectionFlag::SecNone);
}

static Expected<SectionFlag>
parseSectionFlagSet(ArrayRef<StringRef> SectionFlags) {
  SectionFlag ParsedFlags = SectionFlag::SecNone;
  for (StringRef Flag : SectionFlags) {
    SectionFlag ParsedFlag = parseSectionRenameFlag(Flag);
    if (ParsedFlag == SectionFlag::SecNone)
      return createStringError(
          errc::invalid_argument,
          "unrecognized section flag '%s'. Flags supported for GNU "
          "compatibility: alloc, load, noload, readonly, exclude, debug, "
          "code, data, rom, share, contents, merge, strings",
          Flag.str().c_str());
    ParsedFlags |= ParsedFlag;
  }

  return ParsedFlags;
}

static Expected<SectionRename> parseRenameSectionValue(StringRef FlagValue) {
  if (!FlagValue.contains('='))
    return createStringError(errc::invalid_argument,
                             "bad format for --rename-section: missing '='");

  // Initial split: ".foo" = ".bar,f1,f2,..."
  auto Old2New = FlagValue.split('=');
  SectionRename SR;
  SR.OriginalName = Old2New.first;

  // Flags split: ".bar" "f1" "f2" ...
  SmallVector<StringRef, 6> NameAndFlags;
  Old2New.second.split(NameAndFlags, ',');
  SR.NewName = NameAndFlags[0];

  if (NameAndFlags.size() > 1) {
    Expected<SectionFlag> ParsedFlagSet =
        parseSectionFlagSet(makeArrayRef(NameAndFlags).drop_front());
    if (!ParsedFlagSet)
      return ParsedFlagSet.takeError();
    SR.NewFlags = *ParsedFlagSet;
  }

  return SR;
}

static Expected<std::pair<StringRef, uint64_t>>
parseSetSectionAttribute(StringRef Option, StringRef FlagValue) {
  if (!FlagValue.contains('='))
    return make_error<StringError>("bad format for " + Option + ": missing '='",
                                   errc::invalid_argument);
  auto Split = StringRef(FlagValue).split('=');
  if (Split.first.empty())
    return make_error<StringError>("bad format for " + Option +
                                       ": missing section name",
                                   errc::invalid_argument);
  uint64_t Value;
  if (Split.second.getAsInteger(0, Value))
    return make_error<StringError>("invalid value for " + Option + ": '" +
                                       Split.second + "'",
                                   errc::invalid_argument);
  return std::make_pair(Split.first, Value);
}

static Expected<SectionFlagsUpdate>
parseSetSectionFlagValue(StringRef FlagValue) {
  if (!StringRef(FlagValue).contains('='))
    return createStringError(errc::invalid_argument,
                             "bad format for --set-section-flags: missing '='");

  // Initial split: ".foo" = "f1,f2,..."
  auto Section2Flags = StringRef(FlagValue).split('=');
  SectionFlagsUpdate SFU;
  SFU.Name = Section2Flags.first;

  // Flags split: "f1" "f2" ...
  SmallVector<StringRef, 6> SectionFlags;
  Section2Flags.second.split(SectionFlags, ',');
  Expected<SectionFlag> ParsedFlagSet = parseSectionFlagSet(SectionFlags);
  if (!ParsedFlagSet)
    return ParsedFlagSet.takeError();
  SFU.NewFlags = *ParsedFlagSet;

  return SFU;
}

namespace {
struct TargetInfo {
  FileFormat Format;
  MachineInfo Machine;
};
} // namespace

// FIXME: consolidate with the bfd parsing used by lld.
static const StringMap<MachineInfo> TargetMap{
    // Name, {EMachine, 64bit, LittleEndian}
    // x86
    {"elf32-i386", {ELF::EM_386, false, true}},
    {"elf32-x86-64", {ELF::EM_X86_64, false, true}},
    {"elf64-x86-64", {ELF::EM_X86_64, true, true}},
    // Intel MCU
    {"elf32-iamcu", {ELF::EM_IAMCU, false, true}},
    // ARM
    {"elf32-littlearm", {ELF::EM_ARM, false, true}},
    // ARM AArch64
    {"elf64-aarch64", {ELF::EM_AARCH64, true, true}},
    {"elf64-littleaarch64", {ELF::EM_AARCH64, true, true}},
    // RISC-V
    {"elf32-littleriscv", {ELF::EM_RISCV, false, true}},
    {"elf64-littleriscv", {ELF::EM_RISCV, true, true}},
    // PowerPC
    {"elf32-powerpc", {ELF::EM_PPC, false, false}},
    {"elf32-powerpcle", {ELF::EM_PPC, false, true}},
    {"elf64-powerpc", {ELF::EM_PPC64, true, false}},
    {"elf64-powerpcle", {ELF::EM_PPC64, true, true}},
    // MIPS
    {"elf32-bigmips", {ELF::EM_MIPS, false, false}},
    {"elf32-ntradbigmips", {ELF::EM_MIPS, false, false}},
    {"elf32-ntradlittlemips", {ELF::EM_MIPS, false, true}},
    {"elf32-tradbigmips", {ELF::EM_MIPS, false, false}},
    {"elf32-tradlittlemips", {ELF::EM_MIPS, false, true}},
    {"elf64-tradbigmips", {ELF::EM_MIPS, true, false}},
    {"elf64-tradlittlemips", {ELF::EM_MIPS, true, true}},
    // SPARC
    {"elf32-sparc", {ELF::EM_SPARC, false, false}},
    {"elf32-sparcel", {ELF::EM_SPARC, false, true}},
    {"elf32-hexagon", {ELF::EM_HEXAGON, false, true}},
};

static Expected<TargetInfo>
getOutputTargetInfoByTargetName(StringRef TargetName) {
  StringRef OriginalTargetName = TargetName;
  bool IsFreeBSD = TargetName.consume_back("-freebsd");
  auto Iter = TargetMap.find(TargetName);
  if (Iter == std::end(TargetMap))
    return createStringError(errc::invalid_argument,
                             "invalid output format: '%s'",
                             OriginalTargetName.str().c_str());
  MachineInfo MI = Iter->getValue();
  if (IsFreeBSD)
    MI.OSABI = ELF::ELFOSABI_FREEBSD;

  FileFormat Format;
  if (TargetName.startswith("elf"))
    Format = FileFormat::ELF;
  else
    // This should never happen because `TargetName` is valid (it certainly
    // exists in the TargetMap).
    llvm_unreachable("unknown target prefix");

  return {TargetInfo{Format, MI}};
}

static Error addSymbolsFromFile(NameMatcher &Symbols, BumpPtrAllocator &Alloc,
                                StringRef Filename, MatchStyle MS,
                                function_ref<Error(Error)> ErrorCallback) {
  StringSaver Saver(Alloc);
  SmallVector<StringRef, 16> Lines;
  auto BufOrErr = MemoryBuffer::getFile(Filename);
  if (!BufOrErr)
    return createFileError(Filename, BufOrErr.getError());

  BufOrErr.get()->getBuffer().split(Lines, '\n');
  for (StringRef Line : Lines) {
    // Ignore everything after '#', trim whitespace, and only add the symbol if
    // it's not empty.
    auto TrimmedLine = Line.split('#').first.trim();
    if (!TrimmedLine.empty())
      if (Error E = Symbols.addMatcher(NameOrPattern::create(
              Saver.save(TrimmedLine), MS, ErrorCallback)))
        return E;
  }

  return Error::success();
}

static Error addSymbolsToRenameFromFile(StringMap<StringRef> &SymbolsToRename,
                                        BumpPtrAllocator &Alloc,
                                        StringRef Filename) {
  StringSaver Saver(Alloc);
  SmallVector<StringRef, 16> Lines;
  auto BufOrErr = MemoryBuffer::getFile(Filename);
  if (!BufOrErr)
    return createFileError(Filename, BufOrErr.getError());

  BufOrErr.get()->getBuffer().split(Lines, '\n');
  size_t NumLines = Lines.size();
  for (size_t LineNo = 0; LineNo < NumLines; ++LineNo) {
    StringRef TrimmedLine = Lines[LineNo].split('#').first.trim();
    if (TrimmedLine.empty())
      continue;

    std::pair<StringRef, StringRef> Pair = Saver.save(TrimmedLine).split(' ');
    StringRef NewName = Pair.second.trim();
    if (NewName.empty())
      return createStringError(errc::invalid_argument,
                               "%s:%zu: missing new symbol name",
                               Filename.str().c_str(), LineNo + 1);
    SymbolsToRename.insert({Pair.first, NewName});
  }
  return Error::success();
}

template <class T> static ErrorOr<T> getAsInteger(StringRef Val) {
  T Result;
  if (Val.getAsInteger(0, Result))
    return errc::invalid_argument;
  return Result;
}

namespace {

enum class ToolType { Objcopy, Strip, InstallNameTool, BitcodeStrip };

} // anonymous namespace

static void printHelp(const opt::OptTable &OptTable, raw_ostream &OS,
                      ToolType Tool) {
  StringRef HelpText, ToolName;
  switch (Tool) {
  case ToolType::Objcopy:
    ToolName = "llvm-objcopy";
    HelpText = " [options] input [output]";
    break;
  case ToolType::Strip:
    ToolName = "llvm-strip";
    HelpText = " [options] inputs...";
    break;
  case ToolType::InstallNameTool:
    ToolName = "llvm-install-name-tool";
    HelpText = " [options] input";
    break;
  case ToolType::BitcodeStrip:
    ToolName = "llvm-bitcode-strip";
    HelpText = " [options] input";
    break;
  }
  OptTable.printHelp(OS, (ToolName + HelpText).str().c_str(),
                     (ToolName + " tool").str().c_str());
  // TODO: Replace this with libOption call once it adds extrahelp support.
  // The CommandLine library has a cl::extrahelp class to support this,
  // but libOption does not have that yet.
  OS << "\nPass @FILE as argument to read options from FILE.\n";
}

static Expected<NewSymbolInfo> parseNewSymbolInfo(StringRef FlagValue) {
  // Parse value given with --add-symbol option and create the
  // new symbol if possible. The value format for --add-symbol is:
  //
  // <name>=[<section>:]<value>[,<flags>]
  //
  // where:
  // <name> - symbol name, can be empty string
  // <section> - optional section name. If not given ABS symbol is created
  // <value> - symbol value, can be decimal or hexadecimal number prefixed
  //           with 0x.
  // <flags> - optional flags affecting symbol type, binding or visibility.
  NewSymbolInfo SI;
  StringRef Value;
  std::tie(SI.SymbolName, Value) = FlagValue.split('=');
  if (Value.empty())
    return createStringError(
        errc::invalid_argument,
        "bad format for --add-symbol, missing '=' after '%s'",
        SI.SymbolName.str().c_str());

  if (Value.contains(':')) {
    std::tie(SI.SectionName, Value) = Value.split(':');
    if (SI.SectionName.empty() || Value.empty())
      return createStringError(
          errc::invalid_argument,
          "bad format for --add-symbol, missing section name or symbol value");
  }

  SmallVector<StringRef, 6> Flags;
  Value.split(Flags, ',');
  if (Flags[0].getAsInteger(0, SI.Value))
    return createStringError(errc::invalid_argument, "bad symbol value: '%s'",
                             Flags[0].str().c_str());

  using Functor = std::function<void()>;
  SmallVector<StringRef, 6> UnsupportedFlags;
  for (size_t I = 1, NumFlags = Flags.size(); I < NumFlags; ++I)
    static_cast<Functor>(
        StringSwitch<Functor>(Flags[I])
            .CaseLower("global",
                       [&] { SI.Flags.push_back(SymbolFlag::Global); })
            .CaseLower("local", [&] { SI.Flags.push_back(SymbolFlag::Local); })
            .CaseLower("weak", [&] { SI.Flags.push_back(SymbolFlag::Weak); })
            .CaseLower("default",
                       [&] { SI.Flags.push_back(SymbolFlag::Default); })
            .CaseLower("hidden",
                       [&] { SI.Flags.push_back(SymbolFlag::Hidden); })
            .CaseLower("protected",
                       [&] { SI.Flags.push_back(SymbolFlag::Protected); })
            .CaseLower("file", [&] { SI.Flags.push_back(SymbolFlag::File); })
            .CaseLower("section",
                       [&] { SI.Flags.push_back(SymbolFlag::Section); })
            .CaseLower("object",
                       [&] { SI.Flags.push_back(SymbolFlag::Object); })
            .CaseLower("function",
                       [&] { SI.Flags.push_back(SymbolFlag::Function); })
            .CaseLower(
                "indirect-function",
                [&] { SI.Flags.push_back(SymbolFlag::IndirectFunction); })
            .CaseLower("debug", [&] { SI.Flags.push_back(SymbolFlag::Debug); })
            .CaseLower("constructor",
                       [&] { SI.Flags.push_back(SymbolFlag::Constructor); })
            .CaseLower("warning",
                       [&] { SI.Flags.push_back(SymbolFlag::Warning); })
            .CaseLower("indirect",
                       [&] { SI.Flags.push_back(SymbolFlag::Indirect); })
            .CaseLower("synthetic",
                       [&] { SI.Flags.push_back(SymbolFlag::Synthetic); })
            .CaseLower("unique-object",
                       [&] { SI.Flags.push_back(SymbolFlag::UniqueObject); })
            .StartsWithLower("before=",
                             [&] {
                               StringRef SymNamePart =
                                   Flags[I].split('=').second;

                               if (!SymNamePart.empty())
                                 SI.BeforeSyms.push_back(SymNamePart);
                             })
            .Default([&] { UnsupportedFlags.push_back(Flags[I]); }))();
  if (!UnsupportedFlags.empty())
    return createStringError(errc::invalid_argument,
                             "unsupported flag%s for --add-symbol: '%s'",
                             UnsupportedFlags.size() > 1 ? "s" : "",
                             join(UnsupportedFlags, "', '").c_str());

  return SI;
}

// Parse input option \p ArgValue and load section data. This function
// extracts section name and name of the file keeping section data from
// ArgValue, loads data from the file, and stores section name and data
// into the vector of new sections \p NewSections.
static Error loadNewSectionData(StringRef ArgValue, StringRef OptionName,
                                std::vector<NewSectionInfo> &NewSections) {
  if (!ArgValue.contains('='))
    return createStringError(errc::invalid_argument,
                             "bad format for " + OptionName + ": missing '='");

  std::pair<StringRef, StringRef> SecPair = ArgValue.split("=");
  if (SecPair.second.empty())
    return createStringError(errc::invalid_argument, "bad format for " +
                                                         OptionName +
                                                         ": missing file name");

  ErrorOr<std::unique_ptr<MemoryBuffer>> BufOrErr =
      MemoryBuffer::getFile(SecPair.second);
  if (!BufOrErr)
    return createFileError(SecPair.second,
                           errorCodeToError(BufOrErr.getError()));

  NewSections.push_back({SecPair.first, std::move(*BufOrErr)});
  return Error::success();
}

// parseObjcopyOptions returns the config and sets the input arguments. If a
// help flag is set then parseObjcopyOptions will print the help messege and
// exit.
Expected<DriverConfig>
objcopy::parseObjcopyOptions(ArrayRef<const char *> RawArgsArr,
                             function_ref<Error(Error)> ErrorCallback) {
  DriverConfig DC;
  ObjcopyOptTable T;

  const char *const *DashDash =
      std::find_if(RawArgsArr.begin(), RawArgsArr.end(),
                   [](StringRef Str) { return Str == "--"; });
  ArrayRef<const char *> ArgsArr = makeArrayRef(RawArgsArr.begin(), DashDash);
  if (DashDash != RawArgsArr.end())
    DashDash = std::next(DashDash);

  unsigned MissingArgumentIndex, MissingArgumentCount;
  llvm::opt::InputArgList InputArgs =
      T.ParseArgs(ArgsArr, MissingArgumentIndex, MissingArgumentCount);

  if (InputArgs.size() == 0 && DashDash == RawArgsArr.end()) {
    printHelp(T, errs(), ToolType::Objcopy);
    exit(1);
  }

  if (InputArgs.hasArg(OBJCOPY_help)) {
    printHelp(T, outs(), ToolType::Objcopy);
    exit(0);
  }

  if (InputArgs.hasArg(OBJCOPY_version)) {
    outs() << "llvm-objcopy, compatible with GNU objcopy\n";
    cl::PrintVersionMessage();
    exit(0);
  }

  SmallVector<const char *, 2> Positional;

  for (auto Arg : InputArgs.filtered(OBJCOPY_UNKNOWN))
    return createStringError(errc::invalid_argument, "unknown argument '%s'",
                             Arg->getAsString(InputArgs).c_str());

  for (auto Arg : InputArgs.filtered(OBJCOPY_INPUT))
    Positional.push_back(Arg->getValue());
  std::copy(DashDash, RawArgsArr.end(), std::back_inserter(Positional));

  if (Positional.empty())
    return createStringError(errc::invalid_argument, "no input file specified");

  if (Positional.size() > 2)
    return createStringError(errc::invalid_argument,
                             "too many positional arguments");

  ConfigManager ConfigMgr;
  CommonConfig &Config = ConfigMgr.Common;
  COFFConfig &COFFConfig = ConfigMgr.COFF;
  ELFConfig &ELFConfig = ConfigMgr.ELF;
  MachOConfig &MachOConfig = ConfigMgr.MachO;
  Config.InputFilename = Positional[0];
  Config.OutputFilename = Positional[Positional.size() == 1 ? 0 : 1];
  if (InputArgs.hasArg(OBJCOPY_target) &&
      (InputArgs.hasArg(OBJCOPY_input_target) ||
       InputArgs.hasArg(OBJCOPY_output_target)))
    return createStringError(
        errc::invalid_argument,
        "--target cannot be used with --input-target or --output-target");

  if (InputArgs.hasArg(OBJCOPY_regex) && InputArgs.hasArg(OBJCOPY_wildcard))
    return createStringError(errc::invalid_argument,
                             "--regex and --wildcard are incompatible");

  MatchStyle SectionMatchStyle = InputArgs.hasArg(OBJCOPY_regex)
                                     ? MatchStyle::Regex
                                     : MatchStyle::Wildcard;
  MatchStyle SymbolMatchStyle
      = InputArgs.hasArg(OBJCOPY_regex)    ? MatchStyle::Regex
      : InputArgs.hasArg(OBJCOPY_wildcard) ? MatchStyle::Wildcard
                                           : MatchStyle::Literal;
  StringRef InputFormat, OutputFormat;
  if (InputArgs.hasArg(OBJCOPY_target)) {
    InputFormat = InputArgs.getLastArgValue(OBJCOPY_target);
    OutputFormat = InputArgs.getLastArgValue(OBJCOPY_target);
  } else {
    InputFormat = InputArgs.getLastArgValue(OBJCOPY_input_target);
    OutputFormat = InputArgs.getLastArgValue(OBJCOPY_output_target);
  }

  // FIXME:  Currently, we ignore the target for non-binary/ihex formats
  // explicitly specified by -I option (e.g. -Ielf32-x86-64) and guess the
  // format by llvm::object::createBinary regardless of the option value.
  Config.InputFormat = StringSwitch<FileFormat>(InputFormat)
                           .Case("binary", FileFormat::Binary)
                           .Case("ihex", FileFormat::IHex)
                           .Default(FileFormat::Unspecified);

  if (InputArgs.hasArg(OBJCOPY_new_symbol_visibility)) {
    const uint8_t Invalid = 0xff;
    StringRef VisibilityStr =
        InputArgs.getLastArgValue(OBJCOPY_new_symbol_visibility);

    ELFConfig.NewSymbolVisibility = StringSwitch<uint8_t>(VisibilityStr)
                                        .Case("default", ELF::STV_DEFAULT)
                                        .Case("hidden", ELF::STV_HIDDEN)
                                        .Case("internal", ELF::STV_INTERNAL)
                                        .Case("protected", ELF::STV_PROTECTED)
                                        .Default(Invalid);

    if (ELFConfig.NewSymbolVisibility == Invalid)
      return createStringError(errc::invalid_argument,
                               "'%s' is not a valid symbol visibility",
                               VisibilityStr.str().c_str());
  }

  for (const auto *Arg : InputArgs.filtered(OBJCOPY_subsystem)) {
    StringRef Subsystem, Version;
    std::tie(Subsystem, Version) = StringRef(Arg->getValue()).split(':');
    COFFConfig.Subsystem =
        StringSwitch<unsigned>(Subsystem.lower())
            .Case("boot_application",
                  COFF::IMAGE_SUBSYSTEM_WINDOWS_BOOT_APPLICATION)
            .Case("console", COFF::IMAGE_SUBSYSTEM_WINDOWS_CUI)
            .Case("efi_application", COFF::IMAGE_SUBSYSTEM_EFI_APPLICATION)
            .Case("efi_boot_service_driver",
                  COFF::IMAGE_SUBSYSTEM_EFI_BOOT_SERVICE_DRIVER)
            .Case("efi_rom", COFF::IMAGE_SUBSYSTEM_EFI_ROM)
            .Case("efi_runtime_driver",
                  COFF::IMAGE_SUBSYSTEM_EFI_RUNTIME_DRIVER)
            .Case("native", COFF::IMAGE_SUBSYSTEM_NATIVE)
            .Case("posix", COFF::IMAGE_SUBSYSTEM_POSIX_CUI)
            .Case("windows", COFF::IMAGE_SUBSYSTEM_WINDOWS_GUI)
            .Default(COFF::IMAGE_SUBSYSTEM_UNKNOWN);
    if (*COFFConfig.Subsystem == COFF::IMAGE_SUBSYSTEM_UNKNOWN)
      return createStringError(errc::invalid_argument,
                               "'%s' is not a valid subsystem",
                               Subsystem.str().c_str());
    if (!Version.empty()) {
      StringRef Major, Minor;
      std::tie(Major, Minor) = Version.split('.');
      unsigned Number;
      if (Major.getAsInteger(10, Number))
        return createStringError(errc::invalid_argument,
                                 "'%s' is not a valid subsystem major version",
                                 Major.str().c_str());
      COFFConfig.MajorSubsystemVersion = Number;
      Number = 0;
      if (!Minor.empty() && Minor.getAsInteger(10, Number))
        return createStringError(errc::invalid_argument,
                                 "'%s' is not a valid subsystem minor version",
                                 Minor.str().c_str());
      COFFConfig.MinorSubsystemVersion = Number;
    }
  }

  Config.OutputFormat = StringSwitch<FileFormat>(OutputFormat)
                            .Case("binary", FileFormat::Binary)
                            .Case("ihex", FileFormat::IHex)
                            .Default(FileFormat::Unspecified);
  if (Config.OutputFormat == FileFormat::Unspecified) {
    if (OutputFormat.empty()) {
      Config.OutputFormat = Config.InputFormat;
    } else {
      Expected<TargetInfo> Target =
          getOutputTargetInfoByTargetName(OutputFormat);
      if (!Target)
        return Target.takeError();
      Config.OutputFormat = Target->Format;
      Config.OutputArch = Target->Machine;
    }
  }

  if (const auto *A = InputArgs.getLastArg(OBJCOPY_compress_debug_sections)) {
    Config.CompressionType = StringSwitch<DebugCompressionType>(A->getValue())
                                 .Case("zlib", DebugCompressionType::Z)
                                 .Case("zstd", DebugCompressionType::ZStd)
                                 .Default(DebugCompressionType::None);

    if (Config.CompressionType == DebugCompressionType::None)
      return createStringError(
          errc::invalid_argument,
          "invalid or unsupported --compress-debug-sections format: %s",
          A->getValue());
    switch (Config.CompressionType) {
    case DebugCompressionType::None:
      break;
    case DebugCompressionType::Z:
      if (!compression::CompressionKind::Zlib)
        return createStringError(
            errc::invalid_argument,
            "LLVM was not compiled with LLVM_ENABLE_ZLIB: can not compress");
      break;
    case DebugCompressionType::ZStd:
      if (!compression::ZStdCompression->supported())
        return createStringError(
            errc::invalid_argument,
            "LLVM was not compiled with LLVM_ENABLE_ZSTD: can not compress");
      break;
    }
  }

  Config.AddGnuDebugLink = InputArgs.getLastArgValue(OBJCOPY_add_gnu_debuglink);
  // The gnu_debuglink's target is expected to not change or else its CRC would
  // become invalidated and get rejected. We can avoid recalculating the
  // checksum for every target file inside an archive by precomputing the CRC
  // here. This prevents a significant amount of I/O.
  if (!Config.AddGnuDebugLink.empty()) {
    auto DebugOrErr = MemoryBuffer::getFile(Config.AddGnuDebugLink);
    if (!DebugOrErr)
      return createFileError(Config.AddGnuDebugLink, DebugOrErr.getError());
    auto Debug = std::move(*DebugOrErr);
    Config.GnuDebugLinkCRC32 =
        llvm::crc32(arrayRefFromStringRef(Debug->getBuffer()));
  }
  Config.SplitDWO = InputArgs.getLastArgValue(OBJCOPY_split_dwo);
  Config.SymbolsPrefix = InputArgs.getLastArgValue(OBJCOPY_prefix_symbols);
  Config.AllocSectionsPrefix =
      InputArgs.getLastArgValue(OBJCOPY_prefix_alloc_sections);
  if (auto Arg = InputArgs.getLastArg(OBJCOPY_extract_partition))
    Config.ExtractPartition = Arg->getValue();

  for (auto Arg : InputArgs.filtered(OBJCOPY_redefine_symbol)) {
    if (!StringRef(Arg->getValue()).contains('='))
      return createStringError(errc::invalid_argument,
                               "bad format for --redefine-sym");
    auto Old2New = StringRef(Arg->getValue()).split('=');
    if (!Config.SymbolsToRename.insert(Old2New).second)
      return createStringError(errc::invalid_argument,
                               "multiple redefinition of symbol '%s'",
                               Old2New.first.str().c_str());
  }

  for (auto Arg : InputArgs.filtered(OBJCOPY_redefine_symbols))
    if (Error E = addSymbolsToRenameFromFile(Config.SymbolsToRename, DC.Alloc,
                                             Arg->getValue()))
      return std::move(E);

  for (auto Arg : InputArgs.filtered(OBJCOPY_rename_section)) {
    Expected<SectionRename> SR =
        parseRenameSectionValue(StringRef(Arg->getValue()));
    if (!SR)
      return SR.takeError();
    if (!Config.SectionsToRename.try_emplace(SR->OriginalName, *SR).second)
      return createStringError(errc::invalid_argument,
                               "multiple renames of section '%s'",
                               SR->OriginalName.str().c_str());
  }
  for (auto Arg : InputArgs.filtered(OBJCOPY_set_section_alignment)) {
    Expected<std::pair<StringRef, uint64_t>> NameAndAlign =
        parseSetSectionAttribute("--set-section-alignment", Arg->getValue());
    if (!NameAndAlign)
      return NameAndAlign.takeError();
    Config.SetSectionAlignment[NameAndAlign->first] = NameAndAlign->second;
  }
  for (auto Arg : InputArgs.filtered(OBJCOPY_set_section_flags)) {
    Expected<SectionFlagsUpdate> SFU =
        parseSetSectionFlagValue(Arg->getValue());
    if (!SFU)
      return SFU.takeError();
    if (!Config.SetSectionFlags.try_emplace(SFU->Name, *SFU).second)
      return createStringError(
          errc::invalid_argument,
          "--set-section-flags set multiple times for section '%s'",
          SFU->Name.str().c_str());
  }
  for (auto Arg : InputArgs.filtered(OBJCOPY_set_section_type)) {
    Expected<std::pair<StringRef, uint64_t>> NameAndType =
        parseSetSectionAttribute("--set-section-type", Arg->getValue());
    if (!NameAndType)
      return NameAndType.takeError();
    Config.SetSectionType[NameAndType->first] = NameAndType->second;
  }
  // Prohibit combinations of --set-section-{flags,type} when the section name
  // is used as the destination of a --rename-section.
  for (const auto &E : Config.SectionsToRename) {
    const SectionRename &SR = E.second;
    auto Err = [&](const char *Option) {
      return createStringError(
          errc::invalid_argument,
          "--set-section-%s=%s conflicts with --rename-section=%s=%s", Option,
          SR.NewName.str().c_str(), SR.OriginalName.str().c_str(),
          SR.NewName.str().c_str());
    };
    if (Config.SetSectionFlags.count(SR.NewName))
      return Err("flags");
    if (Config.SetSectionType.count(SR.NewName))
      return Err("type");
  }

  for (auto Arg : InputArgs.filtered(OBJCOPY_remove_section))
    if (Error E = Config.ToRemove.addMatcher(NameOrPattern::create(
            Arg->getValue(), SectionMatchStyle, ErrorCallback)))
      return std::move(E);
  for (auto Arg : InputArgs.filtered(OBJCOPY_keep_section))
    if (Error E = Config.KeepSection.addMatcher(NameOrPattern::create(
            Arg->getValue(), SectionMatchStyle, ErrorCallback)))
      return std::move(E);
  for (auto Arg : InputArgs.filtered(OBJCOPY_only_section))
    if (Error E = Config.OnlySection.addMatcher(NameOrPattern::create(
            Arg->getValue(), SectionMatchStyle, ErrorCallback)))
      return std::move(E);
  for (auto Arg : InputArgs.filtered(OBJCOPY_add_section)) {
    if (Error Err = loadNewSectionData(Arg->getValue(), "--add-section",
                                       Config.AddSection))
      return std::move(Err);
  }
  for (auto Arg : InputArgs.filtered(OBJCOPY_update_section)) {
    if (Error Err = loadNewSectionData(Arg->getValue(), "--update-section",
                                       Config.UpdateSection))
      return std::move(Err);
  }
  for (auto *Arg : InputArgs.filtered(OBJCOPY_dump_section)) {
    StringRef Value(Arg->getValue());
    if (Value.split('=').second.empty())
      return createStringError(
          errc::invalid_argument,
          "bad format for --dump-section, expected section=file");
    Config.DumpSection.push_back(Value);
  }
  Config.StripAll = InputArgs.hasArg(OBJCOPY_strip_all);
  Config.StripAllGNU = InputArgs.hasArg(OBJCOPY_strip_all_gnu);
  Config.StripDebug = InputArgs.hasArg(OBJCOPY_strip_debug);
  Config.StripDWO = InputArgs.hasArg(OBJCOPY_strip_dwo);
  Config.StripSections = InputArgs.hasArg(OBJCOPY_strip_sections);
  Config.StripNonAlloc = InputArgs.hasArg(OBJCOPY_strip_non_alloc);
  Config.StripUnneeded = InputArgs.hasArg(OBJCOPY_strip_unneeded);
  Config.ExtractDWO = InputArgs.hasArg(OBJCOPY_extract_dwo);
  Config.ExtractMainPartition =
      InputArgs.hasArg(OBJCOPY_extract_main_partition);
  ELFConfig.LocalizeHidden = InputArgs.hasArg(OBJCOPY_localize_hidden);
  Config.Weaken = InputArgs.hasArg(OBJCOPY_weaken);
  if (auto *Arg =
          InputArgs.getLastArg(OBJCOPY_discard_all, OBJCOPY_discard_locals)) {
    Config.DiscardMode = Arg->getOption().matches(OBJCOPY_discard_all)
                             ? DiscardType::All
                             : DiscardType::Locals;
  }
  Config.OnlyKeepDebug = InputArgs.hasArg(OBJCOPY_only_keep_debug);
  ELFConfig.KeepFileSymbols = InputArgs.hasArg(OBJCOPY_keep_file_symbols);
  MachOConfig.KeepUndefined = InputArgs.hasArg(OBJCOPY_keep_undefined);
  Config.DecompressDebugSections =
      InputArgs.hasArg(OBJCOPY_decompress_debug_sections);
  if (Config.DiscardMode == DiscardType::All) {
    Config.StripDebug = true;
    ELFConfig.KeepFileSymbols = true;
  }
  for (auto Arg : InputArgs.filtered(OBJCOPY_localize_symbol))
    if (Error E = Config.SymbolsToLocalize.addMatcher(NameOrPattern::create(
            Arg->getValue(), SymbolMatchStyle, ErrorCallback)))
      return std::move(E);
  for (auto Arg : InputArgs.filtered(OBJCOPY_localize_symbols))
    if (Error E = addSymbolsFromFile(Config.SymbolsToLocalize, DC.Alloc,
                                     Arg->getValue(), SymbolMatchStyle,
                                     ErrorCallback))
      return std::move(E);
  for (auto Arg : InputArgs.filtered(OBJCOPY_keep_global_symbol))
    if (Error E = Config.SymbolsToKeepGlobal.addMatcher(NameOrPattern::create(
            Arg->getValue(), SymbolMatchStyle, ErrorCallback)))
      return std::move(E);
  for (auto Arg : InputArgs.filtered(OBJCOPY_keep_global_symbols))
    if (Error E = addSymbolsFromFile(Config.SymbolsToKeepGlobal, DC.Alloc,
                                     Arg->getValue(), SymbolMatchStyle,
                                     ErrorCallback))
      return std::move(E);
  for (auto Arg : InputArgs.filtered(OBJCOPY_globalize_symbol))
    if (Error E = Config.SymbolsToGlobalize.addMatcher(NameOrPattern::create(
            Arg->getValue(), SymbolMatchStyle, ErrorCallback)))
      return std::move(E);
  for (auto Arg : InputArgs.filtered(OBJCOPY_globalize_symbols))
    if (Error E = addSymbolsFromFile(Config.SymbolsToGlobalize, DC.Alloc,
                                     Arg->getValue(), SymbolMatchStyle,
                                     ErrorCallback))
      return std::move(E);
  for (auto Arg : InputArgs.filtered(OBJCOPY_weaken_symbol))
    if (Error E = Config.SymbolsToWeaken.addMatcher(NameOrPattern::create(
            Arg->getValue(), SymbolMatchStyle, ErrorCallback)))
      return std::move(E);
  for (auto Arg : InputArgs.filtered(OBJCOPY_weaken_symbols))
    if (Error E = addSymbolsFromFile(Config.SymbolsToWeaken, DC.Alloc,
                                     Arg->getValue(), SymbolMatchStyle,
                                     ErrorCallback))
      return std::move(E);
  for (auto Arg : InputArgs.filtered(OBJCOPY_strip_symbol))
    if (Error E = Config.SymbolsToRemove.addMatcher(NameOrPattern::create(
            Arg->getValue(), SymbolMatchStyle, ErrorCallback)))
      return std::move(E);
  for (auto Arg : InputArgs.filtered(OBJCOPY_strip_symbols))
    if (Error E = addSymbolsFromFile(Config.SymbolsToRemove, DC.Alloc,
                                     Arg->getValue(), SymbolMatchStyle,
                                     ErrorCallback))
      return std::move(E);
  for (auto Arg : InputArgs.filtered(OBJCOPY_strip_unneeded_symbol))
    if (Error E =
            Config.UnneededSymbolsToRemove.addMatcher(NameOrPattern::create(
                Arg->getValue(), SymbolMatchStyle, ErrorCallback)))
      return std::move(E);
  for (auto Arg : InputArgs.filtered(OBJCOPY_strip_unneeded_symbols))
    if (Error E = addSymbolsFromFile(Config.UnneededSymbolsToRemove, DC.Alloc,
                                     Arg->getValue(), SymbolMatchStyle,
                                     ErrorCallback))
      return std::move(E);
  for (auto Arg : InputArgs.filtered(OBJCOPY_keep_symbol))
    if (Error E = Config.SymbolsToKeep.addMatcher(NameOrPattern::create(
            Arg->getValue(), SymbolMatchStyle, ErrorCallback)))
      return std::move(E);
  for (auto Arg : InputArgs.filtered(OBJCOPY_keep_symbols))
    if (Error E =
            addSymbolsFromFile(Config.SymbolsToKeep, DC.Alloc, Arg->getValue(),
                               SymbolMatchStyle, ErrorCallback))
      return std::move(E);
  for (auto *Arg : InputArgs.filtered(OBJCOPY_add_symbol)) {
    Expected<NewSymbolInfo> SymInfo = parseNewSymbolInfo(Arg->getValue());
    if (!SymInfo)
      return SymInfo.takeError();

    Config.SymbolsToAdd.push_back(*SymInfo);
  }

  ELFConfig.AllowBrokenLinks = InputArgs.hasArg(OBJCOPY_allow_broken_links);

  Config.DeterministicArchives = InputArgs.hasFlag(
      OBJCOPY_enable_deterministic_archives,
      OBJCOPY_disable_deterministic_archives, /*default=*/true);

  Config.PreserveDates = InputArgs.hasArg(OBJCOPY_preserve_dates);

  if (Config.PreserveDates &&
      (Config.OutputFilename == "-" || Config.InputFilename == "-"))
    return createStringError(errc::invalid_argument,
                             "--preserve-dates requires a file");

  for (auto Arg : InputArgs)
    if (Arg->getOption().matches(OBJCOPY_set_start)) {
      auto EAddr = getAsInteger<uint64_t>(Arg->getValue());
      if (!EAddr)
        return createStringError(
            EAddr.getError(), "bad entry point address: '%s'", Arg->getValue());

      ELFConfig.EntryExpr = [EAddr](uint64_t) { return *EAddr; };
    } else if (Arg->getOption().matches(OBJCOPY_change_start)) {
      auto EIncr = getAsInteger<int64_t>(Arg->getValue());
      if (!EIncr)
        return createStringError(EIncr.getError(),
                                 "bad entry point increment: '%s'",
                                 Arg->getValue());
      auto Expr = ELFConfig.EntryExpr ? std::move(ELFConfig.EntryExpr)
                                      : [](uint64_t A) { return A; };
      ELFConfig.EntryExpr = [Expr, EIncr](uint64_t EAddr) {
        return Expr(EAddr) + *EIncr;
      };
    }

  if (Config.DecompressDebugSections &&
      Config.CompressionType != DebugCompressionType::None) {
    return createStringError(
        errc::invalid_argument,
        "cannot specify both --compress-debug-sections and "
        "--decompress-debug-sections");
  }

<<<<<<< HEAD
=======
  if (Config.DecompressDebugSections && !compression::CompressionKind::Zlib)
    return createStringError(
        errc::invalid_argument,
        "LLVM was not compiled with LLVM_ENABLE_ZLIB: cannot decompress");

>>>>>>> aa20bd80
  if (Config.ExtractPartition && Config.ExtractMainPartition)
    return createStringError(errc::invalid_argument,
                             "cannot specify --extract-partition together with "
                             "--extract-main-partition");

  DC.CopyConfigs.push_back(std::move(ConfigMgr));
  return std::move(DC);
}

// parseInstallNameToolOptions returns the config and sets the input arguments.
// If a help flag is set then parseInstallNameToolOptions will print the help
// messege and exit.
Expected<DriverConfig>
objcopy::parseInstallNameToolOptions(ArrayRef<const char *> ArgsArr) {
  DriverConfig DC;
  ConfigManager ConfigMgr;
  CommonConfig &Config = ConfigMgr.Common;
  MachOConfig &MachOConfig = ConfigMgr.MachO;
  InstallNameToolOptTable T;
  unsigned MissingArgumentIndex, MissingArgumentCount;
  llvm::opt::InputArgList InputArgs =
      T.ParseArgs(ArgsArr, MissingArgumentIndex, MissingArgumentCount);

  if (MissingArgumentCount)
    return createStringError(
        errc::invalid_argument,
        "missing argument to " +
            StringRef(InputArgs.getArgString(MissingArgumentIndex)) +
            " option");

  if (InputArgs.size() == 0) {
    printHelp(T, errs(), ToolType::InstallNameTool);
    exit(1);
  }

  if (InputArgs.hasArg(INSTALL_NAME_TOOL_help)) {
    printHelp(T, outs(), ToolType::InstallNameTool);
    exit(0);
  }

  if (InputArgs.hasArg(INSTALL_NAME_TOOL_version)) {
    outs() << "llvm-install-name-tool, compatible with cctools "
              "install_name_tool\n";
    cl::PrintVersionMessage();
    exit(0);
  }

  for (auto Arg : InputArgs.filtered(INSTALL_NAME_TOOL_add_rpath))
    MachOConfig.RPathToAdd.push_back(Arg->getValue());

  for (auto *Arg : InputArgs.filtered(INSTALL_NAME_TOOL_prepend_rpath))
    MachOConfig.RPathToPrepend.push_back(Arg->getValue());

  for (auto Arg : InputArgs.filtered(INSTALL_NAME_TOOL_delete_rpath)) {
    StringRef RPath = Arg->getValue();

    // Cannot add and delete the same rpath at the same time.
    if (is_contained(MachOConfig.RPathToAdd, RPath))
      return createStringError(
          errc::invalid_argument,
          "cannot specify both -add_rpath '%s' and -delete_rpath '%s'",
          RPath.str().c_str(), RPath.str().c_str());
    if (is_contained(MachOConfig.RPathToPrepend, RPath))
      return createStringError(
          errc::invalid_argument,
          "cannot specify both -prepend_rpath '%s' and -delete_rpath '%s'",
          RPath.str().c_str(), RPath.str().c_str());

    MachOConfig.RPathsToRemove.insert(RPath);
  }

  for (auto *Arg : InputArgs.filtered(INSTALL_NAME_TOOL_rpath)) {
    StringRef Old = Arg->getValue(0);
    StringRef New = Arg->getValue(1);

    auto Match = [=](StringRef RPath) { return RPath == Old || RPath == New; };

    // Cannot specify duplicate -rpath entries
    auto It1 = find_if(
        MachOConfig.RPathsToUpdate,
        [&Match](const DenseMap<StringRef, StringRef>::value_type &OldNew) {
          return Match(OldNew.getFirst()) || Match(OldNew.getSecond());
        });
    if (It1 != MachOConfig.RPathsToUpdate.end())
      return createStringError(errc::invalid_argument,
                               "cannot specify both -rpath '" +
                                   It1->getFirst() + "' '" + It1->getSecond() +
                                   "' and -rpath '" + Old + "' '" + New + "'");

    // Cannot specify the same rpath under both -delete_rpath and -rpath
    auto It2 = find_if(MachOConfig.RPathsToRemove, Match);
    if (It2 != MachOConfig.RPathsToRemove.end())
      return createStringError(errc::invalid_argument,
                               "cannot specify both -delete_rpath '" + *It2 +
                                   "' and -rpath '" + Old + "' '" + New + "'");

    // Cannot specify the same rpath under both -add_rpath and -rpath
    auto It3 = find_if(MachOConfig.RPathToAdd, Match);
    if (It3 != MachOConfig.RPathToAdd.end())
      return createStringError(errc::invalid_argument,
                               "cannot specify both -add_rpath '" + *It3 +
                                   "' and -rpath '" + Old + "' '" + New + "'");

    // Cannot specify the same rpath under both -prepend_rpath and -rpath.
    auto It4 = find_if(MachOConfig.RPathToPrepend, Match);
    if (It4 != MachOConfig.RPathToPrepend.end())
      return createStringError(errc::invalid_argument,
                               "cannot specify both -prepend_rpath '" + *It4 +
                                   "' and -rpath '" + Old + "' '" + New + "'");

    MachOConfig.RPathsToUpdate.insert({Old, New});
  }

  if (auto *Arg = InputArgs.getLastArg(INSTALL_NAME_TOOL_id)) {
    MachOConfig.SharedLibId = Arg->getValue();
    if (MachOConfig.SharedLibId->empty())
      return createStringError(errc::invalid_argument,
                               "cannot specify an empty id");
  }

  for (auto *Arg : InputArgs.filtered(INSTALL_NAME_TOOL_change))
    MachOConfig.InstallNamesToUpdate.insert(
        {Arg->getValue(0), Arg->getValue(1)});

  MachOConfig.RemoveAllRpaths =
      InputArgs.hasArg(INSTALL_NAME_TOOL_delete_all_rpaths);

  SmallVector<StringRef, 2> Positional;
  for (auto Arg : InputArgs.filtered(INSTALL_NAME_TOOL_UNKNOWN))
    return createStringError(errc::invalid_argument, "unknown argument '%s'",
                             Arg->getAsString(InputArgs).c_str());
  for (auto Arg : InputArgs.filtered(INSTALL_NAME_TOOL_INPUT))
    Positional.push_back(Arg->getValue());
  if (Positional.empty())
    return createStringError(errc::invalid_argument, "no input file specified");
  if (Positional.size() > 1)
    return createStringError(
        errc::invalid_argument,
        "llvm-install-name-tool expects a single input file");
  Config.InputFilename = Positional[0];
  Config.OutputFilename = Positional[0];

  DC.CopyConfigs.push_back(std::move(ConfigMgr));
  return std::move(DC);
}

Expected<DriverConfig>
objcopy::parseBitcodeStripOptions(ArrayRef<const char *> ArgsArr,
                                  function_ref<Error(Error)> ErrorCallback) {
  DriverConfig DC;
  ConfigManager ConfigMgr;
  CommonConfig &Config = ConfigMgr.Common;
  MachOConfig &MachOConfig = ConfigMgr.MachO;
  BitcodeStripOptTable T;
  unsigned MissingArgumentIndex, MissingArgumentCount;
  opt::InputArgList InputArgs =
      T.ParseArgs(ArgsArr, MissingArgumentIndex, MissingArgumentCount);

  if (InputArgs.size() == 0) {
    printHelp(T, errs(), ToolType::BitcodeStrip);
    exit(1);
  }

  if (InputArgs.hasArg(BITCODE_STRIP_help)) {
    printHelp(T, outs(), ToolType::BitcodeStrip);
    exit(0);
  }

  if (InputArgs.hasArg(BITCODE_STRIP_version)) {
    outs() << "llvm-bitcode-strip, compatible with cctools "
              "bitcode_strip\n";
    cl::PrintVersionMessage();
    exit(0);
  }

  for (auto *Arg : InputArgs.filtered(BITCODE_STRIP_UNKNOWN))
    return createStringError(errc::invalid_argument, "unknown argument '%s'",
                             Arg->getAsString(InputArgs).c_str());

  SmallVector<StringRef, 2> Positional;
  for (auto *Arg : InputArgs.filtered(BITCODE_STRIP_INPUT))
    Positional.push_back(Arg->getValue());
  if (Positional.size() > 1)
    return createStringError(errc::invalid_argument,
                             "llvm-bitcode-strip expects a single input file");
  assert(!Positional.empty());
  Config.InputFilename = Positional[0];

  if (!InputArgs.hasArg(BITCODE_STRIP_output)) {
    return createStringError(errc::invalid_argument,
                             "-o is a required argument");
  }
  Config.OutputFilename = InputArgs.getLastArgValue(BITCODE_STRIP_output);

  if (!InputArgs.hasArg(BITCODE_STRIP_remove))
    return createStringError(errc::invalid_argument, "no action specified");

  // We only support -r for now, which removes all bitcode sections and
  // the __LLVM segment if it's now empty.
  cantFail(Config.ToRemove.addMatcher(NameOrPattern::create(
      "__LLVM,__bundle", MatchStyle::Literal, ErrorCallback)));
  MachOConfig.EmptySegmentsToRemove.insert("__LLVM");

  DC.CopyConfigs.push_back(std::move(ConfigMgr));
  return std::move(DC);
}

// parseStripOptions returns the config and sets the input arguments. If a
// help flag is set then parseStripOptions will print the help messege and
// exit.
Expected<DriverConfig>
objcopy::parseStripOptions(ArrayRef<const char *> RawArgsArr,
                           function_ref<Error(Error)> ErrorCallback) {
  const char *const *DashDash =
      std::find_if(RawArgsArr.begin(), RawArgsArr.end(),
                   [](StringRef Str) { return Str == "--"; });
  ArrayRef<const char *> ArgsArr = makeArrayRef(RawArgsArr.begin(), DashDash);
  if (DashDash != RawArgsArr.end())
    DashDash = std::next(DashDash);

  StripOptTable T;
  unsigned MissingArgumentIndex, MissingArgumentCount;
  llvm::opt::InputArgList InputArgs =
      T.ParseArgs(ArgsArr, MissingArgumentIndex, MissingArgumentCount);

  if (InputArgs.size() == 0 && DashDash == RawArgsArr.end()) {
    printHelp(T, errs(), ToolType::Strip);
    exit(1);
  }

  if (InputArgs.hasArg(STRIP_help)) {
    printHelp(T, outs(), ToolType::Strip);
    exit(0);
  }

  if (InputArgs.hasArg(STRIP_version)) {
    outs() << "llvm-strip, compatible with GNU strip\n";
    cl::PrintVersionMessage();
    exit(0);
  }

  SmallVector<StringRef, 2> Positional;
  for (auto Arg : InputArgs.filtered(STRIP_UNKNOWN))
    return createStringError(errc::invalid_argument, "unknown argument '%s'",
                             Arg->getAsString(InputArgs).c_str());
  for (auto Arg : InputArgs.filtered(STRIP_INPUT))
    Positional.push_back(Arg->getValue());
  std::copy(DashDash, RawArgsArr.end(), std::back_inserter(Positional));

  if (Positional.empty())
    return createStringError(errc::invalid_argument, "no input file specified");

  if (Positional.size() > 1 && InputArgs.hasArg(STRIP_output))
    return createStringError(
        errc::invalid_argument,
        "multiple input files cannot be used in combination with -o");

  ConfigManager ConfigMgr;
  CommonConfig &Config = ConfigMgr.Common;
  ELFConfig &ELFConfig = ConfigMgr.ELF;
  MachOConfig &MachOConfig = ConfigMgr.MachO;

  if (InputArgs.hasArg(STRIP_regex) && InputArgs.hasArg(STRIP_wildcard))
    return createStringError(errc::invalid_argument,
                             "--regex and --wildcard are incompatible");
  MatchStyle SectionMatchStyle =
      InputArgs.hasArg(STRIP_regex) ? MatchStyle::Regex : MatchStyle::Wildcard;
  MatchStyle SymbolMatchStyle
      = InputArgs.hasArg(STRIP_regex)    ? MatchStyle::Regex
      : InputArgs.hasArg(STRIP_wildcard) ? MatchStyle::Wildcard
                                         : MatchStyle::Literal;
  ELFConfig.AllowBrokenLinks = InputArgs.hasArg(STRIP_allow_broken_links);
  Config.StripDebug = InputArgs.hasArg(STRIP_strip_debug);

  if (auto *Arg = InputArgs.getLastArg(STRIP_discard_all, STRIP_discard_locals))
    Config.DiscardMode = Arg->getOption().matches(STRIP_discard_all)
                             ? DiscardType::All
                             : DiscardType::Locals;
  Config.StripSections = InputArgs.hasArg(STRIP_strip_sections);
  Config.StripUnneeded = InputArgs.hasArg(STRIP_strip_unneeded);
  if (auto Arg = InputArgs.getLastArg(STRIP_strip_all, STRIP_no_strip_all))
    Config.StripAll = Arg->getOption().getID() == STRIP_strip_all;
  Config.StripAllGNU = InputArgs.hasArg(STRIP_strip_all_gnu);
  MachOConfig.StripSwiftSymbols = InputArgs.hasArg(STRIP_strip_swift_symbols);
  Config.OnlyKeepDebug = InputArgs.hasArg(STRIP_only_keep_debug);
  ELFConfig.KeepFileSymbols = InputArgs.hasArg(STRIP_keep_file_symbols);
  MachOConfig.KeepUndefined = InputArgs.hasArg(STRIP_keep_undefined);

  for (auto Arg : InputArgs.filtered(STRIP_keep_section))
    if (Error E = Config.KeepSection.addMatcher(NameOrPattern::create(
            Arg->getValue(), SectionMatchStyle, ErrorCallback)))
      return std::move(E);

  for (auto Arg : InputArgs.filtered(STRIP_remove_section))
    if (Error E = Config.ToRemove.addMatcher(NameOrPattern::create(
            Arg->getValue(), SectionMatchStyle, ErrorCallback)))
      return std::move(E);

  for (auto Arg : InputArgs.filtered(STRIP_strip_symbol))
    if (Error E = Config.SymbolsToRemove.addMatcher(NameOrPattern::create(
            Arg->getValue(), SymbolMatchStyle, ErrorCallback)))
      return std::move(E);

  for (auto Arg : InputArgs.filtered(STRIP_keep_symbol))
    if (Error E = Config.SymbolsToKeep.addMatcher(NameOrPattern::create(
            Arg->getValue(), SymbolMatchStyle, ErrorCallback)))
      return std::move(E);

  if (!InputArgs.hasArg(STRIP_no_strip_all) && !Config.StripDebug &&
      !Config.OnlyKeepDebug && !Config.StripUnneeded &&
      Config.DiscardMode == DiscardType::None && !Config.StripAllGNU &&
      Config.SymbolsToRemove.empty())
    Config.StripAll = true;

  if (Config.DiscardMode == DiscardType::All) {
    Config.StripDebug = true;
    ELFConfig.KeepFileSymbols = true;
  }

  Config.DeterministicArchives =
      InputArgs.hasFlag(STRIP_enable_deterministic_archives,
                        STRIP_disable_deterministic_archives, /*default=*/true);

  Config.PreserveDates = InputArgs.hasArg(STRIP_preserve_dates);
  Config.InputFormat = FileFormat::Unspecified;
  Config.OutputFormat = FileFormat::Unspecified;

  DriverConfig DC;
  if (Positional.size() == 1) {
    Config.InputFilename = Positional[0];
    Config.OutputFilename =
        InputArgs.getLastArgValue(STRIP_output, Positional[0]);
    DC.CopyConfigs.push_back(std::move(ConfigMgr));
  } else {
    StringMap<unsigned> InputFiles;
    for (StringRef Filename : Positional) {
      if (InputFiles[Filename]++ == 1) {
        if (Filename == "-")
          return createStringError(
              errc::invalid_argument,
              "cannot specify '-' as an input file more than once");
        if (Error E = ErrorCallback(createStringError(
                errc::invalid_argument, "'%s' was already specified",
                Filename.str().c_str())))
          return std::move(E);
      }
      Config.InputFilename = Filename;
      Config.OutputFilename = Filename;
      DC.CopyConfigs.push_back(ConfigMgr);
    }
  }

  if (Config.PreserveDates && (is_contained(Positional, "-") ||
                               InputArgs.getLastArgValue(STRIP_output) == "-"))
    return createStringError(errc::invalid_argument,
                             "--preserve-dates requires a file");

  return std::move(DC);
}<|MERGE_RESOLUTION|>--- conflicted
+++ resolved
@@ -740,7 +740,7 @@
             "LLVM was not compiled with LLVM_ENABLE_ZLIB: can not compress");
       break;
     case DebugCompressionType::ZStd:
-      if (!compression::ZStdCompression->supported())
+      if (!compression::CompressionKind::ZStd)
         return createStringError(
             errc::invalid_argument,
             "LLVM was not compiled with LLVM_ENABLE_ZSTD: can not compress");
@@ -1007,14 +1007,6 @@
         "--decompress-debug-sections");
   }
 
-<<<<<<< HEAD
-=======
-  if (Config.DecompressDebugSections && !compression::CompressionKind::Zlib)
-    return createStringError(
-        errc::invalid_argument,
-        "LLVM was not compiled with LLVM_ENABLE_ZLIB: cannot decompress");
-
->>>>>>> aa20bd80
   if (Config.ExtractPartition && Config.ExtractMainPartition)
     return createStringError(errc::invalid_argument,
                              "cannot specify --extract-partition together with "
