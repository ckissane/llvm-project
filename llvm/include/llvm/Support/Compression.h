//===-- llvm/Support/Compression.h ---Compression----------------*- C++ -*-===//
//
// Part of the LLVM Project, under the Apache License v2.0 with LLVM Exceptions.
// See https://llvm.org/LICENSE.txt for license information.
// SPDX-License-Identifier: Apache-2.0 WITH LLVM-exception
//
//===----------------------------------------------------------------------===//
//
// This file contains basic functions for compression/uncompression.
//
//===----------------------------------------------------------------------===//

#ifndef LLVM_SUPPORT_COMPRESSION_H
#define LLVM_SUPPORT_COMPRESSION_H

#include "llvm/ADT/ArrayRef.h"
#include "llvm/ADT/Optional.h"
#include "llvm/Support/DataTypes.h"
#include "llvm/Support/Error.h"
#include "llvm/Support/ErrorHandling.h"

namespace llvm {
template <typename T> class SmallVectorImpl;
class Error;

namespace compression {

<<<<<<< HEAD
enum class SupportCompressionType : uint8_t {
  Unknown = 255, ///< Abstract compression
  None = 0,      ///< No compression
  Zlib = 1,      ///< zlib style complession
  ZStd = 2,      ///< zstd style complession
};

// This is the base class of all compression algorithms that llvm support
// handles.

class CompressionAlgorithm {
public:
  virtual SupportCompressionType getAlgorithmId() = 0;

  virtual StringRef getName() = 0;

  virtual bool supported() = 0;

  virtual int getBestSpeedLevel() = 0;
  virtual int getDefaultLevel() = 0;
  virtual int getBestSizeLevel() = 0;

=======
struct CompressionAlgorithm {
  const StringRef Name;
  const int BestSpeedLevel;
  const int DefaultLevel;
  const int BestSizeLevel;
>>>>>>> aa20bd80
  virtual void compress(ArrayRef<uint8_t> Input,
                        SmallVectorImpl<uint8_t> &CompressedBuffer,
                        int Level) = 0;
  virtual Error decompress(ArrayRef<uint8_t> Input, uint8_t *UncompressedBuffer,
                           size_t &UncompressedSize) = 0;
  void compress(ArrayRef<uint8_t> Input,
                SmallVectorImpl<uint8_t> &CompressedBuffer) {
    return compress(Input, CompressedBuffer, this->DefaultLevel);
  }

  Error decompress(ArrayRef<uint8_t> Input,
                   SmallVectorImpl<uint8_t> &UncompressedBuffer,
                   size_t UncompressedSize) {
    UncompressedBuffer.resize_for_overwrite(UncompressedSize);
    Error E = decompress(Input, UncompressedBuffer.data(), UncompressedSize);
    if (UncompressedSize < UncompressedBuffer.size())
      UncompressedBuffer.truncate(UncompressedSize);
    return E;
  }

protected:
  CompressionAlgorithm(StringRef Name, int BestSpeedLevel, int DefaultLevel,
                       int BestSizeLevel)
      : Name(Name), BestSpeedLevel(BestSpeedLevel), DefaultLevel(DefaultLevel),
        BestSizeLevel(BestSizeLevel) {}
};

class CompressionKind {
private:
  uint8_t x;

protected:
  friend constexpr llvm::Optional<CompressionKind>
  getOptionalCompressionKind(uint8_t y);
  constexpr CompressionKind(uint8_t y) : x(y) {
    if (!(y == 1 || y == 2 || y == 255)) {
      llvm_unreachable("unknown compression id");
    }
  }

public:
  constexpr operator uint8_t() const { return x; }
  CompressionAlgorithm *operator->() const;

  constexpr operator bool() const;

  static const llvm::compression::CompressionKind Unknown, Zlib, ZStd;
};
constexpr inline const llvm::compression::CompressionKind
    llvm::compression::CompressionKind::Unknown{255}, ///< Abstract compression
    llvm::compression::CompressionKind::Zlib{1}, ///< zlib style complession
    llvm::compression::CompressionKind::ZStd{2}; ///< zstd style complession
typedef llvm::Optional<CompressionKind> OptionalCompressionKind;

constexpr CompressionKind::operator bool() const {
  switch (uint8_t(x)) {
  case uint8_t(CompressionKind::Zlib):
#if LLVM_ENABLE_ZLIB
    return true;
#else
    return false;
#endif
  case uint8_t(CompressionKind::ZStd):
#if LLVM_ENABLE_ZSTD
    return true;
#else
    return false;
#endif
  default:
    return false;
  }
}

constexpr bool operator==(CompressionKind left, CompressionKind right) {
  return uint8_t(left) == uint8_t(right);
}

OptionalCompressionKind noneIfUnsupported(CompressionKind left);

OptionalCompressionKind noneIfUnsupported(OptionalCompressionKind left);

constexpr OptionalCompressionKind getOptionalCompressionKind(uint8_t y) {
  if (y == 0) {
    return NoneType();
  }
  return CompressionKind(y);
}

} // End of namespace compression

} // End of namespace llvm

#endif<|MERGE_RESOLUTION|>--- conflicted
+++ resolved
@@ -25,36 +25,11 @@
 
 namespace compression {
 
-<<<<<<< HEAD
-enum class SupportCompressionType : uint8_t {
-  Unknown = 255, ///< Abstract compression
-  None = 0,      ///< No compression
-  Zlib = 1,      ///< zlib style complession
-  ZStd = 2,      ///< zstd style complession
-};
-
-// This is the base class of all compression algorithms that llvm support
-// handles.
-
-class CompressionAlgorithm {
-public:
-  virtual SupportCompressionType getAlgorithmId() = 0;
-
-  virtual StringRef getName() = 0;
-
-  virtual bool supported() = 0;
-
-  virtual int getBestSpeedLevel() = 0;
-  virtual int getDefaultLevel() = 0;
-  virtual int getBestSizeLevel() = 0;
-
-=======
 struct CompressionAlgorithm {
   const StringRef Name;
   const int BestSpeedLevel;
   const int DefaultLevel;
   const int BestSizeLevel;
->>>>>>> aa20bd80
   virtual void compress(ArrayRef<uint8_t> Input,
                         SmallVectorImpl<uint8_t> &CompressedBuffer,
                         int Level) = 0;
@@ -89,17 +64,17 @@
 protected:
   friend constexpr llvm::Optional<CompressionKind>
   getOptionalCompressionKind(uint8_t y);
-  constexpr CompressionKind(uint8_t y) : x(y) {
-    if (!(y == 1 || y == 2 || y == 255)) {
-      llvm_unreachable("unknown compression id");
-    }
-  }
+  // because getOptionalCompressionKind is the only friend:
+  // we can trust the value of y is valid
+  constexpr CompressionKind(uint8_t y) : x(y) {}
 
 public:
   constexpr operator uint8_t() const { return x; }
   CompressionAlgorithm *operator->() const;
 
   constexpr operator bool() const;
+
+  constexpr operator StringRef() const;
 
   static const llvm::compression::CompressionKind Unknown, Zlib, ZStd;
 };
@@ -112,20 +87,19 @@
 constexpr CompressionKind::operator bool() const {
   switch (uint8_t(x)) {
   case uint8_t(CompressionKind::Zlib):
-#if LLVM_ENABLE_ZLIB
-    return true;
-#else
-    return false;
-#endif
+    return LLVM_ENABLE_ZLIB;
   case uint8_t(CompressionKind::ZStd):
-#if LLVM_ENABLE_ZSTD
-    return true;
-#else
-    return false;
-#endif
+    return LLVM_ENABLE_ZSTD;
   default:
     return false;
   }
+}
+
+// so that commanbd line option implementation works
+inline llvm::raw_ostream &operator<<(llvm::raw_ostream &OS,
+                                     const CompressionKind &B) {
+  OS << (B->Name);
+  return OS;
 }
 
 constexpr bool operator==(CompressionKind left, CompressionKind right) {
@@ -137,10 +111,15 @@
 OptionalCompressionKind noneIfUnsupported(OptionalCompressionKind left);
 
 constexpr OptionalCompressionKind getOptionalCompressionKind(uint8_t y) {
-  if (y == 0) {
+  switch (y) {
+  case uint8_t(0):
     return NoneType();
+  case uint8_t(CompressionKind::Zlib):
+  case uint8_t(CompressionKind::ZStd):
+    return CompressionKind(y);
+  default:
+    return CompressionKind::Unknown;
   }
-  return CompressionKind(y);
 }
 
 } // End of namespace compression
