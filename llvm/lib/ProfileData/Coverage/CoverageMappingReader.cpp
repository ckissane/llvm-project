//===- CoverageMappingReader.cpp - Code coverage mapping reader -----------===//
//
// Part of the LLVM Project, under the Apache License v2.0 with LLVM Exceptions.
// See https://llvm.org/LICENSE.txt for license information.
// SPDX-License-Identifier: Apache-2.0 WITH LLVM-exception
//
//===----------------------------------------------------------------------===//
//
// This file contains support for reading coverage mapping data for
// instrumentation based coverage.
//
//===----------------------------------------------------------------------===//

#include "llvm/ProfileData/Coverage/CoverageMappingReader.h"
#include "llvm/ADT/ArrayRef.h"
#include "llvm/ADT/DenseMap.h"
#include "llvm/ADT/STLExtras.h"
#include "llvm/ADT/SmallVector.h"
#include "llvm/ADT/Statistic.h"
#include "llvm/ADT/StringRef.h"
#include "llvm/ADT/Triple.h"
#include "llvm/Object/Archive.h"
#include "llvm/Object/Binary.h"
#include "llvm/Object/COFF.h"
#include "llvm/Object/Error.h"
#include "llvm/Object/MachOUniversal.h"
#include "llvm/Object/ObjectFile.h"
#include "llvm/ProfileData/InstrProf.h"
#include "llvm/Support/Casting.h"
#include "llvm/Support/Compression.h"
#include "llvm/Support/Debug.h"
#include "llvm/Support/Endian.h"
#include "llvm/Support/Error.h"
#include "llvm/Support/ErrorHandling.h"
#include "llvm/Support/LEB128.h"
#include "llvm/Support/MathExtras.h"
#include "llvm/Support/Path.h"
#include "llvm/Support/raw_ostream.h"
#include <vector>

using namespace llvm;
using namespace coverage;
using namespace object;

#define DEBUG_TYPE "coverage-mapping"

STATISTIC(CovMapNumRecords, "The # of coverage function records");
STATISTIC(CovMapNumUsedRecords, "The # of used coverage function records");

void CoverageMappingIterator::increment() {
  if (ReadErr != coveragemap_error::success)
    return;

  // Check if all the records were read or if an error occurred while reading
  // the next record.
  if (auto E = Reader->readNextRecord(Record))
    handleAllErrors(std::move(E), [&](const CoverageMapError &CME) {
      if (CME.get() == coveragemap_error::eof)
        *this = CoverageMappingIterator();
      else
        ReadErr = CME.get();
    });
}

Error RawCoverageReader::readULEB128(uint64_t &Result) {
  if (Data.empty())
    return make_error<CoverageMapError>(coveragemap_error::truncated);
  unsigned N = 0;
  Result = decodeULEB128(Data.bytes_begin(), &N);
  if (N > Data.size())
    return make_error<CoverageMapError>(coveragemap_error::malformed);
  Data = Data.substr(N);
  return Error::success();
}

Error RawCoverageReader::readIntMax(uint64_t &Result, uint64_t MaxPlus1) {
  if (auto Err = readULEB128(Result))
    return Err;
  if (Result >= MaxPlus1)
    return make_error<CoverageMapError>(coveragemap_error::malformed);
  return Error::success();
}

Error RawCoverageReader::readSize(uint64_t &Result) {
  if (auto Err = readULEB128(Result))
    return Err;
  if (Result > Data.size())
    return make_error<CoverageMapError>(coveragemap_error::malformed);
  return Error::success();
}

Error RawCoverageReader::readString(StringRef &Result) {
  uint64_t Length;
  if (auto Err = readSize(Length))
    return Err;
  Result = Data.substr(0, Length);
  Data = Data.substr(Length);
  return Error::success();
}

Error RawCoverageFilenamesReader::read(CovMapVersion Version) {
  uint64_t NumFilenames;
  if (auto Err = readSize(NumFilenames))
    return Err;
  if (!NumFilenames)
    return make_error<CoverageMapError>(coveragemap_error::malformed);

  if (Version < CovMapVersion::Version4)
    return readUncompressed(Version, NumFilenames);

  // The uncompressed length may exceed the size of the encoded filenames.
  // Skip size validation.
  uint64_t UncompressedLen;
  if (auto Err = readULEB128(UncompressedLen))
    return Err;

  uint64_t CompressedLen;
  if (auto Err = readSize(CompressedLen))
    return Err;

  if (CompressedLen > 0) {
<<<<<<< HEAD
    compression::CompressionAlgorithm *CompressionScheme =
        new compression::ZlibCompressionAlgorithm();
    if (Version >= CovMapVersion::Version7) {
      uint64_t CompressionSchemeId;
      if (auto Err = readULEB128(CompressionSchemeId))
        return Err;
      CompressionScheme =
          compression::CompressionAlgorithmFromId(CompressionSchemeId);
    }
    if (!CompressionScheme->supported())
=======
    if (!compression::ZlibCompression->supported())
>>>>>>> a3dec697
      return make_error<CoverageMapError>(
          coveragemap_error::decompression_failed);

    // Allocate memory for the decompressed filenames.
    SmallVector<uint8_t, 0> StorageBuf;

    // Read compressed filenames.
    StringRef CompressedFilenames = Data.substr(0, CompressedLen);
    Data = Data.substr(CompressedLen);
<<<<<<< HEAD
    auto Err = CompressionScheme->decompress(
=======
    auto Err = compression::ZlibCompression->decompress(
>>>>>>> a3dec697
        arrayRefFromStringRef(CompressedFilenames), StorageBuf,
        UncompressedLen);
    if (Err) {
      consumeError(std::move(Err));
      return make_error<CoverageMapError>(
          coveragemap_error::decompression_failed);
    }

    RawCoverageFilenamesReader Delegate(toStringRef(StorageBuf), Filenames,
                                        CompilationDir);
    return Delegate.readUncompressed(Version, NumFilenames);
  }

  return readUncompressed(Version, NumFilenames);
}

Error RawCoverageFilenamesReader::readUncompressed(CovMapVersion Version,
                                                   uint64_t NumFilenames) {
  // Read uncompressed filenames.
  if (Version < CovMapVersion::Version6) {
    for (size_t I = 0; I < NumFilenames; ++I) {
      StringRef Filename;
      if (auto Err = readString(Filename))
        return Err;
      Filenames.push_back(Filename.str());
    }
  } else {
    StringRef CWD;
    if (auto Err = readString(CWD))
      return Err;
    Filenames.push_back(CWD.str());

    for (size_t I = 1; I < NumFilenames; ++I) {
      StringRef Filename;
      if (auto Err = readString(Filename))
        return Err;
      if (sys::path::is_absolute(Filename)) {
        Filenames.push_back(Filename.str());
      } else {
        SmallString<256> P;
        if (!CompilationDir.empty())
          P.assign(CompilationDir);
        else
          P.assign(CWD);
        llvm::sys::path::append(P, Filename);
        sys::path::remove_dots(P, /*remove_dot_dot=*/true);
        Filenames.push_back(static_cast<std::string>(P.str()));
      }
    }
  }
  return Error::success();
}

Error RawCoverageMappingReader::decodeCounter(unsigned Value, Counter &C) {
  auto Tag = Value & Counter::EncodingTagMask;
  switch (Tag) {
  case Counter::Zero:
    C = Counter::getZero();
    return Error::success();
  case Counter::CounterValueReference:
    C = Counter::getCounter(Value >> Counter::EncodingTagBits);
    return Error::success();
  default:
    break;
  }
  Tag -= Counter::Expression;
  switch (Tag) {
  case CounterExpression::Subtract:
  case CounterExpression::Add: {
    auto ID = Value >> Counter::EncodingTagBits;
    if (ID >= Expressions.size())
      return make_error<CoverageMapError>(coveragemap_error::malformed);
    Expressions[ID].Kind = CounterExpression::ExprKind(Tag);
    C = Counter::getExpression(ID);
    break;
  }
  default:
    return make_error<CoverageMapError>(coveragemap_error::malformed);
  }
  return Error::success();
}

Error RawCoverageMappingReader::readCounter(Counter &C) {
  uint64_t EncodedCounter;
  if (auto Err =
          readIntMax(EncodedCounter, std::numeric_limits<unsigned>::max()))
    return Err;
  if (auto Err = decodeCounter(EncodedCounter, C))
    return Err;
  return Error::success();
}

static const unsigned EncodingExpansionRegionBit = 1
                                                   << Counter::EncodingTagBits;

/// Read the sub-array of regions for the given inferred file id.
/// \param NumFileIDs the number of file ids that are defined for this
/// function.
Error RawCoverageMappingReader::readMappingRegionsSubArray(
    std::vector<CounterMappingRegion> &MappingRegions, unsigned InferredFileID,
    size_t NumFileIDs) {
  uint64_t NumRegions;
  if (auto Err = readSize(NumRegions))
    return Err;
  unsigned LineStart = 0;
  for (size_t I = 0; I < NumRegions; ++I) {
    Counter C, C2;
    CounterMappingRegion::RegionKind Kind = CounterMappingRegion::CodeRegion;

    // Read the combined counter + region kind.
    uint64_t EncodedCounterAndRegion;
    if (auto Err = readIntMax(EncodedCounterAndRegion,
                              std::numeric_limits<unsigned>::max()))
      return Err;
    unsigned Tag = EncodedCounterAndRegion & Counter::EncodingTagMask;
    uint64_t ExpandedFileID = 0;

    // If Tag does not represent a ZeroCounter, then it is understood to refer
    // to a counter or counter expression with region kind assumed to be
    // "CodeRegion". In that case, EncodedCounterAndRegion actually encodes the
    // referenced counter or counter expression (and nothing else).
    //
    // If Tag represents a ZeroCounter and EncodingExpansionRegionBit is set,
    // then EncodedCounterAndRegion is interpreted to represent an
    // ExpansionRegion. In all other cases, EncodedCounterAndRegion is
    // interpreted to refer to a specific region kind, after which additional
    // fields may be read (e.g. BranchRegions have two encoded counters that
    // follow an encoded region kind value).
    if (Tag != Counter::Zero) {
      if (auto Err = decodeCounter(EncodedCounterAndRegion, C))
        return Err;
    } else {
      // Is it an expansion region?
      if (EncodedCounterAndRegion & EncodingExpansionRegionBit) {
        Kind = CounterMappingRegion::ExpansionRegion;
        ExpandedFileID = EncodedCounterAndRegion >>
                         Counter::EncodingCounterTagAndExpansionRegionTagBits;
        if (ExpandedFileID >= NumFileIDs)
          return make_error<CoverageMapError>(coveragemap_error::malformed);
      } else {
        switch (EncodedCounterAndRegion >>
                Counter::EncodingCounterTagAndExpansionRegionTagBits) {
        case CounterMappingRegion::CodeRegion:
          // Don't do anything when we have a code region with a zero counter.
          break;
        case CounterMappingRegion::SkippedRegion:
          Kind = CounterMappingRegion::SkippedRegion;
          break;
        case CounterMappingRegion::BranchRegion:
          // For a Branch Region, read two successive counters.
          Kind = CounterMappingRegion::BranchRegion;
          if (auto Err = readCounter(C))
            return Err;
          if (auto Err = readCounter(C2))
            return Err;
          break;
        default:
          return make_error<CoverageMapError>(coveragemap_error::malformed);
        }
      }
    }

    // Read the source range.
    uint64_t LineStartDelta, ColumnStart, NumLines, ColumnEnd;
    if (auto Err =
            readIntMax(LineStartDelta, std::numeric_limits<unsigned>::max()))
      return Err;
    if (auto Err = readULEB128(ColumnStart))
      return Err;
    if (ColumnStart > std::numeric_limits<unsigned>::max())
      return make_error<CoverageMapError>(coveragemap_error::malformed);
    if (auto Err = readIntMax(NumLines, std::numeric_limits<unsigned>::max()))
      return Err;
    if (auto Err = readIntMax(ColumnEnd, std::numeric_limits<unsigned>::max()))
      return Err;
    LineStart += LineStartDelta;

    // If the high bit of ColumnEnd is set, this is a gap region.
    if (ColumnEnd & (1U << 31)) {
      Kind = CounterMappingRegion::GapRegion;
      ColumnEnd &= ~(1U << 31);
    }

    // Adjust the column locations for the empty regions that are supposed to
    // cover whole lines. Those regions should be encoded with the
    // column range (1 -> std::numeric_limits<unsigned>::max()), but because
    // the encoded std::numeric_limits<unsigned>::max() is several bytes long,
    // we set the column range to (0 -> 0) to ensure that the column start and
    // column end take up one byte each.
    // The std::numeric_limits<unsigned>::max() is used to represent a column
    // position at the end of the line without knowing the length of that line.
    if (ColumnStart == 0 && ColumnEnd == 0) {
      ColumnStart = 1;
      ColumnEnd = std::numeric_limits<unsigned>::max();
    }

    LLVM_DEBUG({
      dbgs() << "Counter in file " << InferredFileID << " " << LineStart << ":"
             << ColumnStart << " -> " << (LineStart + NumLines) << ":"
             << ColumnEnd << ", ";
      if (Kind == CounterMappingRegion::ExpansionRegion)
        dbgs() << "Expands to file " << ExpandedFileID;
      else
        CounterMappingContext(Expressions).dump(C, dbgs());
      dbgs() << "\n";
    });

    auto CMR = CounterMappingRegion(C, C2, InferredFileID, ExpandedFileID,
                                    LineStart, ColumnStart,
                                    LineStart + NumLines, ColumnEnd, Kind);
    if (CMR.startLoc() > CMR.endLoc())
      return make_error<CoverageMapError>(coveragemap_error::malformed);
    MappingRegions.push_back(CMR);
  }
  return Error::success();
}

Error RawCoverageMappingReader::read() {
  // Read the virtual file mapping.
  SmallVector<unsigned, 8> VirtualFileMapping;
  uint64_t NumFileMappings;
  if (auto Err = readSize(NumFileMappings))
    return Err;
  for (size_t I = 0; I < NumFileMappings; ++I) {
    uint64_t FilenameIndex;
    if (auto Err = readIntMax(FilenameIndex, TranslationUnitFilenames.size()))
      return Err;
    VirtualFileMapping.push_back(FilenameIndex);
  }

  // Construct the files using unique filenames and virtual file mapping.
  for (auto I : VirtualFileMapping) {
    Filenames.push_back(TranslationUnitFilenames[I]);
  }

  // Read the expressions.
  uint64_t NumExpressions;
  if (auto Err = readSize(NumExpressions))
    return Err;
  // Create an array of dummy expressions that get the proper counters
  // when the expressions are read, and the proper kinds when the counters
  // are decoded.
  Expressions.resize(
      NumExpressions,
      CounterExpression(CounterExpression::Subtract, Counter(), Counter()));
  for (size_t I = 0; I < NumExpressions; ++I) {
    if (auto Err = readCounter(Expressions[I].LHS))
      return Err;
    if (auto Err = readCounter(Expressions[I].RHS))
      return Err;
  }

  // Read the mapping regions sub-arrays.
  for (unsigned InferredFileID = 0, S = VirtualFileMapping.size();
       InferredFileID < S; ++InferredFileID) {
    if (auto Err = readMappingRegionsSubArray(MappingRegions, InferredFileID,
                                              VirtualFileMapping.size()))
      return Err;
  }

  // Set the counters for the expansion regions.
  // i.e. Counter of expansion region = counter of the first region
  // from the expanded file.
  // Perform multiple passes to correctly propagate the counters through
  // all the nested expansion regions.
  SmallVector<CounterMappingRegion *, 8> FileIDExpansionRegionMapping;
  FileIDExpansionRegionMapping.resize(VirtualFileMapping.size(), nullptr);
  for (unsigned Pass = 1, S = VirtualFileMapping.size(); Pass < S; ++Pass) {
    for (auto &R : MappingRegions) {
      if (R.Kind != CounterMappingRegion::ExpansionRegion)
        continue;
      assert(!FileIDExpansionRegionMapping[R.ExpandedFileID]);
      FileIDExpansionRegionMapping[R.ExpandedFileID] = &R;
    }
    for (auto &R : MappingRegions) {
      if (FileIDExpansionRegionMapping[R.FileID]) {
        FileIDExpansionRegionMapping[R.FileID]->Count = R.Count;
        FileIDExpansionRegionMapping[R.FileID] = nullptr;
      }
    }
  }

  return Error::success();
}

Expected<bool> RawCoverageMappingDummyChecker::isDummy() {
  // A dummy coverage mapping data consists of just one region with zero count.
  uint64_t NumFileMappings;
  if (Error Err = readSize(NumFileMappings))
    return std::move(Err);
  if (NumFileMappings != 1)
    return false;
  // We don't expect any specific value for the filename index, just skip it.
  uint64_t FilenameIndex;
  if (Error Err =
          readIntMax(FilenameIndex, std::numeric_limits<unsigned>::max()))
    return std::move(Err);
  uint64_t NumExpressions;
  if (Error Err = readSize(NumExpressions))
    return std::move(Err);
  if (NumExpressions != 0)
    return false;
  uint64_t NumRegions;
  if (Error Err = readSize(NumRegions))
    return std::move(Err);
  if (NumRegions != 1)
    return false;
  uint64_t EncodedCounterAndRegion;
  if (Error Err = readIntMax(EncodedCounterAndRegion,
                             std::numeric_limits<unsigned>::max()))
    return std::move(Err);
  unsigned Tag = EncodedCounterAndRegion & Counter::EncodingTagMask;
  return Tag == Counter::Zero;
}

Error InstrProfSymtab::create(SectionRef &Section) {
  Expected<StringRef> DataOrErr = Section.getContents();
  if (!DataOrErr)
    return DataOrErr.takeError();
  Data = *DataOrErr;
  Address = Section.getAddress();

  // If this is a linked PE/COFF file, then we have to skip over the null byte
  // that is allocated in the .lprfn$A section in the LLVM profiling runtime.
  const ObjectFile *Obj = Section.getObject();
  if (isa<COFFObjectFile>(Obj) && !Obj->isRelocatableObject())
    Data = Data.drop_front(1);

  return Error::success();
}

StringRef InstrProfSymtab::getFuncName(uint64_t Pointer, size_t Size) {
  if (Pointer < Address)
    return StringRef();
  auto Offset = Pointer - Address;
  if (Offset + Size > Data.size())
    return StringRef();
  return Data.substr(Pointer - Address, Size);
}

// Check if the mapping data is a dummy, i.e. is emitted for an unused function.
static Expected<bool> isCoverageMappingDummy(uint64_t Hash, StringRef Mapping) {
  // The hash value of dummy mapping records is always zero.
  if (Hash)
    return false;
  return RawCoverageMappingDummyChecker(Mapping).isDummy();
}

/// A range of filename indices. Used to specify the location of a batch of
/// filenames in a vector-like container.
struct FilenameRange {
  unsigned StartingIndex;
  unsigned Length;

  FilenameRange(unsigned StartingIndex, unsigned Length)
      : StartingIndex(StartingIndex), Length(Length) {}

  void markInvalid() { Length = 0; }
  bool isInvalid() const { return Length == 0; }
};

namespace {

/// The interface to read coverage mapping function records for a module.
struct CovMapFuncRecordReader {
  virtual ~CovMapFuncRecordReader() = default;

  // Read a coverage header.
  //
  // \p CovBuf points to the buffer containing the \c CovHeader of the coverage
  // mapping data associated with the module.
  //
  // Returns a pointer to the next \c CovHeader if it exists, or to an address
  // greater than \p CovEnd if not.
  virtual Expected<const char *> readCoverageHeader(const char *CovBuf,
                                                    const char *CovBufEnd) = 0;

  // Read function records.
  //
  // \p FuncRecBuf points to the buffer containing a batch of function records.
  // \p FuncRecBufEnd points past the end of the batch of records.
  //
  // Prior to Version4, \p OutOfLineFileRange points to a sequence of filenames
  // associated with the function records. It is unused in Version4.
  //
  // Prior to Version4, \p OutOfLineMappingBuf points to a sequence of coverage
  // mappings associated with the function records. It is unused in Version4.
  virtual Error readFunctionRecords(const char *FuncRecBuf,
                                    const char *FuncRecBufEnd,
                                    Optional<FilenameRange> OutOfLineFileRange,
                                    const char *OutOfLineMappingBuf,
                                    const char *OutOfLineMappingBufEnd) = 0;

  template <class IntPtrT, support::endianness Endian>
  static Expected<std::unique_ptr<CovMapFuncRecordReader>>
  get(CovMapVersion Version, InstrProfSymtab &P,
      std::vector<BinaryCoverageReader::ProfileMappingRecord> &R, StringRef D,
      std::vector<std::string> &F);
};

// A class for reading coverage mapping function records for a module.
template <CovMapVersion Version, class IntPtrT, support::endianness Endian>
class VersionedCovMapFuncRecordReader : public CovMapFuncRecordReader {
  using FuncRecordType =
      typename CovMapTraits<Version, IntPtrT>::CovMapFuncRecordType;
  using NameRefType = typename CovMapTraits<Version, IntPtrT>::NameRefType;

  // Maps function's name references to the indexes of their records
  // in \c Records.
  DenseMap<NameRefType, size_t> FunctionRecords;
  InstrProfSymtab &ProfileNames;
  StringRef CompilationDir;
  std::vector<std::string> &Filenames;
  std::vector<BinaryCoverageReader::ProfileMappingRecord> &Records;

  // Maps a hash of the filenames in a TU to a \c FileRange. The range
  // specifies the location of the hashed filenames in \c Filenames.
  DenseMap<uint64_t, FilenameRange> FileRangeMap;

  // Add the record to the collection if we don't already have a record that
  // points to the same function name. This is useful to ignore the redundant
  // records for the functions with ODR linkage.
  // In addition, prefer records with real coverage mapping data to dummy
  // records, which were emitted for inline functions which were seen but
  // not used in the corresponding translation unit.
  Error insertFunctionRecordIfNeeded(const FuncRecordType *CFR,
                                     StringRef Mapping,
                                     FilenameRange FileRange) {
    ++CovMapNumRecords;
    uint64_t FuncHash = CFR->template getFuncHash<Endian>();
    NameRefType NameRef = CFR->template getFuncNameRef<Endian>();
    auto InsertResult =
        FunctionRecords.insert(std::make_pair(NameRef, Records.size()));
    if (InsertResult.second) {
      StringRef FuncName;
      if (Error Err = CFR->template getFuncName<Endian>(ProfileNames, FuncName))
        return Err;
      if (FuncName.empty())
        return make_error<InstrProfError>(instrprof_error::malformed,
                                          "function name is empty");
      ++CovMapNumUsedRecords;
      Records.emplace_back(Version, FuncName, FuncHash, Mapping,
                           FileRange.StartingIndex, FileRange.Length);
      return Error::success();
    }
    // Update the existing record if it's a dummy and the new record is real.
    size_t OldRecordIndex = InsertResult.first->second;
    BinaryCoverageReader::ProfileMappingRecord &OldRecord =
        Records[OldRecordIndex];
    Expected<bool> OldIsDummyExpected = isCoverageMappingDummy(
        OldRecord.FunctionHash, OldRecord.CoverageMapping);
    if (Error Err = OldIsDummyExpected.takeError())
      return Err;
    if (!*OldIsDummyExpected)
      return Error::success();
    Expected<bool> NewIsDummyExpected =
        isCoverageMappingDummy(FuncHash, Mapping);
    if (Error Err = NewIsDummyExpected.takeError())
      return Err;
    if (*NewIsDummyExpected)
      return Error::success();
    ++CovMapNumUsedRecords;
    OldRecord.FunctionHash = FuncHash;
    OldRecord.CoverageMapping = Mapping;
    OldRecord.FilenamesBegin = FileRange.StartingIndex;
    OldRecord.FilenamesSize = FileRange.Length;
    return Error::success();
  }

public:
  VersionedCovMapFuncRecordReader(
      InstrProfSymtab &P,
      std::vector<BinaryCoverageReader::ProfileMappingRecord> &R, StringRef D,
      std::vector<std::string> &F)
      : ProfileNames(P), CompilationDir(D), Filenames(F), Records(R) {}

  ~VersionedCovMapFuncRecordReader() override = default;

  Expected<const char *> readCoverageHeader(const char *CovBuf,
                                            const char *CovBufEnd) override {
    using namespace support;

    if (CovBuf + sizeof(CovMapHeader) > CovBufEnd)
      return make_error<CoverageMapError>(coveragemap_error::malformed);
    auto CovHeader = reinterpret_cast<const CovMapHeader *>(CovBuf);
    uint32_t NRecords = CovHeader->getNRecords<Endian>();
    uint32_t FilenamesSize = CovHeader->getFilenamesSize<Endian>();
    uint32_t CoverageSize = CovHeader->getCoverageSize<Endian>();
    assert((CovMapVersion)CovHeader->getVersion<Endian>() == Version);
    CovBuf = reinterpret_cast<const char *>(CovHeader + 1);

    // Skip past the function records, saving the start and end for later.
    // This is a no-op in Version4 (function records are read after all headers
    // are read).
    const char *FuncRecBuf = nullptr;
    const char *FuncRecBufEnd = nullptr;
    if (Version < CovMapVersion::Version4)
      FuncRecBuf = CovBuf;
    CovBuf += NRecords * sizeof(FuncRecordType);
    if (Version < CovMapVersion::Version4)
      FuncRecBufEnd = CovBuf;

    // Get the filenames.
    if (CovBuf + FilenamesSize > CovBufEnd)
      return make_error<CoverageMapError>(coveragemap_error::malformed);
    size_t FilenamesBegin = Filenames.size();
    StringRef FilenameRegion(CovBuf, FilenamesSize);
    RawCoverageFilenamesReader Reader(FilenameRegion, Filenames,
                                      CompilationDir);
    if (auto Err = Reader.read(Version))
      return std::move(Err);
    CovBuf += FilenamesSize;
    FilenameRange FileRange(FilenamesBegin, Filenames.size() - FilenamesBegin);

    if (Version >= CovMapVersion::Version4) {
      // Map a hash of the filenames region to the filename range associated
      // with this coverage header.
      int64_t FilenamesRef =
          llvm::IndexedInstrProf::ComputeHash(FilenameRegion);
      auto Insert =
          FileRangeMap.insert(std::make_pair(FilenamesRef, FileRange));
      if (!Insert.second) {
        // The same filenames ref was encountered twice. It's possible that
        // the associated filenames are the same.
        auto It = Filenames.begin();
        FilenameRange &OrigRange = Insert.first->getSecond();
        if (std::equal(It + OrigRange.StartingIndex,
                       It + OrigRange.StartingIndex + OrigRange.Length,
                       It + FileRange.StartingIndex,
                       It + FileRange.StartingIndex + FileRange.Length))
          // Map the new range to the original one.
          FileRange = OrigRange;
        else
          // This is a hash collision. Mark the filenames ref invalid.
          OrigRange.markInvalid();
      }
    }

    // We'll read the coverage mapping records in the loop below.
    // This is a no-op in Version4 (coverage mappings are not affixed to the
    // coverage header).
    const char *MappingBuf = CovBuf;
    if (Version >= CovMapVersion::Version4 && CoverageSize != 0)
      return make_error<CoverageMapError>(coveragemap_error::malformed);
    CovBuf += CoverageSize;
    const char *MappingEnd = CovBuf;

    if (CovBuf > CovBufEnd)
      return make_error<CoverageMapError>(coveragemap_error::malformed);

    if (Version < CovMapVersion::Version4) {
      // Read each function record.
      if (Error E = readFunctionRecords(FuncRecBuf, FuncRecBufEnd, FileRange,
                                        MappingBuf, MappingEnd))
        return std::move(E);
    }

    // Each coverage map has an alignment of 8, so we need to adjust alignment
    // before reading the next map.
    CovBuf += offsetToAlignedAddr(CovBuf, Align(8));

    return CovBuf;
  }

  Error readFunctionRecords(const char *FuncRecBuf, const char *FuncRecBufEnd,
                            Optional<FilenameRange> OutOfLineFileRange,
                            const char *OutOfLineMappingBuf,
                            const char *OutOfLineMappingBufEnd) override {
    auto CFR = reinterpret_cast<const FuncRecordType *>(FuncRecBuf);
    while ((const char *)CFR < FuncRecBufEnd) {
      // Validate the length of the coverage mapping for this function.
      const char *NextMappingBuf;
      const FuncRecordType *NextCFR;
      std::tie(NextMappingBuf, NextCFR) =
          CFR->template advanceByOne<Endian>(OutOfLineMappingBuf);
      if (Version < CovMapVersion::Version4)
        if (NextMappingBuf > OutOfLineMappingBufEnd)
          return make_error<CoverageMapError>(coveragemap_error::malformed);

      // Look up the set of filenames associated with this function record.
      Optional<FilenameRange> FileRange;
      if (Version < CovMapVersion::Version4) {
        FileRange = OutOfLineFileRange;
      } else {
        uint64_t FilenamesRef = CFR->template getFilenamesRef<Endian>();
        auto It = FileRangeMap.find(FilenamesRef);
        if (It == FileRangeMap.end())
          return make_error<CoverageMapError>(coveragemap_error::malformed);
        else
          FileRange = It->getSecond();
      }

      // Now, read the coverage data.
      if (FileRange && !FileRange->isInvalid()) {
        StringRef Mapping =
            CFR->template getCoverageMapping<Endian>(OutOfLineMappingBuf);
        if (Version >= CovMapVersion::Version4 &&
            Mapping.data() + Mapping.size() > FuncRecBufEnd)
          return make_error<CoverageMapError>(coveragemap_error::malformed);
        if (Error Err = insertFunctionRecordIfNeeded(CFR, Mapping, *FileRange))
          return Err;
      }

      std::tie(OutOfLineMappingBuf, CFR) = std::tie(NextMappingBuf, NextCFR);
    }
    return Error::success();
  }
};

} // end anonymous namespace

template <class IntPtrT, support::endianness Endian>
Expected<std::unique_ptr<CovMapFuncRecordReader>> CovMapFuncRecordReader::get(
    CovMapVersion Version, InstrProfSymtab &P,
    std::vector<BinaryCoverageReader::ProfileMappingRecord> &R, StringRef D,
    std::vector<std::string> &F) {
  using namespace coverage;

  switch (Version) {
  case CovMapVersion::Version1:
    return std::make_unique<VersionedCovMapFuncRecordReader<
        CovMapVersion::Version1, IntPtrT, Endian>>(P, R, D, F);
  case CovMapVersion::Version2:
  case CovMapVersion::Version3:
  case CovMapVersion::Version4:
  case CovMapVersion::Version5:
  case CovMapVersion::Version6:
    // Decompress the name data.
    if (Error E = P.create(P.getNameData()))
      return std::move(E);
    if (Version == CovMapVersion::Version2)
      return std::make_unique<VersionedCovMapFuncRecordReader<
          CovMapVersion::Version2, IntPtrT, Endian>>(P, R, D, F);
    else if (Version == CovMapVersion::Version3)
      return std::make_unique<VersionedCovMapFuncRecordReader<
          CovMapVersion::Version3, IntPtrT, Endian>>(P, R, D, F);
    else if (Version == CovMapVersion::Version4)
      return std::make_unique<VersionedCovMapFuncRecordReader<
          CovMapVersion::Version4, IntPtrT, Endian>>(P, R, D, F);
    else if (Version == CovMapVersion::Version5)
      return std::make_unique<VersionedCovMapFuncRecordReader<
          CovMapVersion::Version5, IntPtrT, Endian>>(P, R, D, F);
    else if (Version == CovMapVersion::Version6)
      return std::make_unique<VersionedCovMapFuncRecordReader<
          CovMapVersion::Version6, IntPtrT, Endian>>(P, R, D, F);
  }
  llvm_unreachable("Unsupported version");
}

template <typename T, support::endianness Endian>
static Error readCoverageMappingData(
    InstrProfSymtab &ProfileNames, StringRef CovMap, StringRef FuncRecords,
    std::vector<BinaryCoverageReader::ProfileMappingRecord> &Records,
    StringRef CompilationDir, std::vector<std::string> &Filenames) {
  using namespace coverage;

  // Read the records in the coverage data section.
  auto CovHeader =
      reinterpret_cast<const CovMapHeader *>(CovMap.data());
  CovMapVersion Version = (CovMapVersion)CovHeader->getVersion<Endian>();
  if (Version > CovMapVersion::CurrentVersion)
    return make_error<CoverageMapError>(coveragemap_error::unsupported_version);
  Expected<std::unique_ptr<CovMapFuncRecordReader>> ReaderExpected =
      CovMapFuncRecordReader::get<T, Endian>(Version, ProfileNames, Records,
                                             CompilationDir, Filenames);
  if (Error E = ReaderExpected.takeError())
    return E;
  auto Reader = std::move(ReaderExpected.get());
  const char *CovBuf = CovMap.data();
  const char *CovBufEnd = CovBuf + CovMap.size();
  const char *FuncRecBuf = FuncRecords.data();
  const char *FuncRecBufEnd = FuncRecords.data() + FuncRecords.size();
  while (CovBuf < CovBufEnd) {
    // Read the current coverage header & filename data.
    //
    // Prior to Version4, this also reads all function records affixed to the
    // header.
    //
    // Return a pointer to the next coverage header.
    auto NextOrErr = Reader->readCoverageHeader(CovBuf, CovBufEnd);
    if (auto E = NextOrErr.takeError())
      return E;
    CovBuf = NextOrErr.get();
  }
  // In Version4, function records are not affixed to coverage headers. Read
  // the records from their dedicated section.
  if (Version >= CovMapVersion::Version4)
    return Reader->readFunctionRecords(FuncRecBuf, FuncRecBufEnd, None, nullptr,
                                       nullptr);
  return Error::success();
}

static const char *TestingFormatMagic = "llvmcovmtestdata";

Expected<std::unique_ptr<BinaryCoverageReader>>
BinaryCoverageReader::createCoverageReaderFromBuffer(
    StringRef Coverage, FuncRecordsStorage &&FuncRecords,
    InstrProfSymtab &&ProfileNames, uint8_t BytesInAddress,
    support::endianness Endian, StringRef CompilationDir) {
  std::unique_ptr<BinaryCoverageReader> Reader(
      new BinaryCoverageReader(std::move(FuncRecords)));
  Reader->ProfileNames = std::move(ProfileNames);
  StringRef FuncRecordsRef = Reader->FuncRecords->getBuffer();
  if (BytesInAddress == 4 && Endian == support::endianness::little) {
    if (Error E =
            readCoverageMappingData<uint32_t, support::endianness::little>(
                Reader->ProfileNames, Coverage, FuncRecordsRef,
                Reader->MappingRecords, CompilationDir, Reader->Filenames))
      return std::move(E);
  } else if (BytesInAddress == 4 && Endian == support::endianness::big) {
    if (Error E = readCoverageMappingData<uint32_t, support::endianness::big>(
            Reader->ProfileNames, Coverage, FuncRecordsRef,
            Reader->MappingRecords, CompilationDir, Reader->Filenames))
      return std::move(E);
  } else if (BytesInAddress == 8 && Endian == support::endianness::little) {
    if (Error E =
            readCoverageMappingData<uint64_t, support::endianness::little>(
                Reader->ProfileNames, Coverage, FuncRecordsRef,
                Reader->MappingRecords, CompilationDir, Reader->Filenames))
      return std::move(E);
  } else if (BytesInAddress == 8 && Endian == support::endianness::big) {
    if (Error E = readCoverageMappingData<uint64_t, support::endianness::big>(
            Reader->ProfileNames, Coverage, FuncRecordsRef,
            Reader->MappingRecords, CompilationDir, Reader->Filenames))
      return std::move(E);
  } else
    return make_error<CoverageMapError>(coveragemap_error::malformed);
  return std::move(Reader);
}

static Expected<std::unique_ptr<BinaryCoverageReader>>
loadTestingFormat(StringRef Data, StringRef CompilationDir) {
  uint8_t BytesInAddress = 8;
  support::endianness Endian = support::endianness::little;

  Data = Data.substr(StringRef(TestingFormatMagic).size());
  if (Data.empty())
    return make_error<CoverageMapError>(coveragemap_error::truncated);
  unsigned N = 0;
  uint64_t ProfileNamesSize = decodeULEB128(Data.bytes_begin(), &N);
  if (N > Data.size())
    return make_error<CoverageMapError>(coveragemap_error::malformed);
  Data = Data.substr(N);
  if (Data.empty())
    return make_error<CoverageMapError>(coveragemap_error::truncated);
  N = 0;
  uint64_t Address = decodeULEB128(Data.bytes_begin(), &N);
  if (N > Data.size())
    return make_error<CoverageMapError>(coveragemap_error::malformed);
  Data = Data.substr(N);
  if (Data.size() < ProfileNamesSize)
    return make_error<CoverageMapError>(coveragemap_error::malformed);
  InstrProfSymtab ProfileNames;
  if (Error E = ProfileNames.create(Data.substr(0, ProfileNamesSize), Address))
    return std::move(E);
  Data = Data.substr(ProfileNamesSize);
  // Skip the padding bytes because coverage map data has an alignment of 8.
  size_t Pad = offsetToAlignedAddr(Data.data(), Align(8));
  if (Data.size() < Pad)
    return make_error<CoverageMapError>(coveragemap_error::malformed);
  Data = Data.substr(Pad);
  if (Data.size() < sizeof(CovMapHeader))
    return make_error<CoverageMapError>(coveragemap_error::malformed);
  auto const *CovHeader = reinterpret_cast<const CovMapHeader *>(
      Data.substr(0, sizeof(CovMapHeader)).data());
  CovMapVersion Version =
      (CovMapVersion)CovHeader->getVersion<support::endianness::little>();
  StringRef CoverageMapping;
  BinaryCoverageReader::FuncRecordsStorage CoverageRecords;
  if (Version < CovMapVersion::Version4) {
    CoverageMapping = Data;
    if (CoverageMapping.empty())
      return make_error<CoverageMapError>(coveragemap_error::truncated);
    CoverageRecords = MemoryBuffer::getMemBuffer("");
  } else {
    uint32_t FilenamesSize =
        CovHeader->getFilenamesSize<support::endianness::little>();
    uint32_t CoverageMappingSize = sizeof(CovMapHeader) + FilenamesSize;
    CoverageMapping = Data.substr(0, CoverageMappingSize);
    if (CoverageMapping.empty())
      return make_error<CoverageMapError>(coveragemap_error::truncated);
    Data = Data.substr(CoverageMappingSize);
    // Skip the padding bytes because coverage records data has an alignment
    // of 8.
    Pad = offsetToAlignedAddr(Data.data(), Align(8));
    if (Data.size() < Pad)
      return make_error<CoverageMapError>(coveragemap_error::malformed);
    CoverageRecords = MemoryBuffer::getMemBuffer(Data.substr(Pad));
    if (CoverageRecords->getBufferSize() == 0)
      return make_error<CoverageMapError>(coveragemap_error::truncated);
  }
  return BinaryCoverageReader::createCoverageReaderFromBuffer(
      CoverageMapping, std::move(CoverageRecords), std::move(ProfileNames),
      BytesInAddress, Endian, CompilationDir);
}

/// Find all sections that match \p Name. There may be more than one if comdats
/// are in use, e.g. for the __llvm_covfun section on ELF.
static Expected<std::vector<SectionRef>> lookupSections(ObjectFile &OF,
                                                        StringRef Name) {
  // On COFF, the object file section name may end in "$M". This tells the
  // linker to sort these sections between "$A" and "$Z". The linker removes the
  // dollar and everything after it in the final binary. Do the same to match.
  bool IsCOFF = isa<COFFObjectFile>(OF);
  auto stripSuffix = [IsCOFF](StringRef N) {
    return IsCOFF ? N.split('$').first : N;
  };
  Name = stripSuffix(Name);

  std::vector<SectionRef> Sections;
  for (const auto &Section : OF.sections()) {
    Expected<StringRef> NameOrErr = Section.getName();
    if (!NameOrErr)
      return NameOrErr.takeError();
    if (stripSuffix(*NameOrErr) == Name)
      Sections.push_back(Section);
  }
  if (Sections.empty())
    return make_error<CoverageMapError>(coveragemap_error::no_data_found);
  return Sections;
}

static Expected<std::unique_ptr<BinaryCoverageReader>>
loadBinaryFormat(std::unique_ptr<Binary> Bin, StringRef Arch,
                 StringRef CompilationDir = "") {
  std::unique_ptr<ObjectFile> OF;
  if (auto *Universal = dyn_cast<MachOUniversalBinary>(Bin.get())) {
    // If we have a universal binary, try to look up the object for the
    // appropriate architecture.
    auto ObjectFileOrErr = Universal->getMachOObjectForArch(Arch);
    if (!ObjectFileOrErr)
      return ObjectFileOrErr.takeError();
    OF = std::move(ObjectFileOrErr.get());
  } else if (isa<ObjectFile>(Bin.get())) {
    // For any other object file, upcast and take ownership.
    OF.reset(cast<ObjectFile>(Bin.release()));
    // If we've asked for a particular arch, make sure they match.
    if (!Arch.empty() && OF->getArch() != Triple(Arch).getArch())
      return errorCodeToError(object_error::arch_not_found);
  } else
    // We can only handle object files.
    return make_error<CoverageMapError>(coveragemap_error::malformed);

  // The coverage uses native pointer sizes for the object it's written in.
  uint8_t BytesInAddress = OF->getBytesInAddress();
  support::endianness Endian = OF->isLittleEndian()
                                   ? support::endianness::little
                                   : support::endianness::big;

  // Look for the sections that we are interested in.
  auto ObjFormat = OF->getTripleObjectFormat();
  auto NamesSection =
      lookupSections(*OF, getInstrProfSectionName(IPSK_name, ObjFormat,
                                                 /*AddSegmentInfo=*/false));
  if (auto E = NamesSection.takeError())
    return std::move(E);
  auto CoverageSection =
      lookupSections(*OF, getInstrProfSectionName(IPSK_covmap, ObjFormat,
                                                  /*AddSegmentInfo=*/false));
  if (auto E = CoverageSection.takeError())
    return std::move(E);
  std::vector<SectionRef> CoverageSectionRefs = *CoverageSection;
  if (CoverageSectionRefs.size() != 1)
    return make_error<CoverageMapError>(coveragemap_error::malformed);
  auto CoverageMappingOrErr = CoverageSectionRefs.back().getContents();
  if (!CoverageMappingOrErr)
    return CoverageMappingOrErr.takeError();
  StringRef CoverageMapping = CoverageMappingOrErr.get();

  InstrProfSymtab ProfileNames;
  std::vector<SectionRef> NamesSectionRefs = *NamesSection;
  if (NamesSectionRefs.size() != 1)
    return make_error<CoverageMapError>(coveragemap_error::malformed);
  if (Error E = ProfileNames.create(NamesSectionRefs.back()))
    return std::move(E);

  // Look for the coverage records section (Version4 only).
  auto CoverageRecordsSections =
      lookupSections(*OF, getInstrProfSectionName(IPSK_covfun, ObjFormat,
                                                  /*AddSegmentInfo=*/false));

  BinaryCoverageReader::FuncRecordsStorage FuncRecords;
  if (auto E = CoverageRecordsSections.takeError()) {
    consumeError(std::move(E));
    FuncRecords = MemoryBuffer::getMemBuffer("");
  } else {
    // Compute the FuncRecordsBuffer of the buffer, taking into account the
    // padding between each record, and making sure the first block is aligned
    // in memory to maintain consistency between buffer address and size
    // alignment.
    const Align RecordAlignment(8);
    uint64_t FuncRecordsSize = 0;
    for (SectionRef Section : *CoverageRecordsSections) {
      auto CoverageRecordsOrErr = Section.getContents();
      if (!CoverageRecordsOrErr)
        return CoverageRecordsOrErr.takeError();
      FuncRecordsSize += alignTo(CoverageRecordsOrErr->size(), RecordAlignment);
    }
    auto WritableBuffer =
        WritableMemoryBuffer::getNewUninitMemBuffer(FuncRecordsSize);
    char *FuncRecordsBuffer = WritableBuffer->getBufferStart();
    assert(isAddrAligned(RecordAlignment, FuncRecordsBuffer) &&
           "Allocated memory is correctly aligned");

    for (SectionRef Section : *CoverageRecordsSections) {
      auto CoverageRecordsOrErr = Section.getContents();
      if (!CoverageRecordsOrErr)
        return CoverageRecordsOrErr.takeError();
      const auto &CoverageRecords = CoverageRecordsOrErr.get();
      FuncRecordsBuffer = std::copy(CoverageRecords.begin(),
                                    CoverageRecords.end(), FuncRecordsBuffer);
      FuncRecordsBuffer =
          std::fill_n(FuncRecordsBuffer,
                      alignAddr(FuncRecordsBuffer, RecordAlignment) -
                          (uintptr_t)FuncRecordsBuffer,
                      '\0');
    }
    assert(FuncRecordsBuffer == WritableBuffer->getBufferEnd() &&
           "consistent init");
    FuncRecords = std::move(WritableBuffer);
  }

  return BinaryCoverageReader::createCoverageReaderFromBuffer(
      CoverageMapping, std::move(FuncRecords), std::move(ProfileNames),
      BytesInAddress, Endian, CompilationDir);
}

/// Determine whether \p Arch is invalid or empty, given \p Bin.
static bool isArchSpecifierInvalidOrMissing(Binary *Bin, StringRef Arch) {
  // If we have a universal binary and Arch doesn't identify any of its slices,
  // it's user error.
  if (auto *Universal = dyn_cast<MachOUniversalBinary>(Bin)) {
    for (auto &ObjForArch : Universal->objects())
      if (Arch == ObjForArch.getArchFlagName())
        return false;
    return true;
  }
  return false;
}

Expected<std::vector<std::unique_ptr<BinaryCoverageReader>>>
BinaryCoverageReader::create(
    MemoryBufferRef ObjectBuffer, StringRef Arch,
    SmallVectorImpl<std::unique_ptr<MemoryBuffer>> &ObjectFileBuffers,
    StringRef CompilationDir) {
  std::vector<std::unique_ptr<BinaryCoverageReader>> Readers;

  if (ObjectBuffer.getBuffer().startswith(TestingFormatMagic)) {
    // This is a special format used for testing.
    auto ReaderOrErr =
        loadTestingFormat(ObjectBuffer.getBuffer(), CompilationDir);
    if (!ReaderOrErr)
      return ReaderOrErr.takeError();
    Readers.push_back(std::move(ReaderOrErr.get()));
    return std::move(Readers);
  }

  auto BinOrErr = createBinary(ObjectBuffer);
  if (!BinOrErr)
    return BinOrErr.takeError();
  std::unique_ptr<Binary> Bin = std::move(BinOrErr.get());

  if (isArchSpecifierInvalidOrMissing(Bin.get(), Arch))
    return make_error<CoverageMapError>(
        coveragemap_error::invalid_or_missing_arch_specifier);

  // MachO universal binaries which contain archives need to be treated as
  // archives, not as regular binaries.
  if (auto *Universal = dyn_cast<MachOUniversalBinary>(Bin.get())) {
    for (auto &ObjForArch : Universal->objects()) {
      // Skip slices within the universal binary which target the wrong arch.
      std::string ObjArch = ObjForArch.getArchFlagName();
      if (Arch != ObjArch)
        continue;

      auto ArchiveOrErr = ObjForArch.getAsArchive();
      if (!ArchiveOrErr) {
        // If this is not an archive, try treating it as a regular object.
        consumeError(ArchiveOrErr.takeError());
        break;
      }

      return BinaryCoverageReader::create(
          ArchiveOrErr.get()->getMemoryBufferRef(), Arch, ObjectFileBuffers,
          CompilationDir);
    }
  }

  // Load coverage out of archive members.
  if (auto *Ar = dyn_cast<Archive>(Bin.get())) {
    Error Err = Error::success();
    for (auto &Child : Ar->children(Err)) {
      Expected<MemoryBufferRef> ChildBufOrErr = Child.getMemoryBufferRef();
      if (!ChildBufOrErr)
        return ChildBufOrErr.takeError();

      auto ChildReadersOrErr = BinaryCoverageReader::create(
          ChildBufOrErr.get(), Arch, ObjectFileBuffers, CompilationDir);
      if (!ChildReadersOrErr)
        return ChildReadersOrErr.takeError();
      for (auto &Reader : ChildReadersOrErr.get())
        Readers.push_back(std::move(Reader));
    }
    if (Err)
      return std::move(Err);

    // Thin archives reference object files outside of the archive file, i.e.
    // files which reside in memory not owned by the caller. Transfer ownership
    // to the caller.
    if (Ar->isThin())
      for (auto &Buffer : Ar->takeThinBuffers())
        ObjectFileBuffers.push_back(std::move(Buffer));

    return std::move(Readers);
  }

  auto ReaderOrErr = loadBinaryFormat(std::move(Bin), Arch, CompilationDir);
  if (!ReaderOrErr)
    return ReaderOrErr.takeError();
  Readers.push_back(std::move(ReaderOrErr.get()));
  return std::move(Readers);
}

Error BinaryCoverageReader::readNextRecord(CoverageMappingRecord &Record) {
  if (CurrentRecord >= MappingRecords.size())
    return make_error<CoverageMapError>(coveragemap_error::eof);

  FunctionsFilenames.clear();
  Expressions.clear();
  MappingRegions.clear();
  auto &R = MappingRecords[CurrentRecord];
  auto F = makeArrayRef(Filenames).slice(R.FilenamesBegin, R.FilenamesSize);
  RawCoverageMappingReader Reader(R.CoverageMapping, F, FunctionsFilenames,
                                  Expressions, MappingRegions);
  if (auto Err = Reader.read())
    return Err;

  Record.FunctionName = R.FunctionName;
  Record.FunctionHash = R.FunctionHash;
  Record.Filenames = FunctionsFilenames;
  Record.Expressions = Expressions;
  Record.MappingRegions = MappingRegions;

  ++CurrentRecord;
  return Error::success();
}<|MERGE_RESOLUTION|>--- conflicted
+++ resolved
@@ -119,20 +119,16 @@
     return Err;
 
   if (CompressedLen > 0) {
-<<<<<<< HEAD
     compression::CompressionAlgorithm *CompressionScheme =
-        new compression::ZlibCompressionAlgorithm();
+        compression::ZlibCompression;
     if (Version >= CovMapVersion::Version7) {
       uint64_t CompressionSchemeId;
       if (auto Err = readULEB128(CompressionSchemeId))
         return Err;
       CompressionScheme =
-          compression::CompressionAlgorithmFromId(CompressionSchemeId);
+          compression::getCompressionAlgorithm(CompressionSchemeId);
     }
     if (!CompressionScheme->supported())
-=======
-    if (!compression::ZlibCompression->supported())
->>>>>>> a3dec697
       return make_error<CoverageMapError>(
           coveragemap_error::decompression_failed);
 
@@ -142,11 +138,7 @@
     // Read compressed filenames.
     StringRef CompressedFilenames = Data.substr(0, CompressedLen);
     Data = Data.substr(CompressedLen);
-<<<<<<< HEAD
     auto Err = CompressionScheme->decompress(
-=======
-    auto Err = compression::ZlibCompression->decompress(
->>>>>>> a3dec697
         arrayRefFromStringRef(CompressedFilenames), StorageBuf,
         UncompressedLen);
     if (Err) {
