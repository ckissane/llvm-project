//===- InstrProf.cpp - Instrumented profiling format support --------------===//
//
// Part of the LLVM Project, under the Apache License v2.0 with LLVM Exceptions.
// See https://llvm.org/LICENSE.txt for license information.
// SPDX-License-Identifier: Apache-2.0 WITH LLVM-exception
//
//===----------------------------------------------------------------------===//
//
// This file contains support for clang's instrumentation based PGO and
// coverage.
//
//===----------------------------------------------------------------------===//

#include "llvm/ProfileData/InstrProf.h"
#include "llvm/ADT/ArrayRef.h"
#include "llvm/ADT/SmallString.h"
#include "llvm/ADT/SmallVector.h"
#include "llvm/ADT/StringExtras.h"
#include "llvm/ADT/StringRef.h"
#include "llvm/ADT/Triple.h"
#include "llvm/Config/config.h"
#include "llvm/IR/Constant.h"
#include "llvm/IR/Constants.h"
#include "llvm/IR/Function.h"
#include "llvm/IR/GlobalValue.h"
#include "llvm/IR/GlobalVariable.h"
#include "llvm/IR/Instruction.h"
#include "llvm/IR/LLVMContext.h"
#include "llvm/IR/MDBuilder.h"
#include "llvm/IR/Metadata.h"
#include "llvm/IR/Module.h"
#include "llvm/IR/Type.h"
#include "llvm/ProfileData/InstrProfReader.h"
#include "llvm/Support/Casting.h"
#include "llvm/Support/CommandLine.h"
#include "llvm/Support/Compiler.h"
#include "llvm/Support/Compression.h"
#include "llvm/Support/Endian.h"
#include "llvm/Support/Error.h"
#include "llvm/Support/ErrorHandling.h"
#include "llvm/Support/LEB128.h"
#include "llvm/Support/MathExtras.h"
#include "llvm/Support/Path.h"
#include "llvm/Support/SwapByteOrder.h"
#include <algorithm>
#include <cassert>
#include <cstddef>
#include <cstdint>
#include <cstring>
#include <memory>
#include <string>
#include <system_error>
#include <type_traits>
#include <utility>
#include <vector>

using namespace llvm;

static cl::opt<bool> StaticFuncFullModulePrefix(
    "static-func-full-module-prefix", cl::init(true), cl::Hidden,
    cl::desc("Use full module build paths in the profile counter names for "
             "static functions."));

// This option is tailored to users that have different top-level directory in
// profile-gen and profile-use compilation. Users need to specific the number
// of levels to strip. A value larger than the number of directories in the
// source file will strip all the directory names and only leave the basename.
//
// Note current ThinLTO module importing for the indirect-calls assumes
// the source directory name not being stripped. A non-zero option value here
// can potentially prevent some inter-module indirect-call-promotions.
static cl::opt<unsigned> StaticFuncStripDirNamePrefix(
    "static-func-strip-dirname-prefix", cl::init(0), cl::Hidden,
    cl::desc("Strip specified level of directory name from source path in "
             "the profile counter name for static functions."));

static std::string getInstrProfErrString(instrprof_error Err,
                                         const std::string &ErrMsg = "") {
  std::string Msg;
  raw_string_ostream OS(Msg);

  switch (Err) {
  case instrprof_error::success:
    OS << "success";
    break;
  case instrprof_error::eof:
    OS << "end of File";
    break;
  case instrprof_error::unrecognized_format:
    OS << "unrecognized instrumentation profile encoding format";
    break;
  case instrprof_error::bad_magic:
    OS << "invalid instrumentation profile data (bad magic)";
    break;
  case instrprof_error::bad_header:
    OS << "invalid instrumentation profile data (file header is corrupt)";
    break;
  case instrprof_error::unsupported_version:
    OS << "unsupported instrumentation profile format version";
    break;
  case instrprof_error::unsupported_hash_type:
    OS << "unsupported instrumentation profile hash type";
    break;
  case instrprof_error::too_large:
    OS << "too much profile data";
    break;
  case instrprof_error::truncated:
    OS << "truncated profile data";
    break;
  case instrprof_error::malformed:
    OS << "malformed instrumentation profile data";
    break;
  case instrprof_error::missing_debug_info_for_correlation:
    OS << "debug info for correlation is required";
    break;
  case instrprof_error::unexpected_debug_info_for_correlation:
    OS << "debug info for correlation is not necessary";
    break;
  case instrprof_error::unable_to_correlate_profile:
    OS << "unable to correlate profile";
    break;
  case instrprof_error::invalid_prof:
    OS << "invalid profile created. Please file a bug "
          "at: " BUG_REPORT_URL
          " and include the profraw files that caused this error.";
    break;
  case instrprof_error::unknown_function:
    OS << "no profile data available for function";
    break;
  case instrprof_error::hash_mismatch:
    OS << "function control flow change detected (hash mismatch)";
    break;
  case instrprof_error::count_mismatch:
    OS << "function basic block count change detected (counter mismatch)";
    break;
  case instrprof_error::counter_overflow:
    OS << "counter overflow";
    break;
  case instrprof_error::value_site_count_mismatch:
    OS << "function value site count change detected (counter mismatch)";
    break;
  case instrprof_error::compress_failed:
    OS << "failed to compress data (zlib)";
    break;
  case instrprof_error::uncompress_failed:
    OS << "failed to uncompress data (zlib)";
    break;
  case instrprof_error::empty_raw_profile:
    OS << "empty raw profile file";
    break;
  case instrprof_error::zlib_unavailable:
    OS << "profile uses zlib compression but the profile reader was built "
          "without zlib support";
    break;
  }

  // If optional error message is not empty, append it to the message.
  if (!ErrMsg.empty())
    OS << ": " << ErrMsg;

  return OS.str();
}

namespace {

// FIXME: This class is only here to support the transition to llvm::Error. It
// will be removed once this transition is complete. Clients should prefer to
// deal with the Error value directly, rather than converting to error_code.
class InstrProfErrorCategoryType : public std::error_category {
  const char *name() const noexcept override { return "llvm.instrprof"; }

  std::string message(int IE) const override {
    return getInstrProfErrString(static_cast<instrprof_error>(IE));
  }
};

} // end anonymous namespace

const std::error_category &llvm::instrprof_category() {
  static InstrProfErrorCategoryType ErrorCategory;
  return ErrorCategory;
}

namespace {

const char *InstrProfSectNameCommon[] = {
#define INSTR_PROF_SECT_ENTRY(Kind, SectNameCommon, SectNameCoff, Prefix)      \
  SectNameCommon,
#include "llvm/ProfileData/InstrProfData.inc"
};

const char *InstrProfSectNameCoff[] = {
#define INSTR_PROF_SECT_ENTRY(Kind, SectNameCommon, SectNameCoff, Prefix)      \
  SectNameCoff,
#include "llvm/ProfileData/InstrProfData.inc"
};

const char *InstrProfSectNamePrefix[] = {
#define INSTR_PROF_SECT_ENTRY(Kind, SectNameCommon, SectNameCoff, Prefix)      \
  Prefix,
#include "llvm/ProfileData/InstrProfData.inc"
};

} // namespace

namespace llvm {

cl::opt<compression::CompressionAlgorithm *> InstrProfNameCompressionScheme(
    "name-compression",
    cl::desc("Scheme for name/filename string compression (none/zlib/ztsd), "
             "defaults to zstd"),
    cl::init(new compression::ZStdCompressionAlgorithm()));

std::string getInstrProfSectionName(InstrProfSectKind IPSK,
                                    Triple::ObjectFormatType OF,
                                    bool AddSegmentInfo) {
  std::string SectName;

  if (OF == Triple::MachO && AddSegmentInfo)
    SectName = InstrProfSectNamePrefix[IPSK];

  if (OF == Triple::COFF)
    SectName += InstrProfSectNameCoff[IPSK];
  else
    SectName += InstrProfSectNameCommon[IPSK];

  if (OF == Triple::MachO && IPSK == IPSK_data && AddSegmentInfo)
    SectName += ",regular,live_support";

  return SectName;
}

void SoftInstrProfErrors::addError(instrprof_error IE) {
  if (IE == instrprof_error::success)
    return;

  if (FirstError == instrprof_error::success)
    FirstError = IE;

  switch (IE) {
  case instrprof_error::hash_mismatch:
    ++NumHashMismatches;
    break;
  case instrprof_error::count_mismatch:
    ++NumCountMismatches;
    break;
  case instrprof_error::counter_overflow:
    ++NumCounterOverflows;
    break;
  case instrprof_error::value_site_count_mismatch:
    ++NumValueSiteCountMismatches;
    break;
  default:
    llvm_unreachable("Not a soft error");
  }
}

std::string InstrProfError::message() const {
  return getInstrProfErrString(Err, Msg);
}

char InstrProfError::ID = 0;

std::string getPGOFuncName(StringRef RawFuncName,
                           GlobalValue::LinkageTypes Linkage,
                           StringRef FileName,
                           uint64_t Version LLVM_ATTRIBUTE_UNUSED) {
  return GlobalValue::getGlobalIdentifier(RawFuncName, Linkage, FileName);
}

// Strip NumPrefix level of directory name from PathNameStr. If the number of
// directory separators is less than NumPrefix, strip all the directories and
// leave base file name only.
static StringRef stripDirPrefix(StringRef PathNameStr, uint32_t NumPrefix) {
  uint32_t Count = NumPrefix;
  uint32_t Pos = 0, LastPos = 0;
  for (auto & CI : PathNameStr) {
    ++Pos;
    if (llvm::sys::path::is_separator(CI)) {
      LastPos = Pos;
      --Count;
    }
    if (Count == 0)
      break;
  }
  return PathNameStr.substr(LastPos);
}

// Return the PGOFuncName. This function has some special handling when called
// in LTO optimization. The following only applies when calling in LTO passes
// (when \c InLTO is true): LTO's internalization privatizes many global linkage
// symbols. This happens after value profile annotation, but those internal
// linkage functions should not have a source prefix.
// Additionally, for ThinLTO mode, exported internal functions are promoted
// and renamed. We need to ensure that the original internal PGO name is
// used when computing the GUID that is compared against the profiled GUIDs.
// To differentiate compiler generated internal symbols from original ones,
// PGOFuncName meta data are created and attached to the original internal
// symbols in the value profile annotation step
// (PGOUseFunc::annotateIndirectCallSites). If a symbol does not have the meta
// data, its original linkage must be non-internal.
std::string getPGOFuncName(const Function &F, bool InLTO, uint64_t Version) {
  if (!InLTO) {
    StringRef FileName(F.getParent()->getSourceFileName());
    uint32_t StripLevel = StaticFuncFullModulePrefix ? 0 : (uint32_t)-1;
    if (StripLevel < StaticFuncStripDirNamePrefix)
      StripLevel = StaticFuncStripDirNamePrefix;
    if (StripLevel)
      FileName = stripDirPrefix(FileName, StripLevel);
    return getPGOFuncName(F.getName(), F.getLinkage(), FileName, Version);
  }

  // In LTO mode (when InLTO is true), first check if there is a meta data.
  if (MDNode *MD = getPGOFuncNameMetadata(F)) {
    StringRef S = cast<MDString>(MD->getOperand(0))->getString();
    return S.str();
  }

  // If there is no meta data, the function must be a global before the value
  // profile annotation pass. Its current linkage may be internal if it is
  // internalized in LTO mode.
  return getPGOFuncName(F.getName(), GlobalValue::ExternalLinkage, "");
}

StringRef getFuncNameWithoutPrefix(StringRef PGOFuncName, StringRef FileName) {
  if (FileName.empty())
    return PGOFuncName;
  // Drop the file name including ':'. See also getPGOFuncName.
  if (PGOFuncName.startswith(FileName))
    PGOFuncName = PGOFuncName.drop_front(FileName.size() + 1);
  return PGOFuncName;
}

// \p FuncName is the string used as profile lookup key for the function. A
// symbol is created to hold the name. Return the legalized symbol name.
std::string getPGOFuncNameVarName(StringRef FuncName,
                                  GlobalValue::LinkageTypes Linkage) {
  std::string VarName = std::string(getInstrProfNameVarPrefix());
  VarName += FuncName;

  if (!GlobalValue::isLocalLinkage(Linkage))
    return VarName;

  // Now fix up illegal chars in local VarName that may upset the assembler.
  const char *InvalidChars = "-:<>/\"'";
  size_t found = VarName.find_first_of(InvalidChars);
  while (found != std::string::npos) {
    VarName[found] = '_';
    found = VarName.find_first_of(InvalidChars, found + 1);
  }
  return VarName;
}

GlobalVariable *createPGOFuncNameVar(Module &M,
                                     GlobalValue::LinkageTypes Linkage,
                                     StringRef PGOFuncName) {
  // We generally want to match the function's linkage, but available_externally
  // and extern_weak both have the wrong semantics, and anything that doesn't
  // need to link across compilation units doesn't need to be visible at all.
  if (Linkage == GlobalValue::ExternalWeakLinkage)
    Linkage = GlobalValue::LinkOnceAnyLinkage;
  else if (Linkage == GlobalValue::AvailableExternallyLinkage)
    Linkage = GlobalValue::LinkOnceODRLinkage;
  else if (Linkage == GlobalValue::InternalLinkage ||
           Linkage == GlobalValue::ExternalLinkage)
    Linkage = GlobalValue::PrivateLinkage;

  auto *Value =
      ConstantDataArray::getString(M.getContext(), PGOFuncName, false);
  auto FuncNameVar =
      new GlobalVariable(M, Value->getType(), true, Linkage, Value,
                         getPGOFuncNameVarName(PGOFuncName, Linkage));

  // Hide the symbol so that we correctly get a copy for each executable.
  if (!GlobalValue::isLocalLinkage(FuncNameVar->getLinkage()))
    FuncNameVar->setVisibility(GlobalValue::HiddenVisibility);

  return FuncNameVar;
}

GlobalVariable *createPGOFuncNameVar(Function &F, StringRef PGOFuncName) {
  return createPGOFuncNameVar(*F.getParent(), F.getLinkage(), PGOFuncName);
}

Error InstrProfSymtab::create(Module &M, bool InLTO) {
  for (Function &F : M) {
    // Function may not have a name: like using asm("") to overwrite the name.
    // Ignore in this case.
    if (!F.hasName())
      continue;
    const std::string &PGOFuncName = getPGOFuncName(F, InLTO);
    if (Error E = addFuncName(PGOFuncName))
      return E;
    MD5FuncMap.emplace_back(Function::getGUID(PGOFuncName), &F);
    // In ThinLTO, local function may have been promoted to global and have
    // suffix ".llvm." added to the function name. We need to add the
    // stripped function name to the symbol table so that we can find a match
    // from profile.
    //
    // We may have other suffixes similar as ".llvm." which are needed to
    // be stripped before the matching, but ".__uniq." suffix which is used
    // to differentiate internal linkage functions in different modules
    // should be kept. Now this is the only suffix with the pattern ".xxx"
    // which is kept before matching.
    const std::string UniqSuffix = ".__uniq.";
    auto pos = PGOFuncName.find(UniqSuffix);
    // Search '.' after ".__uniq." if ".__uniq." exists, otherwise
    // search '.' from the beginning.
    if (pos != std::string::npos)
      pos += UniqSuffix.length();
    else
      pos = 0;
    pos = PGOFuncName.find('.', pos);
    if (pos != std::string::npos && pos != 0) {
      const std::string &OtherFuncName = PGOFuncName.substr(0, pos);
      if (Error E = addFuncName(OtherFuncName))
        return E;
      MD5FuncMap.emplace_back(Function::getGUID(OtherFuncName), &F);
    }
  }
  Sorted = false;
  finalizeSymtab();
  return Error::success();
}

uint64_t InstrProfSymtab::getFunctionHashFromAddress(uint64_t Address) {
  finalizeSymtab();
  auto It = partition_point(AddrToMD5Map, [=](std::pair<uint64_t, uint64_t> A) {
    return A.first < Address;
  });
  // Raw function pointer collected by value profiler may be from
  // external functions that are not instrumented. They won't have
  // mapping data to be used by the deserializer. Force the value to
  // be 0 in this case.
  if (It != AddrToMD5Map.end() && It->first == Address)
    return (uint64_t)It->second;
  return 0;
}

Error collectPGOFuncNameStrings(
    ArrayRef<std::string> NameStrs,
    compression::CompressionAlgorithm *CompressionScheme, std::string &Result) {
  assert(!NameStrs.empty() && "No name data to emit");

  uint8_t Header[16], *P = Header;
  std::string UncompressedNameStrings =
      join(NameStrs.begin(), NameStrs.end(), getInstrProfNameSeparator());

  assert(StringRef(UncompressedNameStrings)
                 .count(getInstrProfNameSeparator()) == (NameStrs.size() - 1) &&
         "PGO name is invalid (contains separator token)");

  unsigned EncLen = encodeULEB128(UncompressedNameStrings.length(), P);
  P += EncLen;

  auto WriteStringToResult =
      [&](size_t CompressedLen,
          compression::SupportCompressionType CompressionSchemeId,
          StringRef InputStr) {
        if (CompressedLen == 0) {
          EncLen = encodeULEB128(CompressedLen, P);
          P += EncLen;
          char *HeaderStr = reinterpret_cast<char *>(&Header[0]);
          unsigned HeaderLen = P - &Header[0];
          Result.append(HeaderStr, HeaderLen);
          Result += InputStr;
          return Error::success();
        } else {
          EncLen = encodeULEB128(CompressedLen, P);
          P += EncLen;
          EncLen = encodeULEB128(static_cast<uint8_t>(CompressionSchemeId), P);
          P += EncLen;
          char *HeaderStr = reinterpret_cast<char *>(&Header[0]);
          unsigned HeaderLen = P - &Header[0];
          Result.append(HeaderStr, HeaderLen);
          Result += InputStr;
          return Error::success();
        }
      };

  if (!CompressionScheme->notNone())
    return WriteStringToResult(0, compression::SupportCompressionType::None,
                               UncompressedNameStrings);

  SmallVector<uint8_t, 128> CompressedNameStrings;
  CompressionScheme->compress(arrayRefFromStringRef(UncompressedNameStrings),
                              CompressedNameStrings,
                              CompressionScheme->getBestSizeLevel());

  return WriteStringToResult(CompressedNameStrings.size(),
                             CompressionScheme->getAlgorithmId(),
                             toStringRef(CompressedNameStrings));
}

StringRef getPGOFuncNameVarInitializer(GlobalVariable *NameVar) {
  auto *Arr = cast<ConstantDataArray>(NameVar->getInitializer());
  StringRef NameStr =
      Arr->isCString() ? Arr->getAsCString() : Arr->getAsString();
  return NameStr;
}

Error collectPGOFuncNameStrings(
    ArrayRef<GlobalVariable *> NameVars, std::string &Result,
    compression::CompressionAlgorithm *CompressionScheme) {
  std::vector<std::string> NameStrs;
  for (auto *NameVar : NameVars) {
    NameStrs.push_back(std::string(getPGOFuncNameVarInitializer(NameVar)));
  }
<<<<<<< HEAD
  return collectPGOFuncNameStrings(NameStrs, CompressionScheme->whenSupported(),
                                   Result);
=======
  compression::CompressionAlgorithm *CompressionScheme =
      compression::ZlibCompression;
  return collectPGOFuncNameStrings(
      NameStrs, CompressionScheme->when(doCompression)->whenSupported(),
      Result);
>>>>>>> a3dec697
}

Error readPGOFuncNameStrings(StringRef NameStrings, InstrProfSymtab &Symtab) {
  const uint8_t *P = NameStrings.bytes_begin();
  const uint8_t *EndP = NameStrings.bytes_end();
  while (P < EndP) {
    uint32_t N;
    uint64_t UncompressedSize = decodeULEB128(P, &N);
    P += N;
    uint64_t CompressedSize = decodeULEB128(P, &N);
    P += N;
    bool isCompressed = (CompressedSize != 0);
    compression::CompressionAlgorithm *CompressionScheme =
        new compression::NoneCompressionAlgorithm();
    if (isCompressed) {
      uint64_t CompressionSchemeId = decodeULEB128(P, &N);
      P += N;
      CompressionScheme =
          compression::CompressionAlgorithmFromId(CompressionSchemeId);
    }
    SmallVector<uint8_t, 128> UncompressedNameStrings;
    StringRef NameStrings;
    if (isCompressed) {
<<<<<<< HEAD
=======
      compression::CompressionAlgorithm *CompressionScheme =
          compression::ZlibCompression;
>>>>>>> a3dec697
      if (!CompressionScheme->supported())
        return make_error<InstrProfError>(instrprof_error::zlib_unavailable);

      if (Error E = CompressionScheme->decompress(
              makeArrayRef(P, CompressedSize), UncompressedNameStrings,
              UncompressedSize)) {
        consumeError(std::move(E));
        return make_error<InstrProfError>(instrprof_error::uncompress_failed);
      }
      P += CompressedSize;
      NameStrings = toStringRef(UncompressedNameStrings);
    } else {
      NameStrings =
          StringRef(reinterpret_cast<const char *>(P), UncompressedSize);
      P += UncompressedSize;
    }
    // Now parse the name strings.
    SmallVector<StringRef, 0> Names;
    NameStrings.split(Names, getInstrProfNameSeparator());
    for (StringRef &Name : Names)
      if (Error E = Symtab.addFuncName(Name))
        return E;

    while (P < EndP && *P == 0)
      P++;
  }
  return Error::success();
}

void InstrProfRecord::accumulateCounts(CountSumOrPercent &Sum) const {
  uint64_t FuncSum = 0;
  Sum.NumEntries += Counts.size();
  for (uint64_t Count : Counts)
    FuncSum += Count;
  Sum.CountSum += FuncSum;

  for (uint32_t VK = IPVK_First; VK <= IPVK_Last; ++VK) {
    uint64_t KindSum = 0;
    uint32_t NumValueSites = getNumValueSites(VK);
    for (size_t I = 0; I < NumValueSites; ++I) {
      uint32_t NV = getNumValueDataForSite(VK, I);
      std::unique_ptr<InstrProfValueData[]> VD = getValueForSite(VK, I);
      for (uint32_t V = 0; V < NV; V++)
        KindSum += VD[V].Count;
    }
    Sum.ValueCounts[VK] += KindSum;
  }
}

void InstrProfValueSiteRecord::overlap(InstrProfValueSiteRecord &Input,
                                       uint32_t ValueKind,
                                       OverlapStats &Overlap,
                                       OverlapStats &FuncLevelOverlap) {
  this->sortByTargetValues();
  Input.sortByTargetValues();
  double Score = 0.0f, FuncLevelScore = 0.0f;
  auto I = ValueData.begin();
  auto IE = ValueData.end();
  auto J = Input.ValueData.begin();
  auto JE = Input.ValueData.end();
  while (I != IE && J != JE) {
    if (I->Value == J->Value) {
      Score += OverlapStats::score(I->Count, J->Count,
                                   Overlap.Base.ValueCounts[ValueKind],
                                   Overlap.Test.ValueCounts[ValueKind]);
      FuncLevelScore += OverlapStats::score(
          I->Count, J->Count, FuncLevelOverlap.Base.ValueCounts[ValueKind],
          FuncLevelOverlap.Test.ValueCounts[ValueKind]);
      ++I;
    } else if (I->Value < J->Value) {
      ++I;
      continue;
    }
    ++J;
  }
  Overlap.Overlap.ValueCounts[ValueKind] += Score;
  FuncLevelOverlap.Overlap.ValueCounts[ValueKind] += FuncLevelScore;
}

// Return false on mismatch.
void InstrProfRecord::overlapValueProfData(uint32_t ValueKind,
                                           InstrProfRecord &Other,
                                           OverlapStats &Overlap,
                                           OverlapStats &FuncLevelOverlap) {
  uint32_t ThisNumValueSites = getNumValueSites(ValueKind);
  assert(ThisNumValueSites == Other.getNumValueSites(ValueKind));
  if (!ThisNumValueSites)
    return;

  std::vector<InstrProfValueSiteRecord> &ThisSiteRecords =
      getOrCreateValueSitesForKind(ValueKind);
  MutableArrayRef<InstrProfValueSiteRecord> OtherSiteRecords =
      Other.getValueSitesForKind(ValueKind);
  for (uint32_t I = 0; I < ThisNumValueSites; I++)
    ThisSiteRecords[I].overlap(OtherSiteRecords[I], ValueKind, Overlap,
                               FuncLevelOverlap);
}

void InstrProfRecord::overlap(InstrProfRecord &Other, OverlapStats &Overlap,
                              OverlapStats &FuncLevelOverlap,
                              uint64_t ValueCutoff) {
  // FuncLevel CountSum for other should already computed and nonzero.
  assert(FuncLevelOverlap.Test.CountSum >= 1.0f);
  accumulateCounts(FuncLevelOverlap.Base);
  bool Mismatch = (Counts.size() != Other.Counts.size());

  // Check if the value profiles mismatch.
  if (!Mismatch) {
    for (uint32_t Kind = IPVK_First; Kind <= IPVK_Last; ++Kind) {
      uint32_t ThisNumValueSites = getNumValueSites(Kind);
      uint32_t OtherNumValueSites = Other.getNumValueSites(Kind);
      if (ThisNumValueSites != OtherNumValueSites) {
        Mismatch = true;
        break;
      }
    }
  }
  if (Mismatch) {
    Overlap.addOneMismatch(FuncLevelOverlap.Test);
    return;
  }

  // Compute overlap for value counts.
  for (uint32_t Kind = IPVK_First; Kind <= IPVK_Last; ++Kind)
    overlapValueProfData(Kind, Other, Overlap, FuncLevelOverlap);

  double Score = 0.0;
  uint64_t MaxCount = 0;
  // Compute overlap for edge counts.
  for (size_t I = 0, E = Other.Counts.size(); I < E; ++I) {
    Score += OverlapStats::score(Counts[I], Other.Counts[I],
                                 Overlap.Base.CountSum, Overlap.Test.CountSum);
    MaxCount = std::max(Other.Counts[I], MaxCount);
  }
  Overlap.Overlap.CountSum += Score;
  Overlap.Overlap.NumEntries += 1;

  if (MaxCount >= ValueCutoff) {
    double FuncScore = 0.0;
    for (size_t I = 0, E = Other.Counts.size(); I < E; ++I)
      FuncScore += OverlapStats::score(Counts[I], Other.Counts[I],
                                       FuncLevelOverlap.Base.CountSum,
                                       FuncLevelOverlap.Test.CountSum);
    FuncLevelOverlap.Overlap.CountSum = FuncScore;
    FuncLevelOverlap.Overlap.NumEntries = Other.Counts.size();
    FuncLevelOverlap.Valid = true;
  }
}

void InstrProfValueSiteRecord::merge(InstrProfValueSiteRecord &Input,
                                     uint64_t Weight,
                                     function_ref<void(instrprof_error)> Warn) {
  this->sortByTargetValues();
  Input.sortByTargetValues();
  auto I = ValueData.begin();
  auto IE = ValueData.end();
  for (const InstrProfValueData &J : Input.ValueData) {
    while (I != IE && I->Value < J.Value)
      ++I;
    if (I != IE && I->Value == J.Value) {
      bool Overflowed;
      I->Count = SaturatingMultiplyAdd(J.Count, Weight, I->Count, &Overflowed);
      if (Overflowed)
        Warn(instrprof_error::counter_overflow);
      ++I;
      continue;
    }
    ValueData.insert(I, J);
  }
}

void InstrProfValueSiteRecord::scale(uint64_t N, uint64_t D,
                                     function_ref<void(instrprof_error)> Warn) {
  for (InstrProfValueData &I : ValueData) {
    bool Overflowed;
    I.Count = SaturatingMultiply(I.Count, N, &Overflowed) / D;
    if (Overflowed)
      Warn(instrprof_error::counter_overflow);
  }
}

// Merge Value Profile data from Src record to this record for ValueKind.
// Scale merged value counts by \p Weight.
void InstrProfRecord::mergeValueProfData(
    uint32_t ValueKind, InstrProfRecord &Src, uint64_t Weight,
    function_ref<void(instrprof_error)> Warn) {
  uint32_t ThisNumValueSites = getNumValueSites(ValueKind);
  uint32_t OtherNumValueSites = Src.getNumValueSites(ValueKind);
  if (ThisNumValueSites != OtherNumValueSites) {
    Warn(instrprof_error::value_site_count_mismatch);
    return;
  }
  if (!ThisNumValueSites)
    return;
  std::vector<InstrProfValueSiteRecord> &ThisSiteRecords =
      getOrCreateValueSitesForKind(ValueKind);
  MutableArrayRef<InstrProfValueSiteRecord> OtherSiteRecords =
      Src.getValueSitesForKind(ValueKind);
  for (uint32_t I = 0; I < ThisNumValueSites; I++)
    ThisSiteRecords[I].merge(OtherSiteRecords[I], Weight, Warn);
}

void InstrProfRecord::merge(InstrProfRecord &Other, uint64_t Weight,
                            function_ref<void(instrprof_error)> Warn) {
  // If the number of counters doesn't match we either have bad data
  // or a hash collision.
  if (Counts.size() != Other.Counts.size()) {
    Warn(instrprof_error::count_mismatch);
    return;
  }

  for (size_t I = 0, E = Other.Counts.size(); I < E; ++I) {
    bool Overflowed;
    Counts[I] =
        SaturatingMultiplyAdd(Other.Counts[I], Weight, Counts[I], &Overflowed);
    if (Overflowed)
      Warn(instrprof_error::counter_overflow);
  }

  for (uint32_t Kind = IPVK_First; Kind <= IPVK_Last; ++Kind)
    mergeValueProfData(Kind, Other, Weight, Warn);
}

void InstrProfRecord::scaleValueProfData(
    uint32_t ValueKind, uint64_t N, uint64_t D,
    function_ref<void(instrprof_error)> Warn) {
  for (auto &R : getValueSitesForKind(ValueKind))
    R.scale(N, D, Warn);
}

void InstrProfRecord::scale(uint64_t N, uint64_t D,
                            function_ref<void(instrprof_error)> Warn) {
  assert(D != 0 && "D cannot be 0");
  for (auto &Count : this->Counts) {
    bool Overflowed;
    Count = SaturatingMultiply(Count, N, &Overflowed) / D;
    if (Overflowed)
      Warn(instrprof_error::counter_overflow);
  }
  for (uint32_t Kind = IPVK_First; Kind <= IPVK_Last; ++Kind)
    scaleValueProfData(Kind, N, D, Warn);
}

// Map indirect call target name hash to name string.
uint64_t InstrProfRecord::remapValue(uint64_t Value, uint32_t ValueKind,
                                     InstrProfSymtab *SymTab) {
  if (!SymTab)
    return Value;

  if (ValueKind == IPVK_IndirectCallTarget)
    return SymTab->getFunctionHashFromAddress(Value);

  return Value;
}

void InstrProfRecord::addValueData(uint32_t ValueKind, uint32_t Site,
                                   InstrProfValueData *VData, uint32_t N,
                                   InstrProfSymtab *ValueMap) {
  for (uint32_t I = 0; I < N; I++) {
    VData[I].Value = remapValue(VData[I].Value, ValueKind, ValueMap);
  }
  std::vector<InstrProfValueSiteRecord> &ValueSites =
      getOrCreateValueSitesForKind(ValueKind);
  if (N == 0)
    ValueSites.emplace_back();
  else
    ValueSites.emplace_back(VData, VData + N);
}

#define INSTR_PROF_COMMON_API_IMPL
#include "llvm/ProfileData/InstrProfData.inc"

/*!
 * ValueProfRecordClosure Interface implementation for  InstrProfRecord
 *  class. These C wrappers are used as adaptors so that C++ code can be
 *  invoked as callbacks.
 */
uint32_t getNumValueKindsInstrProf(const void *Record) {
  return reinterpret_cast<const InstrProfRecord *>(Record)->getNumValueKinds();
}

uint32_t getNumValueSitesInstrProf(const void *Record, uint32_t VKind) {
  return reinterpret_cast<const InstrProfRecord *>(Record)
      ->getNumValueSites(VKind);
}

uint32_t getNumValueDataInstrProf(const void *Record, uint32_t VKind) {
  return reinterpret_cast<const InstrProfRecord *>(Record)
      ->getNumValueData(VKind);
}

uint32_t getNumValueDataForSiteInstrProf(const void *R, uint32_t VK,
                                         uint32_t S) {
  return reinterpret_cast<const InstrProfRecord *>(R)
      ->getNumValueDataForSite(VK, S);
}

void getValueForSiteInstrProf(const void *R, InstrProfValueData *Dst,
                              uint32_t K, uint32_t S) {
  reinterpret_cast<const InstrProfRecord *>(R)->getValueForSite(Dst, K, S);
}

ValueProfData *allocValueProfDataInstrProf(size_t TotalSizeInBytes) {
  ValueProfData *VD =
      (ValueProfData *)(new (::operator new(TotalSizeInBytes)) ValueProfData());
  memset(VD, 0, TotalSizeInBytes);
  return VD;
}

static ValueProfRecordClosure InstrProfRecordClosure = {
    nullptr,
    getNumValueKindsInstrProf,
    getNumValueSitesInstrProf,
    getNumValueDataInstrProf,
    getNumValueDataForSiteInstrProf,
    nullptr,
    getValueForSiteInstrProf,
    allocValueProfDataInstrProf};

// Wrapper implementation using the closure mechanism.
uint32_t ValueProfData::getSize(const InstrProfRecord &Record) {
  auto Closure = InstrProfRecordClosure;
  Closure.Record = &Record;
  return getValueProfDataSize(&Closure);
}

// Wrapper implementation using the closure mechanism.
std::unique_ptr<ValueProfData>
ValueProfData::serializeFrom(const InstrProfRecord &Record) {
  InstrProfRecordClosure.Record = &Record;

  std::unique_ptr<ValueProfData> VPD(
      serializeValueProfDataFrom(&InstrProfRecordClosure, nullptr));
  return VPD;
}

void ValueProfRecord::deserializeTo(InstrProfRecord &Record,
                                    InstrProfSymtab *SymTab) {
  Record.reserveSites(Kind, NumValueSites);

  InstrProfValueData *ValueData = getValueProfRecordValueData(this);
  for (uint64_t VSite = 0; VSite < NumValueSites; ++VSite) {
    uint8_t ValueDataCount = this->SiteCountArray[VSite];
    Record.addValueData(Kind, VSite, ValueData, ValueDataCount, SymTab);
    ValueData += ValueDataCount;
  }
}

// For writing/serializing,  Old is the host endianness, and  New is
// byte order intended on disk. For Reading/deserialization, Old
// is the on-disk source endianness, and New is the host endianness.
void ValueProfRecord::swapBytes(support::endianness Old,
                                support::endianness New) {
  using namespace support;

  if (Old == New)
    return;

  if (getHostEndianness() != Old) {
    sys::swapByteOrder<uint32_t>(NumValueSites);
    sys::swapByteOrder<uint32_t>(Kind);
  }
  uint32_t ND = getValueProfRecordNumValueData(this);
  InstrProfValueData *VD = getValueProfRecordValueData(this);

  // No need to swap byte array: SiteCountArrray.
  for (uint32_t I = 0; I < ND; I++) {
    sys::swapByteOrder<uint64_t>(VD[I].Value);
    sys::swapByteOrder<uint64_t>(VD[I].Count);
  }
  if (getHostEndianness() == Old) {
    sys::swapByteOrder<uint32_t>(NumValueSites);
    sys::swapByteOrder<uint32_t>(Kind);
  }
}

void ValueProfData::deserializeTo(InstrProfRecord &Record,
                                  InstrProfSymtab *SymTab) {
  if (NumValueKinds == 0)
    return;

  ValueProfRecord *VR = getFirstValueProfRecord(this);
  for (uint32_t K = 0; K < NumValueKinds; K++) {
    VR->deserializeTo(Record, SymTab);
    VR = getValueProfRecordNext(VR);
  }
}

template <class T>
static T swapToHostOrder(const unsigned char *&D, support::endianness Orig) {
  using namespace support;

  if (Orig == little)
    return endian::readNext<T, little, unaligned>(D);
  else
    return endian::readNext<T, big, unaligned>(D);
}

static std::unique_ptr<ValueProfData> allocValueProfData(uint32_t TotalSize) {
  return std::unique_ptr<ValueProfData>(new (::operator new(TotalSize))
                                            ValueProfData());
}

Error ValueProfData::checkIntegrity() {
  if (NumValueKinds > IPVK_Last + 1)
    return make_error<InstrProfError>(
        instrprof_error::malformed, "number of value profile kinds is invalid");
  // Total size needs to be multiple of quadword size.
  if (TotalSize % sizeof(uint64_t))
    return make_error<InstrProfError>(
        instrprof_error::malformed, "total size is not multiples of quardword");

  ValueProfRecord *VR = getFirstValueProfRecord(this);
  for (uint32_t K = 0; K < this->NumValueKinds; K++) {
    if (VR->Kind > IPVK_Last)
      return make_error<InstrProfError>(instrprof_error::malformed,
                                        "value kind is invalid");
    VR = getValueProfRecordNext(VR);
    if ((char *)VR - (char *)this > (ptrdiff_t)TotalSize)
      return make_error<InstrProfError>(
          instrprof_error::malformed,
          "value profile address is greater than total size");
  }
  return Error::success();
}

Expected<std::unique_ptr<ValueProfData>>
ValueProfData::getValueProfData(const unsigned char *D,
                                const unsigned char *const BufferEnd,
                                support::endianness Endianness) {
  using namespace support;

  if (D + sizeof(ValueProfData) > BufferEnd)
    return make_error<InstrProfError>(instrprof_error::truncated);

  const unsigned char *Header = D;
  uint32_t TotalSize = swapToHostOrder<uint32_t>(Header, Endianness);
  if (D + TotalSize > BufferEnd)
    return make_error<InstrProfError>(instrprof_error::too_large);

  std::unique_ptr<ValueProfData> VPD = allocValueProfData(TotalSize);
  memcpy(VPD.get(), D, TotalSize);
  // Byte swap.
  VPD->swapBytesToHost(Endianness);

  Error E = VPD->checkIntegrity();
  if (E)
    return std::move(E);

  return std::move(VPD);
}

void ValueProfData::swapBytesToHost(support::endianness Endianness) {
  using namespace support;

  if (Endianness == getHostEndianness())
    return;

  sys::swapByteOrder<uint32_t>(TotalSize);
  sys::swapByteOrder<uint32_t>(NumValueKinds);

  ValueProfRecord *VR = getFirstValueProfRecord(this);
  for (uint32_t K = 0; K < NumValueKinds; K++) {
    VR->swapBytes(Endianness, getHostEndianness());
    VR = getValueProfRecordNext(VR);
  }
}

void ValueProfData::swapBytesFromHost(support::endianness Endianness) {
  using namespace support;

  if (Endianness == getHostEndianness())
    return;

  ValueProfRecord *VR = getFirstValueProfRecord(this);
  for (uint32_t K = 0; K < NumValueKinds; K++) {
    ValueProfRecord *NVR = getValueProfRecordNext(VR);
    VR->swapBytes(getHostEndianness(), Endianness);
    VR = NVR;
  }
  sys::swapByteOrder<uint32_t>(TotalSize);
  sys::swapByteOrder<uint32_t>(NumValueKinds);
}

void annotateValueSite(Module &M, Instruction &Inst,
                       const InstrProfRecord &InstrProfR,
                       InstrProfValueKind ValueKind, uint32_t SiteIdx,
                       uint32_t MaxMDCount) {
  uint32_t NV = InstrProfR.getNumValueDataForSite(ValueKind, SiteIdx);
  if (!NV)
    return;

  uint64_t Sum = 0;
  std::unique_ptr<InstrProfValueData[]> VD =
      InstrProfR.getValueForSite(ValueKind, SiteIdx, &Sum);

  ArrayRef<InstrProfValueData> VDs(VD.get(), NV);
  annotateValueSite(M, Inst, VDs, Sum, ValueKind, MaxMDCount);
}

void annotateValueSite(Module &M, Instruction &Inst,
                       ArrayRef<InstrProfValueData> VDs,
                       uint64_t Sum, InstrProfValueKind ValueKind,
                       uint32_t MaxMDCount) {
  LLVMContext &Ctx = M.getContext();
  MDBuilder MDHelper(Ctx);
  SmallVector<Metadata *, 3> Vals;
  // Tag
  Vals.push_back(MDHelper.createString("VP"));
  // Value Kind
  Vals.push_back(MDHelper.createConstant(
      ConstantInt::get(Type::getInt32Ty(Ctx), ValueKind)));
  // Total Count
  Vals.push_back(
      MDHelper.createConstant(ConstantInt::get(Type::getInt64Ty(Ctx), Sum)));

  // Value Profile Data
  uint32_t MDCount = MaxMDCount;
  for (auto &VD : VDs) {
    Vals.push_back(MDHelper.createConstant(
        ConstantInt::get(Type::getInt64Ty(Ctx), VD.Value)));
    Vals.push_back(MDHelper.createConstant(
        ConstantInt::get(Type::getInt64Ty(Ctx), VD.Count)));
    if (--MDCount == 0)
      break;
  }
  Inst.setMetadata(LLVMContext::MD_prof, MDNode::get(Ctx, Vals));
}

bool getValueProfDataFromInst(const Instruction &Inst,
                              InstrProfValueKind ValueKind,
                              uint32_t MaxNumValueData,
                              InstrProfValueData ValueData[],
                              uint32_t &ActualNumValueData, uint64_t &TotalC,
                              bool GetNoICPValue) {
  MDNode *MD = Inst.getMetadata(LLVMContext::MD_prof);
  if (!MD)
    return false;

  unsigned NOps = MD->getNumOperands();

  if (NOps < 5)
    return false;

  // Operand 0 is a string tag "VP":
  MDString *Tag = cast<MDString>(MD->getOperand(0));
  if (!Tag)
    return false;

  if (!Tag->getString().equals("VP"))
    return false;

  // Now check kind:
  ConstantInt *KindInt = mdconst::dyn_extract<ConstantInt>(MD->getOperand(1));
  if (!KindInt)
    return false;
  if (KindInt->getZExtValue() != ValueKind)
    return false;

  // Get total count
  ConstantInt *TotalCInt = mdconst::dyn_extract<ConstantInt>(MD->getOperand(2));
  if (!TotalCInt)
    return false;
  TotalC = TotalCInt->getZExtValue();

  ActualNumValueData = 0;

  for (unsigned I = 3; I < NOps; I += 2) {
    if (ActualNumValueData >= MaxNumValueData)
      break;
    ConstantInt *Value = mdconst::dyn_extract<ConstantInt>(MD->getOperand(I));
    ConstantInt *Count =
        mdconst::dyn_extract<ConstantInt>(MD->getOperand(I + 1));
    if (!Value || !Count)
      return false;
    uint64_t CntValue = Count->getZExtValue();
    if (!GetNoICPValue && (CntValue == NOMORE_ICP_MAGICNUM))
      continue;
    ValueData[ActualNumValueData].Value = Value->getZExtValue();
    ValueData[ActualNumValueData].Count = CntValue;
    ActualNumValueData++;
  }
  return true;
}

MDNode *getPGOFuncNameMetadata(const Function &F) {
  return F.getMetadata(getPGOFuncNameMetadataName());
}

void createPGOFuncNameMetadata(Function &F, StringRef PGOFuncName) {
  // Only for internal linkage functions.
  if (PGOFuncName == F.getName())
      return;
  // Don't create duplicated meta-data.
  if (getPGOFuncNameMetadata(F))
    return;
  LLVMContext &C = F.getContext();
  MDNode *N = MDNode::get(C, MDString::get(C, PGOFuncName));
  F.setMetadata(getPGOFuncNameMetadataName(), N);
}

bool needsComdatForCounter(const Function &F, const Module &M) {
  if (F.hasComdat())
    return true;

  if (!Triple(M.getTargetTriple()).supportsCOMDAT())
    return false;

  // See createPGOFuncNameVar for more details. To avoid link errors, profile
  // counters for function with available_externally linkage needs to be changed
  // to linkonce linkage. On ELF based systems, this leads to weak symbols to be
  // created. Without using comdat, duplicate entries won't be removed by the
  // linker leading to increased data segement size and raw profile size. Even
  // worse, since the referenced counter from profile per-function data object
  // will be resolved to the common strong definition, the profile counts for
  // available_externally functions will end up being duplicated in raw profile
  // data. This can result in distorted profile as the counts of those dups
  // will be accumulated by the profile merger.
  GlobalValue::LinkageTypes Linkage = F.getLinkage();
  if (Linkage != GlobalValue::ExternalWeakLinkage &&
      Linkage != GlobalValue::AvailableExternallyLinkage)
    return false;

  return true;
}

// Check if INSTR_PROF_RAW_VERSION_VAR is defined.
bool isIRPGOFlagSet(const Module *M) {
  auto IRInstrVar =
      M->getNamedGlobal(INSTR_PROF_QUOTE(INSTR_PROF_RAW_VERSION_VAR));
  if (!IRInstrVar || IRInstrVar->hasLocalLinkage())
    return false;

  // For CSPGO+LTO, this variable might be marked as non-prevailing and we only
  // have the decl.
  if (IRInstrVar->isDeclaration())
    return true;

  // Check if the flag is set.
  if (!IRInstrVar->hasInitializer())
    return false;

  auto *InitVal = dyn_cast_or_null<ConstantInt>(IRInstrVar->getInitializer());
  if (!InitVal)
    return false;
  return (InitVal->getZExtValue() & VARIANT_MASK_IR_PROF) != 0;
}

// Check if we can safely rename this Comdat function.
bool canRenameComdatFunc(const Function &F, bool CheckAddressTaken) {
  if (F.getName().empty())
    return false;
  if (!needsComdatForCounter(F, *(F.getParent())))
    return false;
  // Unsafe to rename the address-taken function (which can be used in
  // function comparison).
  if (CheckAddressTaken && F.hasAddressTaken())
    return false;
  // Only safe to do if this function may be discarded if it is not used
  // in the compilation unit.
  if (!GlobalValue::isDiscardableIfUnused(F.getLinkage()))
    return false;

  // For AvailableExternallyLinkage functions.
  if (!F.hasComdat()) {
    assert(F.getLinkage() == GlobalValue::AvailableExternallyLinkage);
    return true;
  }
  return true;
}

// Create the variable for the profile file name.
void createProfileFileNameVar(Module &M, StringRef InstrProfileOutput) {
  if (InstrProfileOutput.empty())
    return;
  Constant *ProfileNameConst =
      ConstantDataArray::getString(M.getContext(), InstrProfileOutput, true);
  GlobalVariable *ProfileNameVar = new GlobalVariable(
      M, ProfileNameConst->getType(), true, GlobalValue::WeakAnyLinkage,
      ProfileNameConst, INSTR_PROF_QUOTE(INSTR_PROF_PROFILE_NAME_VAR));
  Triple TT(M.getTargetTriple());
  if (TT.supportsCOMDAT()) {
    ProfileNameVar->setLinkage(GlobalValue::ExternalLinkage);
    ProfileNameVar->setComdat(M.getOrInsertComdat(
        StringRef(INSTR_PROF_QUOTE(INSTR_PROF_PROFILE_NAME_VAR))));
  }
}

Error OverlapStats::accumulateCounts(const std::string &BaseFilename,
                                     const std::string &TestFilename,
                                     bool IsCS) {
  auto getProfileSum = [IsCS](const std::string &Filename,
                              CountSumOrPercent &Sum) -> Error {
    auto ReaderOrErr = InstrProfReader::create(Filename);
    if (Error E = ReaderOrErr.takeError()) {
      return E;
    }
    auto Reader = std::move(ReaderOrErr.get());
    Reader->accumulateCounts(Sum, IsCS);
    return Error::success();
  };
  auto Ret = getProfileSum(BaseFilename, Base);
  if (Ret)
    return Ret;
  Ret = getProfileSum(TestFilename, Test);
  if (Ret)
    return Ret;
  this->BaseFilename = &BaseFilename;
  this->TestFilename = &TestFilename;
  Valid = true;
  return Error::success();
}

void OverlapStats::addOneMismatch(const CountSumOrPercent &MismatchFunc) {
  Mismatch.NumEntries += 1;
  Mismatch.CountSum += MismatchFunc.CountSum / Test.CountSum;
  for (unsigned I = 0; I < IPVK_Last - IPVK_First + 1; I++) {
    if (Test.ValueCounts[I] >= 1.0f)
      Mismatch.ValueCounts[I] +=
          MismatchFunc.ValueCounts[I] / Test.ValueCounts[I];
  }
}

void OverlapStats::addOneUnique(const CountSumOrPercent &UniqueFunc) {
  Unique.NumEntries += 1;
  Unique.CountSum += UniqueFunc.CountSum / Test.CountSum;
  for (unsigned I = 0; I < IPVK_Last - IPVK_First + 1; I++) {
    if (Test.ValueCounts[I] >= 1.0f)
      Unique.ValueCounts[I] += UniqueFunc.ValueCounts[I] / Test.ValueCounts[I];
  }
}

void OverlapStats::dump(raw_fd_ostream &OS) const {
  if (!Valid)
    return;

  const char *EntryName =
      (Level == ProgramLevel ? "functions" : "edge counters");
  if (Level == ProgramLevel) {
    OS << "Profile overlap infomation for base_profile: " << *BaseFilename
       << " and test_profile: " << *TestFilename << "\nProgram level:\n";
  } else {
    OS << "Function level:\n"
       << "  Function: " << FuncName << " (Hash=" << FuncHash << ")\n";
  }

  OS << "  # of " << EntryName << " overlap: " << Overlap.NumEntries << "\n";
  if (Mismatch.NumEntries)
    OS << "  # of " << EntryName << " mismatch: " << Mismatch.NumEntries
       << "\n";
  if (Unique.NumEntries)
    OS << "  # of " << EntryName
       << " only in test_profile: " << Unique.NumEntries << "\n";

  OS << "  Edge profile overlap: " << format("%.3f%%", Overlap.CountSum * 100)
     << "\n";
  if (Mismatch.NumEntries)
    OS << "  Mismatched count percentage (Edge): "
       << format("%.3f%%", Mismatch.CountSum * 100) << "\n";
  if (Unique.NumEntries)
    OS << "  Percentage of Edge profile only in test_profile: "
       << format("%.3f%%", Unique.CountSum * 100) << "\n";
  OS << "  Edge profile base count sum: " << format("%.0f", Base.CountSum)
     << "\n"
     << "  Edge profile test count sum: " << format("%.0f", Test.CountSum)
     << "\n";

  for (unsigned I = 0; I < IPVK_Last - IPVK_First + 1; I++) {
    if (Base.ValueCounts[I] < 1.0f && Test.ValueCounts[I] < 1.0f)
      continue;
    char ProfileKindName[20];
    switch (I) {
    case IPVK_IndirectCallTarget:
      strncpy(ProfileKindName, "IndirectCall", 19);
      break;
    case IPVK_MemOPSize:
      strncpy(ProfileKindName, "MemOP", 19);
      break;
    default:
      snprintf(ProfileKindName, 19, "VP[%d]", I);
      break;
    }
    OS << "  " << ProfileKindName
       << " profile overlap: " << format("%.3f%%", Overlap.ValueCounts[I] * 100)
       << "\n";
    if (Mismatch.NumEntries)
      OS << "  Mismatched count percentage (" << ProfileKindName
         << "): " << format("%.3f%%", Mismatch.ValueCounts[I] * 100) << "\n";
    if (Unique.NumEntries)
      OS << "  Percentage of " << ProfileKindName
         << " profile only in test_profile: "
         << format("%.3f%%", Unique.ValueCounts[I] * 100) << "\n";
    OS << "  " << ProfileKindName
       << " profile base count sum: " << format("%.0f", Base.ValueCounts[I])
       << "\n"
       << "  " << ProfileKindName
       << " profile test count sum: " << format("%.0f", Test.ValueCounts[I])
       << "\n";
  }
}

namespace IndexedInstrProf {
// A C++14 compatible version of the offsetof macro.
template <typename T1, typename T2>
inline size_t constexpr offsetOf(T1 T2::*Member) {
  constexpr T2 Object{};
  return size_t(&(Object.*Member)) - size_t(&Object);
}

static inline uint64_t read(const unsigned char *Buffer, size_t Offset) {
  return *reinterpret_cast<const uint64_t *>(Buffer + Offset);
}

uint64_t Header::formatVersion() const {
  using namespace support;
  return endian::byte_swap<uint64_t, little>(Version);
}

Expected<Header> Header::readFromBuffer(const unsigned char *Buffer) {
  using namespace support;
  static_assert(std::is_standard_layout<Header>::value,
                "The header should be standard layout type since we use offset "
                "of fields to read.");
  Header H;

  H.Magic = read(Buffer, offsetOf(&Header::Magic));
  // Check the magic number.
  uint64_t Magic = endian::byte_swap<uint64_t, little>(H.Magic);
  if (Magic != IndexedInstrProf::Magic)
    return make_error<InstrProfError>(instrprof_error::bad_magic);

  // Read the version.
  H.Version = read(Buffer, offsetOf(&Header::Version));
  if (GET_VERSION(H.formatVersion()) >
      IndexedInstrProf::ProfVersion::CurrentVersion)
    return make_error<InstrProfError>(instrprof_error::unsupported_version);

  switch (GET_VERSION(H.formatVersion())) {
    // When a new field is added in the header add a case statement here to
    // populate it.
    static_assert(
        IndexedInstrProf::ProfVersion::CurrentVersion == Version9,
        "Please update the reading code below if a new field has been added, "
        "if not add a case statement to fall through to the latest version.");
  case 8ull:
    H.MemProfOffset = read(Buffer, offsetOf(&Header::MemProfOffset));
    LLVM_FALLTHROUGH;
  default: // Version7 (when the backwards compatible header was introduced).
    H.HashType = read(Buffer, offsetOf(&Header::HashType));
    H.HashOffset = read(Buffer, offsetOf(&Header::HashOffset));
  }

  return H;
}

size_t Header::size() const {
  switch (GET_VERSION(formatVersion())) {
    // When a new field is added to the header add a case statement here to
    // compute the size as offset of the new field + size of the new field. This
    // relies on the field being added to the end of the list.
    static_assert(IndexedInstrProf::ProfVersion::CurrentVersion == Version9,
                  "Please update the size computation below if a new field has "
                  "been added to the header, if not add a case statement to "
                  "fall through to the latest version.");
  case 8ull:
    return offsetOf(&Header::MemProfOffset) + sizeof(Header::MemProfOffset);
  default: // Version7 (when the backwards compatible header was introduced).
    return offsetOf(&Header::HashOffset) + sizeof(Header::HashOffset);
  }
}

} // namespace IndexedInstrProf

} // end namespace llvm<|MERGE_RESOLUTION|>--- conflicted
+++ resolved
@@ -209,7 +209,7 @@
     "name-compression",
     cl::desc("Scheme for name/filename string compression (none/zlib/ztsd), "
              "defaults to zstd"),
-    cl::init(new compression::ZStdCompressionAlgorithm()));
+    cl::init(compression::ZStdCompression));
 
 std::string getInstrProfSectionName(InstrProfSectKind IPSK,
                                     Triple::ObjectFormatType OF,
@@ -506,16 +506,8 @@
   for (auto *NameVar : NameVars) {
     NameStrs.push_back(std::string(getPGOFuncNameVarInitializer(NameVar)));
   }
-<<<<<<< HEAD
   return collectPGOFuncNameStrings(NameStrs, CompressionScheme->whenSupported(),
                                    Result);
-=======
-  compression::CompressionAlgorithm *CompressionScheme =
-      compression::ZlibCompression;
-  return collectPGOFuncNameStrings(
-      NameStrs, CompressionScheme->when(doCompression)->whenSupported(),
-      Result);
->>>>>>> a3dec697
 }
 
 Error readPGOFuncNameStrings(StringRef NameStrings, InstrProfSymtab &Symtab) {
@@ -529,21 +521,16 @@
     P += N;
     bool isCompressed = (CompressedSize != 0);
     compression::CompressionAlgorithm *CompressionScheme =
-        new compression::NoneCompressionAlgorithm();
+        compression::NoneCompression;
     if (isCompressed) {
       uint64_t CompressionSchemeId = decodeULEB128(P, &N);
       P += N;
       CompressionScheme =
-          compression::CompressionAlgorithmFromId(CompressionSchemeId);
+          compression::getCompressionAlgorithm(CompressionSchemeId);
     }
     SmallVector<uint8_t, 128> UncompressedNameStrings;
     StringRef NameStrings;
     if (isCompressed) {
-<<<<<<< HEAD
-=======
-      compression::CompressionAlgorithm *CompressionScheme =
-          compression::ZlibCompression;
->>>>>>> a3dec697
       if (!CompressionScheme->supported())
         return make_error<InstrProfError>(instrprof_error::zlib_unavailable);
 
