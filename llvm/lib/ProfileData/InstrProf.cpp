//===- InstrProf.cpp - Instrumented profiling format support --------------===//
//
// Part of the LLVM Project, under the Apache License v2.0 with LLVM Exceptions.
// See https://llvm.org/LICENSE.txt for license information.
// SPDX-License-Identifier: Apache-2.0 WITH LLVM-exception
//
//===----------------------------------------------------------------------===//
//
// This file contains support for clang's instrumentation based PGO and
// coverage.
//
//===----------------------------------------------------------------------===//

#include "llvm/ProfileData/InstrProf.h"
#include "llvm/ADT/ArrayRef.h"
#include "llvm/ADT/SmallString.h"
#include "llvm/ADT/SmallVector.h"
#include "llvm/ADT/StringExtras.h"
#include "llvm/ADT/StringRef.h"
#include "llvm/ADT/Triple.h"
#include "llvm/Config/config.h"
#include "llvm/IR/Constant.h"
#include "llvm/IR/Constants.h"
#include "llvm/IR/Function.h"
#include "llvm/IR/GlobalValue.h"
#include "llvm/IR/GlobalVariable.h"
#include "llvm/IR/Instruction.h"
#include "llvm/IR/LLVMContext.h"
#include "llvm/IR/MDBuilder.h"
#include "llvm/IR/Metadata.h"
#include "llvm/IR/Module.h"
#include "llvm/IR/Type.h"
#include "llvm/ProfileData/InstrProfReader.h"
#include "llvm/Support/Casting.h"
#include "llvm/Support/CommandLine.h"
#include "llvm/Support/Compiler.h"
#include "llvm/Support/Compression.h"
#include "llvm/Support/Endian.h"
#include "llvm/Support/Error.h"
#include "llvm/Support/ErrorHandling.h"
#include "llvm/Support/LEB128.h"
#include "llvm/Support/MathExtras.h"
#include "llvm/Support/Path.h"
#include "llvm/Support/SwapByteOrder.h"
#include <algorithm>
#include <cassert>
#include <cstddef>
#include <cstdint>
#include <cstring>
#include <memory>
#include <string>
#include <system_error>
#include <type_traits>
#include <utility>
#include <vector>

using namespace llvm;

static cl::opt<bool> StaticFuncFullModulePrefix(
    "static-func-full-module-prefix", cl::init(true), cl::Hidden,
    cl::desc("Use full module build paths in the profile counter names for "
             "static functions."));

// This option is tailored to users that have different top-level directory in
// profile-gen and profile-use compilation. Users need to specific the number
// of levels to strip. A value larger than the number of directories in the
// source file will strip all the directory names and only leave the basename.
//
// Note current ThinLTO module importing for the indirect-calls assumes
// the source directory name not being stripped. A non-zero option value here
// can potentially prevent some inter-module indirect-call-promotions.
static cl::opt<unsigned> StaticFuncStripDirNamePrefix(
    "static-func-strip-dirname-prefix", cl::init(0), cl::Hidden,
    cl::desc("Strip specified level of directory name from source path in "
             "the profile counter name for static functions."));

static std::string getInstrProfErrString(instrprof_error Err,
                                         const std::string &ErrMsg = "") {
  std::string Msg;
  raw_string_ostream OS(Msg);

  switch (Err) {
  case instrprof_error::success:
    OS << "success";
    break;
  case instrprof_error::eof:
    OS << "end of File";
    break;
  case instrprof_error::unrecognized_format:
    OS << "unrecognized instrumentation profile encoding format";
    break;
  case instrprof_error::bad_magic:
    OS << "invalid instrumentation profile data (bad magic)";
    break;
  case instrprof_error::bad_header:
    OS << "invalid instrumentation profile data (file header is corrupt)";
    break;
  case instrprof_error::unsupported_version:
    OS << "unsupported instrumentation profile format version";
    break;
  case instrprof_error::unsupported_hash_type:
    OS << "unsupported instrumentation profile hash type";
    break;
  case instrprof_error::too_large:
    OS << "too much profile data";
    break;
  case instrprof_error::truncated:
    OS << "truncated profile data";
    break;
  case instrprof_error::malformed:
    OS << "malformed instrumentation profile data";
    break;
  case instrprof_error::missing_debug_info_for_correlation:
    OS << "debug info for correlation is required";
    break;
  case instrprof_error::unexpected_debug_info_for_correlation:
    OS << "debug info for correlation is not necessary";
    break;
  case instrprof_error::unable_to_correlate_profile:
    OS << "unable to correlate profile";
    break;
  case instrprof_error::invalid_prof:
    OS << "invalid profile created. Please file a bug "
          "at: " BUG_REPORT_URL
          " and include the profraw files that caused this error.";
    break;
  case instrprof_error::unknown_function:
    OS << "no profile data available for function";
    break;
  case instrprof_error::hash_mismatch:
    OS << "function control flow change detected (hash mismatch)";
    break;
  case instrprof_error::count_mismatch:
    OS << "function basic block count change detected (counter mismatch)";
    break;
  case instrprof_error::counter_overflow:
    OS << "counter overflow";
    break;
  case instrprof_error::value_site_count_mismatch:
    OS << "function value site count change detected (counter mismatch)";
    break;
  case instrprof_error::compress_failed:
    OS << "failed to compress data (zlib)";
    break;
  case instrprof_error::uncompress_failed:
    OS << "failed to uncompress data (zlib)";
    break;
  case instrprof_error::empty_raw_profile:
    OS << "empty raw profile file";
    break;
  case instrprof_error::zlib_unavailable:
    OS << "profile uses zlib compression but the profile reader was built "
          "without zlib support";
    break;
  }

  // If optional error message is not empty, append it to the message.
  if (!ErrMsg.empty())
    OS << ": " << ErrMsg;

  return OS.str();
}

namespace {

// FIXME: This class is only here to support the transition to llvm::Error. It
// will be removed once this transition is complete. Clients should prefer to
// deal with the Error value directly, rather than converting to error_code.
class InstrProfErrorCategoryType : public std::error_category {
  const char *name() const noexcept override { return "llvm.instrprof"; }

  std::string message(int IE) const override {
    return getInstrProfErrString(static_cast<instrprof_error>(IE));
  }
};

} // end anonymous namespace

const std::error_category &llvm::instrprof_category() {
  static InstrProfErrorCategoryType ErrorCategory;
  return ErrorCategory;
}

namespace {

const char *InstrProfSectNameCommon[] = {
#define INSTR_PROF_SECT_ENTRY(Kind, SectNameCommon, SectNameCoff, Prefix)      \
  SectNameCommon,
#include "llvm/ProfileData/InstrProfData.inc"
};

const char *InstrProfSectNameCoff[] = {
#define INSTR_PROF_SECT_ENTRY(Kind, SectNameCommon, SectNameCoff, Prefix)      \
  SectNameCoff,
#include "llvm/ProfileData/InstrProfData.inc"
};

const char *InstrProfSectNamePrefix[] = {
#define INSTR_PROF_SECT_ENTRY(Kind, SectNameCommon, SectNameCoff, Prefix)      \
  Prefix,
#include "llvm/ProfileData/InstrProfData.inc"
};

} // namespace

namespace llvm {

cl::opt<compression::CompressionAlgorithm *> InstrProfNameCompressionScheme(
    "name-compression",
    cl::desc("Scheme for name/filename string compression (none/zlib/ztsd), "
             "defaults to zstd"),
    cl::init(new compression::ZStdCompressionAlgorithm()));

std::string getInstrProfSectionName(InstrProfSectKind IPSK,
                                    Triple::ObjectFormatType OF,
                                    bool AddSegmentInfo) {
  std::string SectName;

  if (OF == Triple::MachO && AddSegmentInfo)
    SectName = InstrProfSectNamePrefix[IPSK];

  if (OF == Triple::COFF)
    SectName += InstrProfSectNameCoff[IPSK];
  else
    SectName += InstrProfSectNameCommon[IPSK];

  if (OF == Triple::MachO && IPSK == IPSK_data && AddSegmentInfo)
    SectName += ",regular,live_support";

  return SectName;
}

void SoftInstrProfErrors::addError(instrprof_error IE) {
  if (IE == instrprof_error::success)
    return;

  if (FirstError == instrprof_error::success)
    FirstError = IE;

  switch (IE) {
  case instrprof_error::hash_mismatch:
    ++NumHashMismatches;
    break;
  case instrprof_error::count_mismatch:
    ++NumCountMismatches;
    break;
  case instrprof_error::counter_overflow:
    ++NumCounterOverflows;
    break;
  case instrprof_error::value_site_count_mismatch:
    ++NumValueSiteCountMismatches;
    break;
  default:
    llvm_unreachable("Not a soft error");
  }
}

std::string InstrProfError::message() const {
  return getInstrProfErrString(Err, Msg);
}

char InstrProfError::ID = 0;

std::string getPGOFuncName(StringRef RawFuncName,
                           GlobalValue::LinkageTypes Linkage,
                           StringRef FileName,
                           uint64_t Version LLVM_ATTRIBUTE_UNUSED) {
  return GlobalValue::getGlobalIdentifier(RawFuncName, Linkage, FileName);
}

// Strip NumPrefix level of directory name from PathNameStr. If the number of
// directory separators is less than NumPrefix, strip all the directories and
// leave base file name only.
static StringRef stripDirPrefix(StringRef PathNameStr, uint32_t NumPrefix) {
  uint32_t Count = NumPrefix;
  uint32_t Pos = 0, LastPos = 0;
  for (auto & CI : PathNameStr) {
    ++Pos;
    if (llvm::sys::path::is_separator(CI)) {
      LastPos = Pos;
      --Count;
    }
    if (Count == 0)
      break;
  }
  return PathNameStr.substr(LastPos);
}

// Return the PGOFuncName. This function has some special handling when called
// in LTO optimization. The following only applies when calling in LTO passes
// (when \c InLTO is true): LTO's internalization privatizes many global linkage
// symbols. This happens after value profile annotation, but those internal
// linkage functions should not have a source prefix.
// Additionally, for ThinLTO mode, exported internal functions are promoted
// and renamed. We need to ensure that the original internal PGO name is
// used when computing the GUID that is compared against the profiled GUIDs.
// To differentiate compiler generated internal symbols from original ones,
// PGOFuncName meta data are created and attached to the original internal
// symbols in the value profile annotation step
// (PGOUseFunc::annotateIndirectCallSites). If a symbol does not have the meta
// data, its original linkage must be non-internal.
std::string getPGOFuncName(const Function &F, bool InLTO, uint64_t Version) {
  if (!InLTO) {
    StringRef FileName(F.getParent()->getSourceFileName());
    uint32_t StripLevel = StaticFuncFullModulePrefix ? 0 : (uint32_t)-1;
    if (StripLevel < StaticFuncStripDirNamePrefix)
      StripLevel = StaticFuncStripDirNamePrefix;
    if (StripLevel)
      FileName = stripDirPrefix(FileName, StripLevel);
    return getPGOFuncName(F.getName(), F.getLinkage(), FileName, Version);
  }

  // In LTO mode (when InLTO is true), first check if there is a meta data.
  if (MDNode *MD = getPGOFuncNameMetadata(F)) {
    StringRef S = cast<MDString>(MD->getOperand(0))->getString();
    return S.str();
  }

  // If there is no meta data, the function must be a global before the value
  // profile annotation pass. Its current linkage may be internal if it is
  // internalized in LTO mode.
  return getPGOFuncName(F.getName(), GlobalValue::ExternalLinkage, "");
}

StringRef getFuncNameWithoutPrefix(StringRef PGOFuncName, StringRef FileName) {
  if (FileName.empty())
    return PGOFuncName;
  // Drop the file name including ':'. See also getPGOFuncName.
  if (PGOFuncName.startswith(FileName))
    PGOFuncName = PGOFuncName.drop_front(FileName.size() + 1);
  return PGOFuncName;
}

// \p FuncName is the string used as profile lookup key for the function. A
// symbol is created to hold the name. Return the legalized symbol name.
std::string getPGOFuncNameVarName(StringRef FuncName,
                                  GlobalValue::LinkageTypes Linkage) {
  std::string VarName = std::string(getInstrProfNameVarPrefix());
  VarName += FuncName;

  if (!GlobalValue::isLocalLinkage(Linkage))
    return VarName;

  // Now fix up illegal chars in local VarName that may upset the assembler.
  const char *InvalidChars = "-:<>/\"'";
  size_t found = VarName.find_first_of(InvalidChars);
  while (found != std::string::npos) {
    VarName[found] = '_';
    found = VarName.find_first_of(InvalidChars, found + 1);
  }
  return VarName;
}

GlobalVariable *createPGOFuncNameVar(Module &M,
                                     GlobalValue::LinkageTypes Linkage,
                                     StringRef PGOFuncName) {
  // We generally want to match the function's linkage, but available_externally
  // and extern_weak both have the wrong semantics, and anything that doesn't
  // need to link across compilation units doesn't need to be visible at all.
  if (Linkage == GlobalValue::ExternalWeakLinkage)
    Linkage = GlobalValue::LinkOnceAnyLinkage;
  else if (Linkage == GlobalValue::AvailableExternallyLinkage)
    Linkage = GlobalValue::LinkOnceODRLinkage;
  else if (Linkage == GlobalValue::InternalLinkage ||
           Linkage == GlobalValue::ExternalLinkage)
    Linkage = GlobalValue::PrivateLinkage;

  auto *Value =
      ConstantDataArray::getString(M.getContext(), PGOFuncName, false);
  auto FuncNameVar =
      new GlobalVariable(M, Value->getType(), true, Linkage, Value,
                         getPGOFuncNameVarName(PGOFuncName, Linkage));

  // Hide the symbol so that we correctly get a copy for each executable.
  if (!GlobalValue::isLocalLinkage(FuncNameVar->getLinkage()))
    FuncNameVar->setVisibility(GlobalValue::HiddenVisibility);

  return FuncNameVar;
}

GlobalVariable *createPGOFuncNameVar(Function &F, StringRef PGOFuncName) {
  return createPGOFuncNameVar(*F.getParent(), F.getLinkage(), PGOFuncName);
}

Error InstrProfSymtab::create(Module &M, bool InLTO) {
  for (Function &F : M) {
    // Function may not have a name: like using asm("") to overwrite the name.
    // Ignore in this case.
    if (!F.hasName())
      continue;
    const std::string &PGOFuncName = getPGOFuncName(F, InLTO);
    if (Error E = addFuncName(PGOFuncName))
      return E;
    MD5FuncMap.emplace_back(Function::getGUID(PGOFuncName), &F);
    // In ThinLTO, local function may have been promoted to global and have
    // suffix ".llvm." added to the function name. We need to add the
    // stripped function name to the symbol table so that we can find a match
    // from profile.
    //
    // We may have other suffixes similar as ".llvm." which are needed to
    // be stripped before the matching, but ".__uniq." suffix which is used
    // to differentiate internal linkage functions in different modules
    // should be kept. Now this is the only suffix with the pattern ".xxx"
    // which is kept before matching.
    const std::string UniqSuffix = ".__uniq.";
    auto pos = PGOFuncName.find(UniqSuffix);
    // Search '.' after ".__uniq." if ".__uniq." exists, otherwise
    // search '.' from the beginning.
    if (pos != std::string::npos)
      pos += UniqSuffix.length();
    else
      pos = 0;
    pos = PGOFuncName.find('.', pos);
    if (pos != std::string::npos && pos != 0) {
      const std::string &OtherFuncName = PGOFuncName.substr(0, pos);
      if (Error E = addFuncName(OtherFuncName))
        return E;
      MD5FuncMap.emplace_back(Function::getGUID(OtherFuncName), &F);
    }
  }
  Sorted = false;
  finalizeSymtab();
  return Error::success();
}

uint64_t InstrProfSymtab::getFunctionHashFromAddress(uint64_t Address) {
  finalizeSymtab();
  auto It = partition_point(AddrToMD5Map, [=](std::pair<uint64_t, uint64_t> A) {
    return A.first < Address;
  });
  // Raw function pointer collected by value profiler may be from
  // external functions that are not instrumented. They won't have
  // mapping data to be used by the deserializer. Force the value to
  // be 0 in this case.
  if (It != AddrToMD5Map.end() && It->first == Address)
    return (uint64_t)It->second;
  return 0;
}

Error collectPGOFuncNameStrings(
    ArrayRef<std::string> NameStrs,
    compression::CompressionAlgorithm *CompressionScheme, std::string &Result) {
  assert(!NameStrs.empty() && "No name data to emit");

  uint8_t Header[16], *P = Header;
  std::string UncompressedNameStrings =
      join(NameStrs.begin(), NameStrs.end(), getInstrProfNameSeparator());

  assert(StringRef(UncompressedNameStrings)
                 .count(getInstrProfNameSeparator()) == (NameStrs.size() - 1) &&
         "PGO name is invalid (contains separator token)");

  unsigned EncLen = encodeULEB128(UncompressedNameStrings.length(), P);
  P += EncLen;

<<<<<<< HEAD
  auto WriteStringToResult =
      [&](size_t CompressedLen,
          compression::SupportCompressionType CompressionSchemeId,
          StringRef InputStr) {
        if (CompressedLen == 0) {
          EncLen = encodeULEB128(CompressedLen, P);
          P += EncLen;
          char *HeaderStr = reinterpret_cast<char *>(&Header[0]);
          unsigned HeaderLen = P - &Header[0];
          Result.append(HeaderStr, HeaderLen);
          Result += InputStr;
          return Error::success();
        } else {
          EncLen = encodeULEB128(CompressedLen, P);
          P += EncLen;
          EncLen = encodeULEB128(static_cast<uint8_t>(CompressionSchemeId), P);
          P += EncLen;
          char *HeaderStr = reinterpret_cast<char *>(&Header[0]);
          unsigned HeaderLen = P - &Header[0];
          Result.append(HeaderStr, HeaderLen);
          Result += InputStr;
          return Error::success();
        }
      };

  if (CompressionScheme->getAlgorithmId() ==
      compression::NoneCompressionAlgorithm::AlgorithmId) {
    return WriteStringToResult(0, compression::SupportCompressionType::None,
                               UncompressedNameStrings);
  }
=======
  auto WriteStringToResult = [&](size_t CompressedLen, StringRef InputStr) {
    EncLen = encodeULEB128(CompressedLen, P);
    P += EncLen;
    char *HeaderStr = reinterpret_cast<char *>(&Header[0]);
    unsigned HeaderLen = P - &Header[0];
    Result.append(HeaderStr, HeaderLen);
    Result += InputStr;
    return Error::success();
  };

  if (!CompressionScheme->notNone())
    return WriteStringToResult(0, UncompressedNameStrings);

>>>>>>> 5f2689ab
  SmallVector<uint8_t, 128> CompressedNameStrings;
  CompressionScheme->compress(arrayRefFromStringRef(UncompressedNameStrings),
                              CompressedNameStrings,
                              CompressionScheme->getBestSizeLevel());

  return WriteStringToResult(CompressedNameStrings.size(),
                             CompressionScheme->getAlgorithmId(),
                             toStringRef(CompressedNameStrings));
}

StringRef getPGOFuncNameVarInitializer(GlobalVariable *NameVar) {
  auto *Arr = cast<ConstantDataArray>(NameVar->getInitializer());
  StringRef NameStr =
      Arr->isCString() ? Arr->getAsCString() : Arr->getAsString();
  return NameStr;
}

Error collectPGOFuncNameStrings(
    ArrayRef<GlobalVariable *> NameVars, std::string &Result,
    compression::CompressionAlgorithm *CompressionScheme) {
  std::vector<std::string> NameStrs;
  for (auto *NameVar : NameVars) {
    NameStrs.push_back(std::string(getPGOFuncNameVarInitializer(NameVar)));
  }
  compression::CompressionAlgorithm *CompressionScheme =
      new compression::ZlibCompressionAlgorithm();
  return collectPGOFuncNameStrings(
<<<<<<< HEAD
      NameStrs,
      CompressionScheme->supported()
          ? CompressionScheme
          : new compression::NoneCompressionAlgorithm(),
=======
      NameStrs, CompressionScheme->when(doCompression)->whenSupported(),
>>>>>>> 5f2689ab
      Result);
}

Error readPGOFuncNameStrings(StringRef NameStrings, InstrProfSymtab &Symtab) {
  const uint8_t *P = NameStrings.bytes_begin();
  const uint8_t *EndP = NameStrings.bytes_end();
  while (P < EndP) {
    uint32_t N;
    uint64_t UncompressedSize = decodeULEB128(P, &N);
    P += N;
    uint64_t CompressedSize = decodeULEB128(P, &N);
    P += N;
    bool isCompressed = (CompressedSize != 0);
    compression::CompressionAlgorithm *CompressionScheme =
        new compression::NoneCompressionAlgorithm();
    if (isCompressed) {
      uint64_t CompressionSchemeId = decodeULEB128(P, &N);
      P += N;
      CompressionScheme =
          compression::CompressionAlgorithmFromId(CompressionSchemeId);
    }
    SmallVector<uint8_t, 128> UncompressedNameStrings;
    StringRef NameStrings;
    if (isCompressed) {
<<<<<<< HEAD
=======
      compression::CompressionAlgorithm *CompressionScheme =
          new compression::ZlibCompressionAlgorithm();
>>>>>>> 5f2689ab
      if (!CompressionScheme->supported())
        return make_error<InstrProfError>(instrprof_error::zlib_unavailable);

      if (Error E = CompressionScheme->decompress(
              makeArrayRef(P, CompressedSize), UncompressedNameStrings,
              UncompressedSize)) {
        consumeError(std::move(E));
        return make_error<InstrProfError>(instrprof_error::uncompress_failed);
      }
      P += CompressedSize;
      NameStrings = toStringRef(UncompressedNameStrings);
    } else {
      NameStrings =
          StringRef(reinterpret_cast<const char *>(P), UncompressedSize);
      P += UncompressedSize;
    }
    // Now parse the name strings.
    SmallVector<StringRef, 0> Names;
    NameStrings.split(Names, getInstrProfNameSeparator());
    for (StringRef &Name : Names)
      if (Error E = Symtab.addFuncName(Name))
        return E;

    while (P < EndP && *P == 0)
      P++;
  }
  return Error::success();
}

void InstrProfRecord::accumulateCounts(CountSumOrPercent &Sum) const {
  uint64_t FuncSum = 0;
  Sum.NumEntries += Counts.size();
  for (uint64_t Count : Counts)
    FuncSum += Count;
  Sum.CountSum += FuncSum;

  for (uint32_t VK = IPVK_First; VK <= IPVK_Last; ++VK) {
    uint64_t KindSum = 0;
    uint32_t NumValueSites = getNumValueSites(VK);
    for (size_t I = 0; I < NumValueSites; ++I) {
      uint32_t NV = getNumValueDataForSite(VK, I);
      std::unique_ptr<InstrProfValueData[]> VD = getValueForSite(VK, I);
      for (uint32_t V = 0; V < NV; V++)
        KindSum += VD[V].Count;
    }
    Sum.ValueCounts[VK] += KindSum;
  }
}

void InstrProfValueSiteRecord::overlap(InstrProfValueSiteRecord &Input,
                                       uint32_t ValueKind,
                                       OverlapStats &Overlap,
                                       OverlapStats &FuncLevelOverlap) {
  this->sortByTargetValues();
  Input.sortByTargetValues();
  double Score = 0.0f, FuncLevelScore = 0.0f;
  auto I = ValueData.begin();
  auto IE = ValueData.end();
  auto J = Input.ValueData.begin();
  auto JE = Input.ValueData.end();
  while (I != IE && J != JE) {
    if (I->Value == J->Value) {
      Score += OverlapStats::score(I->Count, J->Count,
                                   Overlap.Base.ValueCounts[ValueKind],
                                   Overlap.Test.ValueCounts[ValueKind]);
      FuncLevelScore += OverlapStats::score(
          I->Count, J->Count, FuncLevelOverlap.Base.ValueCounts[ValueKind],
          FuncLevelOverlap.Test.ValueCounts[ValueKind]);
      ++I;
    } else if (I->Value < J->Value) {
      ++I;
      continue;
    }
    ++J;
  }
  Overlap.Overlap.ValueCounts[ValueKind] += Score;
  FuncLevelOverlap.Overlap.ValueCounts[ValueKind] += FuncLevelScore;
}

// Return false on mismatch.
void InstrProfRecord::overlapValueProfData(uint32_t ValueKind,
                                           InstrProfRecord &Other,
                                           OverlapStats &Overlap,
                                           OverlapStats &FuncLevelOverlap) {
  uint32_t ThisNumValueSites = getNumValueSites(ValueKind);
  assert(ThisNumValueSites == Other.getNumValueSites(ValueKind));
  if (!ThisNumValueSites)
    return;

  std::vector<InstrProfValueSiteRecord> &ThisSiteRecords =
      getOrCreateValueSitesForKind(ValueKind);
  MutableArrayRef<InstrProfValueSiteRecord> OtherSiteRecords =
      Other.getValueSitesForKind(ValueKind);
  for (uint32_t I = 0; I < ThisNumValueSites; I++)
    ThisSiteRecords[I].overlap(OtherSiteRecords[I], ValueKind, Overlap,
                               FuncLevelOverlap);
}

void InstrProfRecord::overlap(InstrProfRecord &Other, OverlapStats &Overlap,
                              OverlapStats &FuncLevelOverlap,
                              uint64_t ValueCutoff) {
  // FuncLevel CountSum for other should already computed and nonzero.
  assert(FuncLevelOverlap.Test.CountSum >= 1.0f);
  accumulateCounts(FuncLevelOverlap.Base);
  bool Mismatch = (Counts.size() != Other.Counts.size());

  // Check if the value profiles mismatch.
  if (!Mismatch) {
    for (uint32_t Kind = IPVK_First; Kind <= IPVK_Last; ++Kind) {
      uint32_t ThisNumValueSites = getNumValueSites(Kind);
      uint32_t OtherNumValueSites = Other.getNumValueSites(Kind);
      if (ThisNumValueSites != OtherNumValueSites) {
        Mismatch = true;
        break;
      }
    }
  }
  if (Mismatch) {
    Overlap.addOneMismatch(FuncLevelOverlap.Test);
    return;
  }

  // Compute overlap for value counts.
  for (uint32_t Kind = IPVK_First; Kind <= IPVK_Last; ++Kind)
    overlapValueProfData(Kind, Other, Overlap, FuncLevelOverlap);

  double Score = 0.0;
  uint64_t MaxCount = 0;
  // Compute overlap for edge counts.
  for (size_t I = 0, E = Other.Counts.size(); I < E; ++I) {
    Score += OverlapStats::score(Counts[I], Other.Counts[I],
                                 Overlap.Base.CountSum, Overlap.Test.CountSum);
    MaxCount = std::max(Other.Counts[I], MaxCount);
  }
  Overlap.Overlap.CountSum += Score;
  Overlap.Overlap.NumEntries += 1;

  if (MaxCount >= ValueCutoff) {
    double FuncScore = 0.0;
    for (size_t I = 0, E = Other.Counts.size(); I < E; ++I)
      FuncScore += OverlapStats::score(Counts[I], Other.Counts[I],
                                       FuncLevelOverlap.Base.CountSum,
                                       FuncLevelOverlap.Test.CountSum);
    FuncLevelOverlap.Overlap.CountSum = FuncScore;
    FuncLevelOverlap.Overlap.NumEntries = Other.Counts.size();
    FuncLevelOverlap.Valid = true;
  }
}

void InstrProfValueSiteRecord::merge(InstrProfValueSiteRecord &Input,
                                     uint64_t Weight,
                                     function_ref<void(instrprof_error)> Warn) {
  this->sortByTargetValues();
  Input.sortByTargetValues();
  auto I = ValueData.begin();
  auto IE = ValueData.end();
  for (const InstrProfValueData &J : Input.ValueData) {
    while (I != IE && I->Value < J.Value)
      ++I;
    if (I != IE && I->Value == J.Value) {
      bool Overflowed;
      I->Count = SaturatingMultiplyAdd(J.Count, Weight, I->Count, &Overflowed);
      if (Overflowed)
        Warn(instrprof_error::counter_overflow);
      ++I;
      continue;
    }
    ValueData.insert(I, J);
  }
}

void InstrProfValueSiteRecord::scale(uint64_t N, uint64_t D,
                                     function_ref<void(instrprof_error)> Warn) {
  for (InstrProfValueData &I : ValueData) {
    bool Overflowed;
    I.Count = SaturatingMultiply(I.Count, N, &Overflowed) / D;
    if (Overflowed)
      Warn(instrprof_error::counter_overflow);
  }
}

// Merge Value Profile data from Src record to this record for ValueKind.
// Scale merged value counts by \p Weight.
void InstrProfRecord::mergeValueProfData(
    uint32_t ValueKind, InstrProfRecord &Src, uint64_t Weight,
    function_ref<void(instrprof_error)> Warn) {
  uint32_t ThisNumValueSites = getNumValueSites(ValueKind);
  uint32_t OtherNumValueSites = Src.getNumValueSites(ValueKind);
  if (ThisNumValueSites != OtherNumValueSites) {
    Warn(instrprof_error::value_site_count_mismatch);
    return;
  }
  if (!ThisNumValueSites)
    return;
  std::vector<InstrProfValueSiteRecord> &ThisSiteRecords =
      getOrCreateValueSitesForKind(ValueKind);
  MutableArrayRef<InstrProfValueSiteRecord> OtherSiteRecords =
      Src.getValueSitesForKind(ValueKind);
  for (uint32_t I = 0; I < ThisNumValueSites; I++)
    ThisSiteRecords[I].merge(OtherSiteRecords[I], Weight, Warn);
}

void InstrProfRecord::merge(InstrProfRecord &Other, uint64_t Weight,
                            function_ref<void(instrprof_error)> Warn) {
  // If the number of counters doesn't match we either have bad data
  // or a hash collision.
  if (Counts.size() != Other.Counts.size()) {
    Warn(instrprof_error::count_mismatch);
    return;
  }

  for (size_t I = 0, E = Other.Counts.size(); I < E; ++I) {
    bool Overflowed;
    Counts[I] =
        SaturatingMultiplyAdd(Other.Counts[I], Weight, Counts[I], &Overflowed);
    if (Overflowed)
      Warn(instrprof_error::counter_overflow);
  }

  for (uint32_t Kind = IPVK_First; Kind <= IPVK_Last; ++Kind)
    mergeValueProfData(Kind, Other, Weight, Warn);
}

void InstrProfRecord::scaleValueProfData(
    uint32_t ValueKind, uint64_t N, uint64_t D,
    function_ref<void(instrprof_error)> Warn) {
  for (auto &R : getValueSitesForKind(ValueKind))
    R.scale(N, D, Warn);
}

void InstrProfRecord::scale(uint64_t N, uint64_t D,
                            function_ref<void(instrprof_error)> Warn) {
  assert(D != 0 && "D cannot be 0");
  for (auto &Count : this->Counts) {
    bool Overflowed;
    Count = SaturatingMultiply(Count, N, &Overflowed) / D;
    if (Overflowed)
      Warn(instrprof_error::counter_overflow);
  }
  for (uint32_t Kind = IPVK_First; Kind <= IPVK_Last; ++Kind)
    scaleValueProfData(Kind, N, D, Warn);
}

// Map indirect call target name hash to name string.
uint64_t InstrProfRecord::remapValue(uint64_t Value, uint32_t ValueKind,
                                     InstrProfSymtab *SymTab) {
  if (!SymTab)
    return Value;

  if (ValueKind == IPVK_IndirectCallTarget)
    return SymTab->getFunctionHashFromAddress(Value);

  return Value;
}

void InstrProfRecord::addValueData(uint32_t ValueKind, uint32_t Site,
                                   InstrProfValueData *VData, uint32_t N,
                                   InstrProfSymtab *ValueMap) {
  for (uint32_t I = 0; I < N; I++) {
    VData[I].Value = remapValue(VData[I].Value, ValueKind, ValueMap);
  }
  std::vector<InstrProfValueSiteRecord> &ValueSites =
      getOrCreateValueSitesForKind(ValueKind);
  if (N == 0)
    ValueSites.emplace_back();
  else
    ValueSites.emplace_back(VData, VData + N);
}

#define INSTR_PROF_COMMON_API_IMPL
#include "llvm/ProfileData/InstrProfData.inc"

/*!
 * ValueProfRecordClosure Interface implementation for  InstrProfRecord
 *  class. These C wrappers are used as adaptors so that C++ code can be
 *  invoked as callbacks.
 */
uint32_t getNumValueKindsInstrProf(const void *Record) {
  return reinterpret_cast<const InstrProfRecord *>(Record)->getNumValueKinds();
}

uint32_t getNumValueSitesInstrProf(const void *Record, uint32_t VKind) {
  return reinterpret_cast<const InstrProfRecord *>(Record)
      ->getNumValueSites(VKind);
}

uint32_t getNumValueDataInstrProf(const void *Record, uint32_t VKind) {
  return reinterpret_cast<const InstrProfRecord *>(Record)
      ->getNumValueData(VKind);
}

uint32_t getNumValueDataForSiteInstrProf(const void *R, uint32_t VK,
                                         uint32_t S) {
  return reinterpret_cast<const InstrProfRecord *>(R)
      ->getNumValueDataForSite(VK, S);
}

void getValueForSiteInstrProf(const void *R, InstrProfValueData *Dst,
                              uint32_t K, uint32_t S) {
  reinterpret_cast<const InstrProfRecord *>(R)->getValueForSite(Dst, K, S);
}

ValueProfData *allocValueProfDataInstrProf(size_t TotalSizeInBytes) {
  ValueProfData *VD =
      (ValueProfData *)(new (::operator new(TotalSizeInBytes)) ValueProfData());
  memset(VD, 0, TotalSizeInBytes);
  return VD;
}

static ValueProfRecordClosure InstrProfRecordClosure = {
    nullptr,
    getNumValueKindsInstrProf,
    getNumValueSitesInstrProf,
    getNumValueDataInstrProf,
    getNumValueDataForSiteInstrProf,
    nullptr,
    getValueForSiteInstrProf,
    allocValueProfDataInstrProf};

// Wrapper implementation using the closure mechanism.
uint32_t ValueProfData::getSize(const InstrProfRecord &Record) {
  auto Closure = InstrProfRecordClosure;
  Closure.Record = &Record;
  return getValueProfDataSize(&Closure);
}

// Wrapper implementation using the closure mechanism.
std::unique_ptr<ValueProfData>
ValueProfData::serializeFrom(const InstrProfRecord &Record) {
  InstrProfRecordClosure.Record = &Record;

  std::unique_ptr<ValueProfData> VPD(
      serializeValueProfDataFrom(&InstrProfRecordClosure, nullptr));
  return VPD;
}

void ValueProfRecord::deserializeTo(InstrProfRecord &Record,
                                    InstrProfSymtab *SymTab) {
  Record.reserveSites(Kind, NumValueSites);

  InstrProfValueData *ValueData = getValueProfRecordValueData(this);
  for (uint64_t VSite = 0; VSite < NumValueSites; ++VSite) {
    uint8_t ValueDataCount = this->SiteCountArray[VSite];
    Record.addValueData(Kind, VSite, ValueData, ValueDataCount, SymTab);
    ValueData += ValueDataCount;
  }
}

// For writing/serializing,  Old is the host endianness, and  New is
// byte order intended on disk. For Reading/deserialization, Old
// is the on-disk source endianness, and New is the host endianness.
void ValueProfRecord::swapBytes(support::endianness Old,
                                support::endianness New) {
  using namespace support;

  if (Old == New)
    return;

  if (getHostEndianness() != Old) {
    sys::swapByteOrder<uint32_t>(NumValueSites);
    sys::swapByteOrder<uint32_t>(Kind);
  }
  uint32_t ND = getValueProfRecordNumValueData(this);
  InstrProfValueData *VD = getValueProfRecordValueData(this);

  // No need to swap byte array: SiteCountArrray.
  for (uint32_t I = 0; I < ND; I++) {
    sys::swapByteOrder<uint64_t>(VD[I].Value);
    sys::swapByteOrder<uint64_t>(VD[I].Count);
  }
  if (getHostEndianness() == Old) {
    sys::swapByteOrder<uint32_t>(NumValueSites);
    sys::swapByteOrder<uint32_t>(Kind);
  }
}

void ValueProfData::deserializeTo(InstrProfRecord &Record,
                                  InstrProfSymtab *SymTab) {
  if (NumValueKinds == 0)
    return;

  ValueProfRecord *VR = getFirstValueProfRecord(this);
  for (uint32_t K = 0; K < NumValueKinds; K++) {
    VR->deserializeTo(Record, SymTab);
    VR = getValueProfRecordNext(VR);
  }
}

template <class T>
static T swapToHostOrder(const unsigned char *&D, support::endianness Orig) {
  using namespace support;

  if (Orig == little)
    return endian::readNext<T, little, unaligned>(D);
  else
    return endian::readNext<T, big, unaligned>(D);
}

static std::unique_ptr<ValueProfData> allocValueProfData(uint32_t TotalSize) {
  return std::unique_ptr<ValueProfData>(new (::operator new(TotalSize))
                                            ValueProfData());
}

Error ValueProfData::checkIntegrity() {
  if (NumValueKinds > IPVK_Last + 1)
    return make_error<InstrProfError>(
        instrprof_error::malformed, "number of value profile kinds is invalid");
  // Total size needs to be multiple of quadword size.
  if (TotalSize % sizeof(uint64_t))
    return make_error<InstrProfError>(
        instrprof_error::malformed, "total size is not multiples of quardword");

  ValueProfRecord *VR = getFirstValueProfRecord(this);
  for (uint32_t K = 0; K < this->NumValueKinds; K++) {
    if (VR->Kind > IPVK_Last)
      return make_error<InstrProfError>(instrprof_error::malformed,
                                        "value kind is invalid");
    VR = getValueProfRecordNext(VR);
    if ((char *)VR - (char *)this > (ptrdiff_t)TotalSize)
      return make_error<InstrProfError>(
          instrprof_error::malformed,
          "value profile address is greater than total size");
  }
  return Error::success();
}

Expected<std::unique_ptr<ValueProfData>>
ValueProfData::getValueProfData(const unsigned char *D,
                                const unsigned char *const BufferEnd,
                                support::endianness Endianness) {
  using namespace support;

  if (D + sizeof(ValueProfData) > BufferEnd)
    return make_error<InstrProfError>(instrprof_error::truncated);

  const unsigned char *Header = D;
  uint32_t TotalSize = swapToHostOrder<uint32_t>(Header, Endianness);
  if (D + TotalSize > BufferEnd)
    return make_error<InstrProfError>(instrprof_error::too_large);

  std::unique_ptr<ValueProfData> VPD = allocValueProfData(TotalSize);
  memcpy(VPD.get(), D, TotalSize);
  // Byte swap.
  VPD->swapBytesToHost(Endianness);

  Error E = VPD->checkIntegrity();
  if (E)
    return std::move(E);

  return std::move(VPD);
}

void ValueProfData::swapBytesToHost(support::endianness Endianness) {
  using namespace support;

  if (Endianness == getHostEndianness())
    return;

  sys::swapByteOrder<uint32_t>(TotalSize);
  sys::swapByteOrder<uint32_t>(NumValueKinds);

  ValueProfRecord *VR = getFirstValueProfRecord(this);
  for (uint32_t K = 0; K < NumValueKinds; K++) {
    VR->swapBytes(Endianness, getHostEndianness());
    VR = getValueProfRecordNext(VR);
  }
}

void ValueProfData::swapBytesFromHost(support::endianness Endianness) {
  using namespace support;

  if (Endianness == getHostEndianness())
    return;

  ValueProfRecord *VR = getFirstValueProfRecord(this);
  for (uint32_t K = 0; K < NumValueKinds; K++) {
    ValueProfRecord *NVR = getValueProfRecordNext(VR);
    VR->swapBytes(getHostEndianness(), Endianness);
    VR = NVR;
  }
  sys::swapByteOrder<uint32_t>(TotalSize);
  sys::swapByteOrder<uint32_t>(NumValueKinds);
}

void annotateValueSite(Module &M, Instruction &Inst,
                       const InstrProfRecord &InstrProfR,
                       InstrProfValueKind ValueKind, uint32_t SiteIdx,
                       uint32_t MaxMDCount) {
  uint32_t NV = InstrProfR.getNumValueDataForSite(ValueKind, SiteIdx);
  if (!NV)
    return;

  uint64_t Sum = 0;
  std::unique_ptr<InstrProfValueData[]> VD =
      InstrProfR.getValueForSite(ValueKind, SiteIdx, &Sum);

  ArrayRef<InstrProfValueData> VDs(VD.get(), NV);
  annotateValueSite(M, Inst, VDs, Sum, ValueKind, MaxMDCount);
}

void annotateValueSite(Module &M, Instruction &Inst,
                       ArrayRef<InstrProfValueData> VDs,
                       uint64_t Sum, InstrProfValueKind ValueKind,
                       uint32_t MaxMDCount) {
  LLVMContext &Ctx = M.getContext();
  MDBuilder MDHelper(Ctx);
  SmallVector<Metadata *, 3> Vals;
  // Tag
  Vals.push_back(MDHelper.createString("VP"));
  // Value Kind
  Vals.push_back(MDHelper.createConstant(
      ConstantInt::get(Type::getInt32Ty(Ctx), ValueKind)));
  // Total Count
  Vals.push_back(
      MDHelper.createConstant(ConstantInt::get(Type::getInt64Ty(Ctx), Sum)));

  // Value Profile Data
  uint32_t MDCount = MaxMDCount;
  for (auto &VD : VDs) {
    Vals.push_back(MDHelper.createConstant(
        ConstantInt::get(Type::getInt64Ty(Ctx), VD.Value)));
    Vals.push_back(MDHelper.createConstant(
        ConstantInt::get(Type::getInt64Ty(Ctx), VD.Count)));
    if (--MDCount == 0)
      break;
  }
  Inst.setMetadata(LLVMContext::MD_prof, MDNode::get(Ctx, Vals));
}

bool getValueProfDataFromInst(const Instruction &Inst,
                              InstrProfValueKind ValueKind,
                              uint32_t MaxNumValueData,
                              InstrProfValueData ValueData[],
                              uint32_t &ActualNumValueData, uint64_t &TotalC,
                              bool GetNoICPValue) {
  MDNode *MD = Inst.getMetadata(LLVMContext::MD_prof);
  if (!MD)
    return false;

  unsigned NOps = MD->getNumOperands();

  if (NOps < 5)
    return false;

  // Operand 0 is a string tag "VP":
  MDString *Tag = cast<MDString>(MD->getOperand(0));
  if (!Tag)
    return false;

  if (!Tag->getString().equals("VP"))
    return false;

  // Now check kind:
  ConstantInt *KindInt = mdconst::dyn_extract<ConstantInt>(MD->getOperand(1));
  if (!KindInt)
    return false;
  if (KindInt->getZExtValue() != ValueKind)
    return false;

  // Get total count
  ConstantInt *TotalCInt = mdconst::dyn_extract<ConstantInt>(MD->getOperand(2));
  if (!TotalCInt)
    return false;
  TotalC = TotalCInt->getZExtValue();

  ActualNumValueData = 0;

  for (unsigned I = 3; I < NOps; I += 2) {
    if (ActualNumValueData >= MaxNumValueData)
      break;
    ConstantInt *Value = mdconst::dyn_extract<ConstantInt>(MD->getOperand(I));
    ConstantInt *Count =
        mdconst::dyn_extract<ConstantInt>(MD->getOperand(I + 1));
    if (!Value || !Count)
      return false;
    uint64_t CntValue = Count->getZExtValue();
    if (!GetNoICPValue && (CntValue == NOMORE_ICP_MAGICNUM))
      continue;
    ValueData[ActualNumValueData].Value = Value->getZExtValue();
    ValueData[ActualNumValueData].Count = CntValue;
    ActualNumValueData++;
  }
  return true;
}

MDNode *getPGOFuncNameMetadata(const Function &F) {
  return F.getMetadata(getPGOFuncNameMetadataName());
}

void createPGOFuncNameMetadata(Function &F, StringRef PGOFuncName) {
  // Only for internal linkage functions.
  if (PGOFuncName == F.getName())
      return;
  // Don't create duplicated meta-data.
  if (getPGOFuncNameMetadata(F))
    return;
  LLVMContext &C = F.getContext();
  MDNode *N = MDNode::get(C, MDString::get(C, PGOFuncName));
  F.setMetadata(getPGOFuncNameMetadataName(), N);
}

bool needsComdatForCounter(const Function &F, const Module &M) {
  if (F.hasComdat())
    return true;

  if (!Triple(M.getTargetTriple()).supportsCOMDAT())
    return false;

  // See createPGOFuncNameVar for more details. To avoid link errors, profile
  // counters for function with available_externally linkage needs to be changed
  // to linkonce linkage. On ELF based systems, this leads to weak symbols to be
  // created. Without using comdat, duplicate entries won't be removed by the
  // linker leading to increased data segement size and raw profile size. Even
  // worse, since the referenced counter from profile per-function data object
  // will be resolved to the common strong definition, the profile counts for
  // available_externally functions will end up being duplicated in raw profile
  // data. This can result in distorted profile as the counts of those dups
  // will be accumulated by the profile merger.
  GlobalValue::LinkageTypes Linkage = F.getLinkage();
  if (Linkage != GlobalValue::ExternalWeakLinkage &&
      Linkage != GlobalValue::AvailableExternallyLinkage)
    return false;

  return true;
}

// Check if INSTR_PROF_RAW_VERSION_VAR is defined.
bool isIRPGOFlagSet(const Module *M) {
  auto IRInstrVar =
      M->getNamedGlobal(INSTR_PROF_QUOTE(INSTR_PROF_RAW_VERSION_VAR));
  if (!IRInstrVar || IRInstrVar->hasLocalLinkage())
    return false;

  // For CSPGO+LTO, this variable might be marked as non-prevailing and we only
  // have the decl.
  if (IRInstrVar->isDeclaration())
    return true;

  // Check if the flag is set.
  if (!IRInstrVar->hasInitializer())
    return false;

  auto *InitVal = dyn_cast_or_null<ConstantInt>(IRInstrVar->getInitializer());
  if (!InitVal)
    return false;
  return (InitVal->getZExtValue() & VARIANT_MASK_IR_PROF) != 0;
}

// Check if we can safely rename this Comdat function.
bool canRenameComdatFunc(const Function &F, bool CheckAddressTaken) {
  if (F.getName().empty())
    return false;
  if (!needsComdatForCounter(F, *(F.getParent())))
    return false;
  // Unsafe to rename the address-taken function (which can be used in
  // function comparison).
  if (CheckAddressTaken && F.hasAddressTaken())
    return false;
  // Only safe to do if this function may be discarded if it is not used
  // in the compilation unit.
  if (!GlobalValue::isDiscardableIfUnused(F.getLinkage()))
    return false;

  // For AvailableExternallyLinkage functions.
  if (!F.hasComdat()) {
    assert(F.getLinkage() == GlobalValue::AvailableExternallyLinkage);
    return true;
  }
  return true;
}

// Create the variable for the profile file name.
void createProfileFileNameVar(Module &M, StringRef InstrProfileOutput) {
  if (InstrProfileOutput.empty())
    return;
  Constant *ProfileNameConst =
      ConstantDataArray::getString(M.getContext(), InstrProfileOutput, true);
  GlobalVariable *ProfileNameVar = new GlobalVariable(
      M, ProfileNameConst->getType(), true, GlobalValue::WeakAnyLinkage,
      ProfileNameConst, INSTR_PROF_QUOTE(INSTR_PROF_PROFILE_NAME_VAR));
  Triple TT(M.getTargetTriple());
  if (TT.supportsCOMDAT()) {
    ProfileNameVar->setLinkage(GlobalValue::ExternalLinkage);
    ProfileNameVar->setComdat(M.getOrInsertComdat(
        StringRef(INSTR_PROF_QUOTE(INSTR_PROF_PROFILE_NAME_VAR))));
  }
}

Error OverlapStats::accumulateCounts(const std::string &BaseFilename,
                                     const std::string &TestFilename,
                                     bool IsCS) {
  auto getProfileSum = [IsCS](const std::string &Filename,
                              CountSumOrPercent &Sum) -> Error {
    auto ReaderOrErr = InstrProfReader::create(Filename);
    if (Error E = ReaderOrErr.takeError()) {
      return E;
    }
    auto Reader = std::move(ReaderOrErr.get());
    Reader->accumulateCounts(Sum, IsCS);
    return Error::success();
  };
  auto Ret = getProfileSum(BaseFilename, Base);
  if (Ret)
    return Ret;
  Ret = getProfileSum(TestFilename, Test);
  if (Ret)
    return Ret;
  this->BaseFilename = &BaseFilename;
  this->TestFilename = &TestFilename;
  Valid = true;
  return Error::success();
}

void OverlapStats::addOneMismatch(const CountSumOrPercent &MismatchFunc) {
  Mismatch.NumEntries += 1;
  Mismatch.CountSum += MismatchFunc.CountSum / Test.CountSum;
  for (unsigned I = 0; I < IPVK_Last - IPVK_First + 1; I++) {
    if (Test.ValueCounts[I] >= 1.0f)
      Mismatch.ValueCounts[I] +=
          MismatchFunc.ValueCounts[I] / Test.ValueCounts[I];
  }
}

void OverlapStats::addOneUnique(const CountSumOrPercent &UniqueFunc) {
  Unique.NumEntries += 1;
  Unique.CountSum += UniqueFunc.CountSum / Test.CountSum;
  for (unsigned I = 0; I < IPVK_Last - IPVK_First + 1; I++) {
    if (Test.ValueCounts[I] >= 1.0f)
      Unique.ValueCounts[I] += UniqueFunc.ValueCounts[I] / Test.ValueCounts[I];
  }
}

void OverlapStats::dump(raw_fd_ostream &OS) const {
  if (!Valid)
    return;

  const char *EntryName =
      (Level == ProgramLevel ? "functions" : "edge counters");
  if (Level == ProgramLevel) {
    OS << "Profile overlap infomation for base_profile: " << *BaseFilename
       << " and test_profile: " << *TestFilename << "\nProgram level:\n";
  } else {
    OS << "Function level:\n"
       << "  Function: " << FuncName << " (Hash=" << FuncHash << ")\n";
  }

  OS << "  # of " << EntryName << " overlap: " << Overlap.NumEntries << "\n";
  if (Mismatch.NumEntries)
    OS << "  # of " << EntryName << " mismatch: " << Mismatch.NumEntries
       << "\n";
  if (Unique.NumEntries)
    OS << "  # of " << EntryName
       << " only in test_profile: " << Unique.NumEntries << "\n";

  OS << "  Edge profile overlap: " << format("%.3f%%", Overlap.CountSum * 100)
     << "\n";
  if (Mismatch.NumEntries)
    OS << "  Mismatched count percentage (Edge): "
       << format("%.3f%%", Mismatch.CountSum * 100) << "\n";
  if (Unique.NumEntries)
    OS << "  Percentage of Edge profile only in test_profile: "
       << format("%.3f%%", Unique.CountSum * 100) << "\n";
  OS << "  Edge profile base count sum: " << format("%.0f", Base.CountSum)
     << "\n"
     << "  Edge profile test count sum: " << format("%.0f", Test.CountSum)
     << "\n";

  for (unsigned I = 0; I < IPVK_Last - IPVK_First + 1; I++) {
    if (Base.ValueCounts[I] < 1.0f && Test.ValueCounts[I] < 1.0f)
      continue;
    char ProfileKindName[20];
    switch (I) {
    case IPVK_IndirectCallTarget:
      strncpy(ProfileKindName, "IndirectCall", 19);
      break;
    case IPVK_MemOPSize:
      strncpy(ProfileKindName, "MemOP", 19);
      break;
    default:
      snprintf(ProfileKindName, 19, "VP[%d]", I);
      break;
    }
    OS << "  " << ProfileKindName
       << " profile overlap: " << format("%.3f%%", Overlap.ValueCounts[I] * 100)
       << "\n";
    if (Mismatch.NumEntries)
      OS << "  Mismatched count percentage (" << ProfileKindName
         << "): " << format("%.3f%%", Mismatch.ValueCounts[I] * 100) << "\n";
    if (Unique.NumEntries)
      OS << "  Percentage of " << ProfileKindName
         << " profile only in test_profile: "
         << format("%.3f%%", Unique.ValueCounts[I] * 100) << "\n";
    OS << "  " << ProfileKindName
       << " profile base count sum: " << format("%.0f", Base.ValueCounts[I])
       << "\n"
       << "  " << ProfileKindName
       << " profile test count sum: " << format("%.0f", Test.ValueCounts[I])
       << "\n";
  }
}

namespace IndexedInstrProf {
// A C++14 compatible version of the offsetof macro.
template <typename T1, typename T2>
inline size_t constexpr offsetOf(T1 T2::*Member) {
  constexpr T2 Object{};
  return size_t(&(Object.*Member)) - size_t(&Object);
}

static inline uint64_t read(const unsigned char *Buffer, size_t Offset) {
  return *reinterpret_cast<const uint64_t *>(Buffer + Offset);
}

uint64_t Header::formatVersion() const {
  using namespace support;
  return endian::byte_swap<uint64_t, little>(Version);
}

Expected<Header> Header::readFromBuffer(const unsigned char *Buffer) {
  using namespace support;
  static_assert(std::is_standard_layout<Header>::value,
                "The header should be standard layout type since we use offset "
                "of fields to read.");
  Header H;

  H.Magic = read(Buffer, offsetOf(&Header::Magic));
  // Check the magic number.
  uint64_t Magic = endian::byte_swap<uint64_t, little>(H.Magic);
  if (Magic != IndexedInstrProf::Magic)
    return make_error<InstrProfError>(instrprof_error::bad_magic);

  // Read the version.
  H.Version = read(Buffer, offsetOf(&Header::Version));
  if (GET_VERSION(H.formatVersion()) >
      IndexedInstrProf::ProfVersion::CurrentVersion)
    return make_error<InstrProfError>(instrprof_error::unsupported_version);

  switch (GET_VERSION(H.formatVersion())) {
    // When a new field is added in the header add a case statement here to
    // populate it.
    static_assert(
        IndexedInstrProf::ProfVersion::CurrentVersion == Version9,
        "Please update the reading code below if a new field has been added, "
        "if not add a case statement to fall through to the latest version.");
  case 8ull:
    H.MemProfOffset = read(Buffer, offsetOf(&Header::MemProfOffset));
    LLVM_FALLTHROUGH;
  default: // Version7 (when the backwards compatible header was introduced).
    H.HashType = read(Buffer, offsetOf(&Header::HashType));
    H.HashOffset = read(Buffer, offsetOf(&Header::HashOffset));
  }

  return H;
}

size_t Header::size() const {
  switch (GET_VERSION(formatVersion())) {
    // When a new field is added to the header add a case statement here to
    // compute the size as offset of the new field + size of the new field. This
    // relies on the field being added to the end of the list.
    static_assert(IndexedInstrProf::ProfVersion::CurrentVersion == Version9,
                  "Please update the size computation below if a new field has "
                  "been added to the header, if not add a case statement to "
                  "fall through to the latest version.");
  case 8ull:
    return offsetOf(&Header::MemProfOffset) + sizeof(Header::MemProfOffset);
  default: // Version7 (when the backwards compatible header was introduced).
    return offsetOf(&Header::HashOffset) + sizeof(Header::HashOffset);
  }
}

} // namespace IndexedInstrProf

} // end namespace llvm<|MERGE_RESOLUTION|>--- conflicted
+++ resolved
@@ -453,7 +453,6 @@
   unsigned EncLen = encodeULEB128(UncompressedNameStrings.length(), P);
   P += EncLen;
 
-<<<<<<< HEAD
   auto WriteStringToResult =
       [&](size_t CompressedLen,
           compression::SupportCompressionType CompressionSchemeId,
@@ -479,26 +478,10 @@
         }
       };
 
-  if (CompressionScheme->getAlgorithmId() ==
-      compression::NoneCompressionAlgorithm::AlgorithmId) {
+  if (!CompressionScheme->notNone())
     return WriteStringToResult(0, compression::SupportCompressionType::None,
                                UncompressedNameStrings);
-  }
-=======
-  auto WriteStringToResult = [&](size_t CompressedLen, StringRef InputStr) {
-    EncLen = encodeULEB128(CompressedLen, P);
-    P += EncLen;
-    char *HeaderStr = reinterpret_cast<char *>(&Header[0]);
-    unsigned HeaderLen = P - &Header[0];
-    Result.append(HeaderStr, HeaderLen);
-    Result += InputStr;
-    return Error::success();
-  };
-
-  if (!CompressionScheme->notNone())
-    return WriteStringToResult(0, UncompressedNameStrings);
-
->>>>>>> 5f2689ab
+
   SmallVector<uint8_t, 128> CompressedNameStrings;
   CompressionScheme->compress(arrayRefFromStringRef(UncompressedNameStrings),
                               CompressedNameStrings,
@@ -523,18 +506,8 @@
   for (auto *NameVar : NameVars) {
     NameStrs.push_back(std::string(getPGOFuncNameVarInitializer(NameVar)));
   }
-  compression::CompressionAlgorithm *CompressionScheme =
-      new compression::ZlibCompressionAlgorithm();
-  return collectPGOFuncNameStrings(
-<<<<<<< HEAD
-      NameStrs,
-      CompressionScheme->supported()
-          ? CompressionScheme
-          : new compression::NoneCompressionAlgorithm(),
-=======
-      NameStrs, CompressionScheme->when(doCompression)->whenSupported(),
->>>>>>> 5f2689ab
-      Result);
+  return collectPGOFuncNameStrings(NameStrs, CompressionScheme->whenSupported(),
+                                   Result);
 }
 
 Error readPGOFuncNameStrings(StringRef NameStrings, InstrProfSymtab &Symtab) {
@@ -558,11 +531,6 @@
     SmallVector<uint8_t, 128> UncompressedNameStrings;
     StringRef NameStrings;
     if (isCompressed) {
-<<<<<<< HEAD
-=======
-      compression::CompressionAlgorithm *CompressionScheme =
-          new compression::ZlibCompressionAlgorithm();
->>>>>>> 5f2689ab
       if (!CompressionScheme->supported())
         return make_error<InstrProfError>(instrprof_error::zlib_unavailable);
 
