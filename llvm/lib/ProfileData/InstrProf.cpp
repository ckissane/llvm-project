--- conflicted
+++ resolved
@@ -205,11 +205,11 @@
 
 namespace llvm {
 
-cl::opt<compression::CompressionAlgorithm *> InstrProfNameCompressionScheme(
+cl::opt<compression::OptionalCompressionKind> InstrProfNameCompressionScheme(
     "name-compression",
     cl::desc("Scheme for name/filename string compression (none/zlib/ztsd), "
              "defaults to zstd"),
-    cl::init(compression::ZStdCompression));
+    cl::init(compression::CompressionKind::ZStd));
 
 std::string getInstrProfSectionName(InstrProfSectKind IPSK,
                                     Triple::ObjectFormatType OF,
@@ -454,48 +454,39 @@
   unsigned EncLen = encodeULEB128(UncompressedNameStrings.length(), P);
   P += EncLen;
 
-  auto WriteStringToResult =
-      [&](size_t CompressedLen,
-          compression::SupportCompressionType CompressionSchemeId,
-          StringRef InputStr) {
-        if (CompressedLen == 0) {
-          EncLen = encodeULEB128(CompressedLen, P);
-          P += EncLen;
-          char *HeaderStr = reinterpret_cast<char *>(&Header[0]);
-          unsigned HeaderLen = P - &Header[0];
-          Result.append(HeaderStr, HeaderLen);
-          Result += InputStr;
-          return Error::success();
-        } else {
-          EncLen = encodeULEB128(CompressedLen, P);
-          P += EncLen;
-          EncLen = encodeULEB128(static_cast<uint8_t>(CompressionSchemeId), P);
-          P += EncLen;
-          char *HeaderStr = reinterpret_cast<char *>(&Header[0]);
-          unsigned HeaderLen = P - &Header[0];
-          Result.append(HeaderStr, HeaderLen);
-          Result += InputStr;
-          return Error::success();
-        }
-      };
-
-<<<<<<< HEAD
-  if (!CompressionScheme->notNone())
-    return WriteStringToResult(0, compression::SupportCompressionType::None,
-                               UncompressedNameStrings);
-
-=======
+  auto WriteStringToResult = [&](size_t CompressedLen,
+                                 uint8_t CompressionSchemeId,
+                                 StringRef InputStr) {
+    if (CompressedLen == 0) {
+      EncLen = encodeULEB128(CompressedLen, P);
+      P += EncLen;
+      char *HeaderStr = reinterpret_cast<char *>(&Header[0]);
+      unsigned HeaderLen = P - &Header[0];
+      Result.append(HeaderStr, HeaderLen);
+      Result += InputStr;
+      return Error::success();
+    } else {
+      EncLen = encodeULEB128(CompressedLen, P);
+      P += EncLen;
+      EncLen = encodeULEB128(CompressionSchemeId, P);
+      P += EncLen;
+      char *HeaderStr = reinterpret_cast<char *>(&Header[0]);
+      unsigned HeaderLen = P - &Header[0];
+      Result.append(HeaderStr, HeaderLen);
+      Result += InputStr;
+      return Error::success();
+    }
+  };
+
   if ((!OptionalCompressionScheme) || (!(*OptionalCompressionScheme)))
-    return WriteStringToResult(0, UncompressedNameStrings);
+    return WriteStringToResult(0, 0, UncompressedNameStrings);
   compression::CompressionKind CompressionScheme = *OptionalCompressionScheme;
->>>>>>> aa20bd80
   SmallVector<uint8_t, 128> CompressedNameStrings;
   CompressionScheme->compress(arrayRefFromStringRef(UncompressedNameStrings),
                               CompressedNameStrings,
                               CompressionScheme->BestSizeLevel);
 
-  return WriteStringToResult(CompressedNameStrings.size(),
-                             CompressionScheme->getAlgorithmId(),
+  return WriteStringToResult(CompressedNameStrings.size(), CompressionScheme,
                              toStringRef(CompressedNameStrings));
 }
 
@@ -508,23 +499,15 @@
 
 Error collectPGOFuncNameStrings(
     ArrayRef<GlobalVariable *> NameVars, std::string &Result,
-    compression::CompressionAlgorithm *CompressionScheme) {
+    compression::OptionalCompressionKind OptionalCompressionScheme) {
   std::vector<std::string> NameStrs;
   for (auto *NameVar : NameVars) {
     NameStrs.push_back(std::string(getPGOFuncNameVarInitializer(NameVar)));
   }
-<<<<<<< HEAD
-  return collectPGOFuncNameStrings(NameStrs, CompressionScheme->whenSupported(),
-                                   Result);
-=======
-  compression::OptionalCompressionKind OptionalCompressionScheme =
-      compression::CompressionKind::Zlib;
+
   return collectPGOFuncNameStrings(
-      NameStrs,
-      compression::noneIfUnsupported(doCompression ? OptionalCompressionScheme
-                                                   : llvm::NoneType()),
+      NameStrs, compression::noneIfUnsupported(OptionalCompressionScheme),
       Result);
->>>>>>> aa20bd80
 }
 
 Error readPGOFuncNameStrings(StringRef NameStrings, InstrProfSymtab &Symtab) {
@@ -537,24 +520,20 @@
     uint64_t CompressedSize = decodeULEB128(P, &N);
     P += N;
     bool isCompressed = (CompressedSize != 0);
-    compression::CompressionAlgorithm *CompressionScheme =
-        compression::NoneCompression;
+    compression::OptionalCompressionKind OptionalCompressionScheme =
+        llvm::NoneType();
     if (isCompressed) {
       uint64_t CompressionSchemeId = decodeULEB128(P, &N);
       P += N;
-      CompressionScheme =
-          compression::getCompressionAlgorithm(CompressionSchemeId);
+      OptionalCompressionScheme =
+          compression::getOptionalCompressionKind(CompressionSchemeId);
     }
     SmallVector<uint8_t, 128> UncompressedNameStrings;
     StringRef NameStrings;
-    if (isCompressed) {
-<<<<<<< HEAD
-      if (!CompressionScheme->supported())
-=======
+    if (isCompressed && bool(OptionalCompressionScheme)) {
       compression::CompressionKind CompressionScheme =
-          compression::CompressionKind::Zlib;
+          *OptionalCompressionScheme;
       if (!CompressionScheme)
->>>>>>> aa20bd80
         return make_error<InstrProfError>(instrprof_error::zlib_unavailable);
 
       if (Error E = CompressionScheme->decompress(
@@ -565,6 +544,7 @@
       }
       P += CompressedSize;
       NameStrings = toStringRef(UncompressedNameStrings);
+
     } else {
       NameStrings =
           StringRef(reinterpret_cast<const char *>(P), UncompressedSize);
