--- conflicted
+++ resolved
@@ -29,8 +29,8 @@
 namespace clang {
 namespace clangd {
 
-llvm::compression::CompressionAlgorithm *StringTableCompressionScheme =
-    llvm::compression::ZlibCompression;
+llvm::compression::OptionalCompressionKind StringTableCompressionScheme =
+    llvm::compression::CompressionKind::Zlib;
 
 namespace {
 
@@ -195,20 +195,11 @@
       RawTable.append(std::string(S));
       RawTable.push_back(0);
     }
-<<<<<<< HEAD
-    llvm::compression::CompressionAlgorithm *CompressionScheme =
-        StringTableCompressionScheme;
-    CompressionScheme = CompressionScheme->whenSupported();
-    if (CompressionScheme->notNone()) {
-=======
     llvm::compression::OptionalCompressionKind OptionalCompressionScheme =
-        llvm::compression::CompressionKind::Zlib;
-    OptionalCompressionScheme =
-        compression::noneIfUnsupported(OptionalCompressionScheme);
+        compression::noneIfUnsupported(StringTableCompressionScheme);
     if (OptionalCompressionScheme) {
       llvm::compression::CompressionKind CompressionScheme =
           *OptionalCompressionScheme;
->>>>>>> aa20bd80
       llvm::SmallVector<uint8_t, 0> Compressed;
       CompressionScheme->compress(llvm::arrayRefFromStringRef(RawTable),
                                   Compressed);
@@ -243,34 +234,34 @@
   if (UncompressedSize == 0) // No compression
     Uncompressed = R.rest();
   else {
-<<<<<<< HEAD
-    llvm::compression::CompressionAlgorithm *CompressionScheme =
+    llvm::compression::OptionalCompressionKind OptionalCompressionScheme =
         StringTableCompressionScheme;
-    if (CompressionScheme->supported()) {
-=======
-    llvm::compression::CompressionKind CompressionScheme =
-        llvm::compression::CompressionKind::Zlib;
-    if (CompressionScheme) {
->>>>>>> aa20bd80
-      // Don't allocate a massive buffer if UncompressedSize was corrupted
-      // This is effective for sharded index, but not big monolithic ones, as
-      // once compressed size reaches 4MB nothing can be ruled out.
-      // Theoretical max ratio from https://zlib.net/zlib_tech.html
-      constexpr int MaxCompressionRatio = 1032;
-      if ((CompressionScheme == llvm::compression::CompressionKind::Zlib) &&
-          UncompressedSize / MaxCompressionRatio > R.rest().size())
-        return error(
-            "Bad stri table: uncompress {0} -> {1} bytes is implausible",
-            R.rest().size(), UncompressedSize);
-
-      if (llvm::Error E = CompressionScheme->decompress(
-              llvm::arrayRefFromStringRef(R.rest()), UncompressedStorage,
-              UncompressedSize))
-        return std::move(E);
-      Uncompressed = toStringRef(UncompressedStorage);
-    } else
-      return error("Compressed string table, but " +
-                   (CompressionScheme->Name + " is unavailable").str());
+    if (!OptionalCompressionScheme) {
+      Uncompressed = R.rest();
+    } else {
+      llvm::compression::CompressionKind CompressionScheme =
+          *OptionalCompressionScheme;
+      if (CompressionScheme) {
+        // Don't allocate a massive buffer if UncompressedSize was corrupted
+        // This is effective for sharded index, but not big monolithic ones, as
+        // once compressed size reaches 4MB nothing can be ruled out.
+        // Theoretical max ratio from https://zlib.net/zlib_tech.html
+        constexpr int MaxCompressionRatio = 1032;
+        if ((CompressionScheme == llvm::compression::CompressionKind::Zlib) &&
+            UncompressedSize / MaxCompressionRatio > R.rest().size())
+          return error(
+              "Bad stri table: uncompress {0} -> {1} bytes is implausible",
+              R.rest().size(), UncompressedSize);
+
+        if (llvm::Error E = CompressionScheme->decompress(
+                llvm::arrayRefFromStringRef(R.rest()), UncompressedStorage,
+                UncompressedSize))
+          return std::move(E);
+        Uncompressed = toStringRef(UncompressedStorage);
+      }
+    }
+    else return error("Compressed string table, but " +
+                      (CompressionScheme->Name + " is unavailable").str());
   }
 
   StringTableIn Table;
