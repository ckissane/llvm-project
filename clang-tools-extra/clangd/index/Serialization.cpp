//===-- Serialization.cpp - Binary serialization of index data ------------===//
//
// Part of the LLVM Project, under the Apache License v2.0 with LLVM Exceptions.
// See https://llvm.org/LICENSE.txt for license information.
// SPDX-License-Identifier: Apache-2.0 WITH LLVM-exception
//
//===----------------------------------------------------------------------===//

#include "Serialization.h"
#include "Headers.h"
#include "RIFF.h"
#include "index/MemIndex.h"
#include "index/SymbolLocation.h"
#include "index/SymbolOrigin.h"
#include "index/dex/Dex.h"
#include "support/Logger.h"
#include "support/Trace.h"
#include "clang/Tooling/CompilationDatabase.h"
#include "llvm/ADT/StringRef.h"
#include "llvm/Support/Compiler.h"
#include "llvm/Support/Compression.h"
#include "llvm/Support/Endian.h"
#include "llvm/Support/Error.h"
#include "llvm/Support/raw_ostream.h"
#include <cstdint>
#include <vector>

namespace clang {
namespace clangd {

llvm::compression::CompressionAlgorithm *StringTableCompressionScheme =
    new llvm::compression::ZlibCompressionAlgorithm();

namespace {

// IO PRIMITIVES
// We use little-endian 32 bit ints, sometimes with variable-length encoding.
//
// Variable-length int encoding (varint) uses the bottom 7 bits of each byte
// to encode the number, and the top bit to indicate whether more bytes follow.
// e.g. 9a 2f means [0x1a and keep reading, 0x2f and stop].
// This represents 0x1a | 0x2f<<7 = 6042.
// A 32-bit integer takes 1-5 bytes to encode; small numbers are more compact.

// Reads binary data from a StringRef, and keeps track of position.
class Reader {
  const char *Begin, *End;
  bool Err = false;

public:
  Reader(llvm::StringRef Data) : Begin(Data.begin()), End(Data.end()) {}
  // The "error" bit is set by reading past EOF or reading invalid data.
  // When in an error state, reads may return zero values: callers should check.
  bool err() const { return Err; }
  // Did we read all the data, or encounter an error?
  bool eof() const { return Begin == End || Err; }
  // All the data we didn't read yet.
  llvm::StringRef rest() const { return llvm::StringRef(Begin, End - Begin); }

  uint8_t consume8() {
    if (LLVM_UNLIKELY(Begin == End)) {
      Err = true;
      return 0;
    }
    return *Begin++;
  }

  uint32_t consume32() {
    if (LLVM_UNLIKELY(Begin + 4 > End)) {
      Err = true;
      return 0;
    }
    auto Ret = llvm::support::endian::read32le(Begin);
    Begin += 4;
    return Ret;
  }

  llvm::StringRef consume(int N) {
    if (LLVM_UNLIKELY(Begin + N > End)) {
      Err = true;
      return llvm::StringRef();
    }
    llvm::StringRef Ret(Begin, N);
    Begin += N;
    return Ret;
  }

  uint32_t consumeVar() {
    constexpr static uint8_t More = 1 << 7;

    // Use a 32 bit unsigned here to prevent promotion to signed int (unless int
    // is wider than 32 bits).
    uint32_t B = consume8();
    if (LLVM_LIKELY(!(B & More)))
      return B;
    uint32_t Val = B & ~More;
    for (int Shift = 7; B & More && Shift < 32; Shift += 7) {
      B = consume8();
      // 5th byte of a varint can only have lowest 4 bits set.
      assert((Shift != 28 || B == (B & 0x0f)) && "Invalid varint encoding");
      Val |= (B & ~More) << Shift;
    }
    return Val;
  }

  llvm::StringRef consumeString(llvm::ArrayRef<llvm::StringRef> Strings) {
    auto StringIndex = consumeVar();
    if (LLVM_UNLIKELY(StringIndex >= Strings.size())) {
      Err = true;
      return llvm::StringRef();
    }
    return Strings[StringIndex];
  }

  SymbolID consumeID() {
    llvm::StringRef Raw = consume(SymbolID::RawSize); // short if truncated.
    return LLVM_UNLIKELY(err()) ? SymbolID() : SymbolID::fromRaw(Raw);
  }

  // Read a varint (as consumeVar) and resize the container accordingly.
  // If the size is invalid, return false and mark an error.
  // (The caller should abort in this case).
  template <typename T> LLVM_NODISCARD bool consumeSize(T &Container) {
    auto Size = consumeVar();
    // Conservatively assume each element is at least one byte.
    if (Size > (size_t)(End - Begin)) {
      Err = true;
      return false;
    }
    Container.resize(Size);
    return true;
  }
};

void write32(uint32_t I, llvm::raw_ostream &OS) {
  char Buf[4];
  llvm::support::endian::write32le(Buf, I);
  OS.write(Buf, sizeof(Buf));
}

void writeVar(uint32_t I, llvm::raw_ostream &OS) {
  constexpr static uint8_t More = 1 << 7;
  if (LLVM_LIKELY(I < 1 << 7)) {
    OS.write(I);
    return;
  }
  for (;;) {
    OS.write(I | More);
    I >>= 7;
    if (I < 1 << 7) {
      OS.write(I);
      return;
    }
  }
}

// STRING TABLE ENCODING
// Index data has many string fields, and many strings are identical.
// We store each string once, and refer to them by index.
//
// The string table's format is:
//   - UncompressedSize : uint32 (or 0 for no compression)
//   - CompressedData   : byte[CompressedSize]
//
// CompressedData is a zlib-compressed byte[UncompressedSize].
// It contains a sequence of null-terminated strings, e.g. "foo\0bar\0".
// These are sorted to improve compression.

// Maps each string to a canonical representation.
// Strings remain owned externally (e.g. by SymbolSlab).
class StringTableOut {
  llvm::DenseSet<llvm::StringRef> Unique;
  std::vector<llvm::StringRef> Sorted;
  // Since strings are interned, look up can be by pointer.
  llvm::DenseMap<std::pair<const char *, size_t>, unsigned> Index;

public:
  StringTableOut() {
    // Ensure there's at least one string in the table.
    // Table size zero is reserved to indicate no compression.
    Unique.insert("");
  }
  // Add a string to the table. Overwrites S if an identical string exists.
  void intern(llvm::StringRef &S) { S = *Unique.insert(S).first; };
  // Finalize the table and write it to OS. No more strings may be added.
  void finalize(llvm::raw_ostream &OS) {
    Sorted = {Unique.begin(), Unique.end()};
    llvm::sort(Sorted);
    for (unsigned I = 0; I < Sorted.size(); ++I)
      Index.try_emplace({Sorted[I].data(), Sorted[I].size()}, I);

    std::string RawTable;
    for (llvm::StringRef S : Sorted) {
      RawTable.append(std::string(S));
      RawTable.push_back(0);
    }
    llvm::compression::CompressionAlgorithm *CompressionScheme =
<<<<<<< HEAD
        StringTableCompressionScheme;
=======
        llvm::compression::ZlibCompression;
>>>>>>> a3dec697
    CompressionScheme = CompressionScheme->whenSupported();
    if (CompressionScheme->notNone()) {
      llvm::SmallVector<uint8_t, 0> Compressed;
      CompressionScheme->compress(llvm::arrayRefFromStringRef(RawTable),
                                  Compressed);
      write32(RawTable.size(), OS);
      OS << llvm::toStringRef(Compressed);
    } else {
      write32(0, OS); // No compression.
      OS << RawTable;
    }
  }
  // Get the ID of an string, which must be interned. Table must be finalized.
  unsigned index(llvm::StringRef S) const {
    assert(!Sorted.empty() && "table not finalized");
    assert(Index.count({S.data(), S.size()}) && "string not interned");
    return Index.find({S.data(), S.size()})->second;
  }
};

struct StringTableIn {
  llvm::BumpPtrAllocator Arena;
  std::vector<llvm::StringRef> Strings;
};

llvm::Expected<StringTableIn> readStringTable(llvm::StringRef Data) {
  Reader R(Data);
  size_t UncompressedSize = R.consume32();
  if (R.err())
    return error("Truncated string table");

  llvm::StringRef Uncompressed;
  llvm::SmallVector<uint8_t, 0> UncompressedStorage;
  if (UncompressedSize == 0) // No compression
    Uncompressed = R.rest();
  else {
    llvm::compression::CompressionAlgorithm *CompressionScheme =
<<<<<<< HEAD
        StringTableCompressionScheme;
=======
        llvm::compression::ZlibCompression;
>>>>>>> a3dec697
    if (CompressionScheme->supported()) {
      // Don't allocate a massive buffer if UncompressedSize was corrupted
      // This is effective for sharded index, but not big monolithic ones, as
      // once compressed size reaches 4MB nothing can be ruled out.
      // Theoretical max ratio from https://zlib.net/zlib_tech.html
      constexpr int MaxCompressionRatio = 1032;
      if (UncompressedSize / MaxCompressionRatio > R.rest().size())
        return error(
            "Bad stri table: uncompress {0} -> {1} bytes is implausible",
            R.rest().size(), UncompressedSize);

      if (llvm::Error E = CompressionScheme->decompress(
              llvm::arrayRefFromStringRef(R.rest()), UncompressedStorage,
              UncompressedSize))
        return std::move(E);
      Uncompressed = toStringRef(UncompressedStorage);
    } else
      return error("Compressed string table, but " +
                   (CompressionScheme->getName() + " is unavailable").str());
  }

  StringTableIn Table;
  llvm::StringSaver Saver(Table.Arena);
  R = Reader(Uncompressed);
  for (Reader R(Uncompressed); !R.eof();) {
    auto Len = R.rest().find(0);
    if (Len == llvm::StringRef::npos)
      return error("Bad string table: not null terminated");
    Table.Strings.push_back(Saver.save(R.consume(Len)));
    R.consume8();
  }
  if (R.err())
    return error("Truncated string table");
  return std::move(Table);
}

// SYMBOL ENCODING
// Each field of clangd::Symbol is encoded in turn (see implementation).
//  - StringRef fields encode as varint (index into the string table)
//  - enums encode as the underlying type
//  - most numbers encode as varint

void writeLocation(const SymbolLocation &Loc, const StringTableOut &Strings,
                   llvm::raw_ostream &OS) {
  writeVar(Strings.index(Loc.FileURI), OS);
  for (const auto &Endpoint : {Loc.Start, Loc.End}) {
    writeVar(Endpoint.line(), OS);
    writeVar(Endpoint.column(), OS);
  }
}

SymbolLocation readLocation(Reader &Data,
                            llvm::ArrayRef<llvm::StringRef> Strings) {
  SymbolLocation Loc;
  Loc.FileURI = Data.consumeString(Strings).data();
  for (auto *Endpoint : {&Loc.Start, &Loc.End}) {
    Endpoint->setLine(Data.consumeVar());
    Endpoint->setColumn(Data.consumeVar());
  }
  return Loc;
}

IncludeGraphNode readIncludeGraphNode(Reader &Data,
                                      llvm::ArrayRef<llvm::StringRef> Strings) {
  IncludeGraphNode IGN;
  IGN.Flags = static_cast<IncludeGraphNode::SourceFlag>(Data.consume8());
  IGN.URI = Data.consumeString(Strings);
  llvm::StringRef Digest = Data.consume(IGN.Digest.size());
  std::copy(Digest.bytes_begin(), Digest.bytes_end(), IGN.Digest.begin());
  if (!Data.consumeSize(IGN.DirectIncludes))
    return IGN;
  for (llvm::StringRef &Include : IGN.DirectIncludes)
    Include = Data.consumeString(Strings);
  return IGN;
}

void writeIncludeGraphNode(const IncludeGraphNode &IGN,
                           const StringTableOut &Strings,
                           llvm::raw_ostream &OS) {
  OS.write(static_cast<uint8_t>(IGN.Flags));
  writeVar(Strings.index(IGN.URI), OS);
  llvm::StringRef Hash(reinterpret_cast<const char *>(IGN.Digest.data()),
                       IGN.Digest.size());
  OS << Hash;
  writeVar(IGN.DirectIncludes.size(), OS);
  for (llvm::StringRef Include : IGN.DirectIncludes)
    writeVar(Strings.index(Include), OS);
}

void writeSymbol(const Symbol &Sym, const StringTableOut &Strings,
                 llvm::raw_ostream &OS) {
  OS << Sym.ID.raw(); // TODO: once we start writing xrefs and posting lists,
                      // symbol IDs should probably be in a string table.
  OS.write(static_cast<uint8_t>(Sym.SymInfo.Kind));
  OS.write(static_cast<uint8_t>(Sym.SymInfo.Lang));
  writeVar(Strings.index(Sym.Name), OS);
  writeVar(Strings.index(Sym.Scope), OS);
  writeVar(Strings.index(Sym.TemplateSpecializationArgs), OS);
  writeLocation(Sym.Definition, Strings, OS);
  writeLocation(Sym.CanonicalDeclaration, Strings, OS);
  writeVar(Sym.References, OS);
  OS.write(static_cast<uint8_t>(Sym.Flags));
  writeVar(Strings.index(Sym.Signature), OS);
  writeVar(Strings.index(Sym.CompletionSnippetSuffix), OS);
  writeVar(Strings.index(Sym.Documentation), OS);
  writeVar(Strings.index(Sym.ReturnType), OS);
  writeVar(Strings.index(Sym.Type), OS);

  auto WriteInclude = [&](const Symbol::IncludeHeaderWithReferences &Include) {
    writeVar(Strings.index(Include.IncludeHeader), OS);
    writeVar(Include.References, OS);
  };
  writeVar(Sym.IncludeHeaders.size(), OS);
  for (const auto &Include : Sym.IncludeHeaders)
    WriteInclude(Include);
}

Symbol readSymbol(Reader &Data, llvm::ArrayRef<llvm::StringRef> Strings,
                  SymbolOrigin Origin) {
  Symbol Sym;
  Sym.ID = Data.consumeID();
  Sym.SymInfo.Kind = static_cast<index::SymbolKind>(Data.consume8());
  Sym.SymInfo.Lang = static_cast<index::SymbolLanguage>(Data.consume8());
  Sym.Name = Data.consumeString(Strings);
  Sym.Scope = Data.consumeString(Strings);
  Sym.TemplateSpecializationArgs = Data.consumeString(Strings);
  Sym.Definition = readLocation(Data, Strings);
  Sym.CanonicalDeclaration = readLocation(Data, Strings);
  Sym.References = Data.consumeVar();
  Sym.Flags = static_cast<Symbol::SymbolFlag>(Data.consume8());
  Sym.Origin = Origin;
  Sym.Signature = Data.consumeString(Strings);
  Sym.CompletionSnippetSuffix = Data.consumeString(Strings);
  Sym.Documentation = Data.consumeString(Strings);
  Sym.ReturnType = Data.consumeString(Strings);
  Sym.Type = Data.consumeString(Strings);
  if (!Data.consumeSize(Sym.IncludeHeaders))
    return Sym;
  for (auto &I : Sym.IncludeHeaders) {
    I.IncludeHeader = Data.consumeString(Strings);
    I.References = Data.consumeVar();
  }
  return Sym;
}

// REFS ENCODING
// A refs section has data grouped by Symbol. Each symbol has:
//  - SymbolID: 8 bytes
//  - NumRefs: varint
//  - Ref[NumRefs]
// Fields of Ref are encoded in turn, see implementation.

void writeRefs(const SymbolID &ID, llvm::ArrayRef<Ref> Refs,
               const StringTableOut &Strings, llvm::raw_ostream &OS) {
  OS << ID.raw();
  writeVar(Refs.size(), OS);
  for (const auto &Ref : Refs) {
    OS.write(static_cast<unsigned char>(Ref.Kind));
    writeLocation(Ref.Location, Strings, OS);
    OS << Ref.Container.raw();
  }
}

std::pair<SymbolID, std::vector<Ref>>
readRefs(Reader &Data, llvm::ArrayRef<llvm::StringRef> Strings) {
  std::pair<SymbolID, std::vector<Ref>> Result;
  Result.first = Data.consumeID();
  if (!Data.consumeSize(Result.second))
    return Result;
  for (auto &Ref : Result.second) {
    Ref.Kind = static_cast<RefKind>(Data.consume8());
    Ref.Location = readLocation(Data, Strings);
    Ref.Container = Data.consumeID();
  }
  return Result;
}

// RELATIONS ENCODING
// A relations section is a flat list of relations. Each relation has:
//  - SymbolID (subject): 8 bytes
//  - relation kind (predicate): 1 byte
//  - SymbolID (object): 8 bytes
// In the future, we might prefer a packed representation if the need arises.

void writeRelation(const Relation &R, llvm::raw_ostream &OS) {
  OS << R.Subject.raw();
  OS.write(static_cast<uint8_t>(R.Predicate));
  OS << R.Object.raw();
}

Relation readRelation(Reader &Data) {
  SymbolID Subject = Data.consumeID();
  RelationKind Predicate = static_cast<RelationKind>(Data.consume8());
  SymbolID Object = Data.consumeID();
  return {Subject, Predicate, Object};
}

struct InternedCompileCommand {
  llvm::StringRef Directory;
  std::vector<llvm::StringRef> CommandLine;
};

void writeCompileCommand(const InternedCompileCommand &Cmd,
                         const StringTableOut &Strings,
                         llvm::raw_ostream &CmdOS) {
  writeVar(Strings.index(Cmd.Directory), CmdOS);
  writeVar(Cmd.CommandLine.size(), CmdOS);
  for (llvm::StringRef C : Cmd.CommandLine)
    writeVar(Strings.index(C), CmdOS);
}

InternedCompileCommand
readCompileCommand(Reader CmdReader, llvm::ArrayRef<llvm::StringRef> Strings) {
  InternedCompileCommand Cmd;
  Cmd.Directory = CmdReader.consumeString(Strings);
  if (!CmdReader.consumeSize(Cmd.CommandLine))
    return Cmd;
  for (llvm::StringRef &C : Cmd.CommandLine)
    C = CmdReader.consumeString(Strings);
  return Cmd;
}

// FILE ENCODING
// A file is a RIFF chunk with type 'CdIx'.
// It contains the sections:
//   - meta: version number
//   - srcs: information related to include graph
//   - stri: string table
//   - symb: symbols
//   - refs: references to symbols

// The current versioning scheme is simple - non-current versions are rejected.
// If you make a breaking change, bump this version number to invalidate stored
// data. Later we may want to support some backward compatibility.
constexpr static uint32_t Version = 17;

llvm::Expected<IndexFileIn> readRIFF(llvm::StringRef Data,
                                     SymbolOrigin Origin) {
  auto RIFF = riff::readFile(Data);
  if (!RIFF)
    return RIFF.takeError();
  if (RIFF->Type != riff::fourCC("CdIx"))
    return error("wrong RIFF filetype: {0}", riff::fourCCStr(RIFF->Type));
  llvm::StringMap<llvm::StringRef> Chunks;
  for (const auto &Chunk : RIFF->Chunks)
    Chunks.try_emplace(llvm::StringRef(Chunk.ID.data(), Chunk.ID.size()),
                       Chunk.Data);

  if (!Chunks.count("meta"))
    return error("missing meta chunk");
  Reader Meta(Chunks.lookup("meta"));
  auto SeenVersion = Meta.consume32();
  if (SeenVersion != Version)
    return error("wrong version: want {0}, got {1}", Version, SeenVersion);

  // meta chunk is checked above, as we prefer the "version mismatch" error.
  for (llvm::StringRef RequiredChunk : {"stri"})
    if (!Chunks.count(RequiredChunk))
      return error("missing required chunk {0}", RequiredChunk);

  auto Strings = readStringTable(Chunks.lookup("stri"));
  if (!Strings)
    return Strings.takeError();

  IndexFileIn Result;
  if (Chunks.count("srcs")) {
    Reader SrcsReader(Chunks.lookup("srcs"));
    Result.Sources.emplace();
    while (!SrcsReader.eof()) {
      auto IGN = readIncludeGraphNode(SrcsReader, Strings->Strings);
      auto Entry = Result.Sources->try_emplace(IGN.URI).first;
      Entry->getValue() = std::move(IGN);
      // We change all the strings inside the structure to point at the keys in
      // the map, since it is the only copy of the string that's going to live.
      Entry->getValue().URI = Entry->getKey();
      for (auto &Include : Entry->getValue().DirectIncludes)
        Include = Result.Sources->try_emplace(Include).first->getKey();
    }
    if (SrcsReader.err())
      return error("malformed or truncated include uri");
  }

  if (Chunks.count("symb")) {
    Reader SymbolReader(Chunks.lookup("symb"));
    SymbolSlab::Builder Symbols;
    while (!SymbolReader.eof())
      Symbols.insert(readSymbol(SymbolReader, Strings->Strings, Origin));
    if (SymbolReader.err())
      return error("malformed or truncated symbol");
    Result.Symbols = std::move(Symbols).build();
  }
  if (Chunks.count("refs")) {
    Reader RefsReader(Chunks.lookup("refs"));
    RefSlab::Builder Refs;
    while (!RefsReader.eof()) {
      auto RefsBundle = readRefs(RefsReader, Strings->Strings);
      for (const auto &Ref : RefsBundle.second) // FIXME: bulk insert?
        Refs.insert(RefsBundle.first, Ref);
    }
    if (RefsReader.err())
      return error("malformed or truncated refs");
    Result.Refs = std::move(Refs).build();
  }
  if (Chunks.count("rela")) {
    Reader RelationsReader(Chunks.lookup("rela"));
    RelationSlab::Builder Relations;
    while (!RelationsReader.eof())
      Relations.insert(readRelation(RelationsReader));
    if (RelationsReader.err())
      return error("malformed or truncated relations");
    Result.Relations = std::move(Relations).build();
  }
  if (Chunks.count("cmdl")) {
    Reader CmdReader(Chunks.lookup("cmdl"));
    InternedCompileCommand Cmd =
        readCompileCommand(CmdReader, Strings->Strings);
    if (CmdReader.err())
      return error("malformed or truncated commandline section");
    Result.Cmd.emplace();
    Result.Cmd->Directory = std::string(Cmd.Directory);
    Result.Cmd->CommandLine.reserve(Cmd.CommandLine.size());
    for (llvm::StringRef C : Cmd.CommandLine)
      Result.Cmd->CommandLine.emplace_back(C);
  }
  return std::move(Result);
}

template <class Callback>
void visitStrings(IncludeGraphNode &IGN, const Callback &CB) {
  CB(IGN.URI);
  for (llvm::StringRef &Include : IGN.DirectIncludes)
    CB(Include);
}

void writeRIFF(const IndexFileOut &Data, llvm::raw_ostream &OS) {
  assert(Data.Symbols && "An index file without symbols makes no sense!");
  riff::File RIFF;
  RIFF.Type = riff::fourCC("CdIx");

  llvm::SmallString<4> Meta;
  {
    llvm::raw_svector_ostream MetaOS(Meta);
    write32(Version, MetaOS);
  }
  RIFF.Chunks.push_back({riff::fourCC("meta"), Meta});

  StringTableOut Strings;
  std::vector<Symbol> Symbols;
  for (const auto &Sym : *Data.Symbols) {
    Symbols.emplace_back(Sym);
    visitStrings(Symbols.back(),
                 [&](llvm::StringRef &S) { Strings.intern(S); });
  }
  std::vector<IncludeGraphNode> Sources;
  if (Data.Sources)
    for (const auto &Source : *Data.Sources) {
      Sources.push_back(Source.getValue());
      visitStrings(Sources.back(),
                   [&](llvm::StringRef &S) { Strings.intern(S); });
    }

  std::vector<std::pair<SymbolID, std::vector<Ref>>> Refs;
  if (Data.Refs) {
    for (const auto &Sym : *Data.Refs) {
      Refs.emplace_back(Sym);
      for (auto &Ref : Refs.back().second) {
        llvm::StringRef File = Ref.Location.FileURI;
        Strings.intern(File);
        Ref.Location.FileURI = File.data();
      }
    }
  }

  std::vector<Relation> Relations;
  if (Data.Relations) {
    for (const auto &Relation : *Data.Relations) {
      Relations.emplace_back(Relation);
      // No strings to be interned in relations.
    }
  }

  InternedCompileCommand InternedCmd;
  if (Data.Cmd) {
    InternedCmd.CommandLine.reserve(Data.Cmd->CommandLine.size());
    InternedCmd.Directory = Data.Cmd->Directory;
    Strings.intern(InternedCmd.Directory);
    for (llvm::StringRef C : Data.Cmd->CommandLine) {
      InternedCmd.CommandLine.emplace_back(C);
      Strings.intern(InternedCmd.CommandLine.back());
    }
  }

  std::string StringSection;
  {
    llvm::raw_string_ostream StringOS(StringSection);
    Strings.finalize(StringOS);
  }
  RIFF.Chunks.push_back({riff::fourCC("stri"), StringSection});

  std::string SymbolSection;
  {
    llvm::raw_string_ostream SymbolOS(SymbolSection);
    for (const auto &Sym : Symbols)
      writeSymbol(Sym, Strings, SymbolOS);
  }
  RIFF.Chunks.push_back({riff::fourCC("symb"), SymbolSection});

  std::string RefsSection;
  if (Data.Refs) {
    {
      llvm::raw_string_ostream RefsOS(RefsSection);
      for (const auto &Sym : Refs)
        writeRefs(Sym.first, Sym.second, Strings, RefsOS);
    }
    RIFF.Chunks.push_back({riff::fourCC("refs"), RefsSection});
  }

  std::string RelationSection;
  if (Data.Relations) {
    {
      llvm::raw_string_ostream RelationOS{RelationSection};
      for (const auto &Relation : Relations)
        writeRelation(Relation, RelationOS);
    }
    RIFF.Chunks.push_back({riff::fourCC("rela"), RelationSection});
  }

  std::string SrcsSection;
  {
    {
      llvm::raw_string_ostream SrcsOS(SrcsSection);
      for (const auto &SF : Sources)
        writeIncludeGraphNode(SF, Strings, SrcsOS);
    }
    RIFF.Chunks.push_back({riff::fourCC("srcs"), SrcsSection});
  }

  std::string CmdlSection;
  if (Data.Cmd) {
    {
      llvm::raw_string_ostream CmdOS(CmdlSection);
      writeCompileCommand(InternedCmd, Strings, CmdOS);
    }
    RIFF.Chunks.push_back({riff::fourCC("cmdl"), CmdlSection});
  }

  OS << RIFF;
}

} // namespace

// Defined in YAMLSerialization.cpp.
void writeYAML(const IndexFileOut &, llvm::raw_ostream &);
llvm::Expected<IndexFileIn> readYAML(llvm::StringRef, SymbolOrigin Origin);

llvm::raw_ostream &operator<<(llvm::raw_ostream &OS, const IndexFileOut &O) {
  switch (O.Format) {
  case IndexFileFormat::RIFF:
    writeRIFF(O, OS);
    break;
  case IndexFileFormat::YAML:
    writeYAML(O, OS);
    break;
  }
  return OS;
}

llvm::Expected<IndexFileIn> readIndexFile(llvm::StringRef Data,
                                          SymbolOrigin Origin) {
  if (Data.startswith("RIFF")) {
    return readRIFF(Data, Origin);
  }
  if (auto YAMLContents = readYAML(Data, Origin)) {
    return std::move(*YAMLContents);
  } else {
    return error("Not a RIFF file and failed to parse as YAML: {0}",
                 YAMLContents.takeError());
  }
}

std::unique_ptr<SymbolIndex> loadIndex(llvm::StringRef SymbolFilename,
                                       SymbolOrigin Origin, bool UseDex) {
  trace::Span OverallTracer("LoadIndex");
  auto Buffer = llvm::MemoryBuffer::getFile(SymbolFilename);
  if (!Buffer) {
    elog("Can't open {0}: {1}", SymbolFilename, Buffer.getError().message());
    return nullptr;
  }

  SymbolSlab Symbols;
  RefSlab Refs;
  RelationSlab Relations;
  {
    trace::Span Tracer("ParseIndex");
    if (auto I = readIndexFile(Buffer->get()->getBuffer(), Origin)) {
      if (I->Symbols)
        Symbols = std::move(*I->Symbols);
      if (I->Refs)
        Refs = std::move(*I->Refs);
      if (I->Relations)
        Relations = std::move(*I->Relations);
    } else {
      elog("Bad index file: {0}", I.takeError());
      return nullptr;
    }
  }

  size_t NumSym = Symbols.size();
  size_t NumRefs = Refs.numRefs();
  size_t NumRelations = Relations.size();

  trace::Span Tracer("BuildIndex");
  auto Index = UseDex ? dex::Dex::build(std::move(Symbols), std::move(Refs),
                                        std::move(Relations))
                      : MemIndex::build(std::move(Symbols), std::move(Refs),
                                        std::move(Relations));
  vlog("Loaded {0} from {1} with estimated memory usage {2} bytes\n"
       "  - number of symbols: {3}\n"
       "  - number of refs: {4}\n"
       "  - number of relations: {5}",
       UseDex ? "Dex" : "MemIndex", SymbolFilename,
       Index->estimateMemoryUsage(), NumSym, NumRefs, NumRelations);
  return Index;
}

} // namespace clangd
} // namespace clang<|MERGE_RESOLUTION|>--- conflicted
+++ resolved
@@ -29,7 +29,7 @@
 namespace clangd {
 
 llvm::compression::CompressionAlgorithm *StringTableCompressionScheme =
-    new llvm::compression::ZlibCompressionAlgorithm();
+    llvm::compression::ZlibCompression;
 
 namespace {
 
@@ -195,11 +195,7 @@
       RawTable.push_back(0);
     }
     llvm::compression::CompressionAlgorithm *CompressionScheme =
-<<<<<<< HEAD
         StringTableCompressionScheme;
-=======
-        llvm::compression::ZlibCompression;
->>>>>>> a3dec697
     CompressionScheme = CompressionScheme->whenSupported();
     if (CompressionScheme->notNone()) {
       llvm::SmallVector<uint8_t, 0> Compressed;
@@ -237,11 +233,7 @@
     Uncompressed = R.rest();
   else {
     llvm::compression::CompressionAlgorithm *CompressionScheme =
-<<<<<<< HEAD
         StringTableCompressionScheme;
-=======
-        llvm::compression::ZlibCompression;
->>>>>>> a3dec697
     if (CompressionScheme->supported()) {
       // Don't allocate a massive buffer if UncompressedSize was corrupted
       // This is effective for sharded index, but not big monolithic ones, as
