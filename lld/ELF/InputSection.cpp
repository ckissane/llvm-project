//===- InputSection.cpp ---------------------------------------------------===//
//
// Part of the LLVM Project, under the Apache License v2.0 with LLVM Exceptions.
// See https://llvm.org/LICENSE.txt for license information.
// SPDX-License-Identifier: Apache-2.0 WITH LLVM-exception
//
//===----------------------------------------------------------------------===//

#include "InputSection.h"
#include "Config.h"
#include "InputFiles.h"
#include "OutputSections.h"
#include "Relocations.h"
#include "SymbolTable.h"
#include "Symbols.h"
#include "SyntheticSections.h"
#include "Target.h"
#include "lld/Common/CommonLinkerContext.h"
#include "llvm/Support/Compiler.h"
#include "llvm/Support/Compression.h"
#include "llvm/Support/Endian.h"
#include "llvm/Support/xxhash.h"
#include <algorithm>
#include <mutex>
#include <vector>

using namespace llvm;
using namespace llvm::ELF;
using namespace llvm::object;
using namespace llvm::support;
using namespace llvm::support::endian;
using namespace llvm::sys;
using namespace lld;
using namespace lld::elf;

SmallVector<InputSectionBase *, 0> elf::inputSections;
DenseSet<std::pair<const Symbol *, uint64_t>> elf::ppc64noTocRelax;

// Returns a string to construct an error message.
std::string lld::toString(const InputSectionBase *sec) {
  return (toString(sec->file) + ":(" + sec->name + ")").str();
}

template <class ELFT>
static ArrayRef<uint8_t> getSectionContents(ObjFile<ELFT> &file,
                                            const typename ELFT::Shdr &hdr) {
  if (hdr.sh_type == SHT_NOBITS)
    return makeArrayRef<uint8_t>(nullptr, hdr.sh_size);
  return check(file.getObj().getSectionContents(hdr));
}

InputSectionBase::InputSectionBase(InputFile *file, uint64_t flags,
                                   uint32_t type, uint64_t entsize,
                                   uint32_t link, uint32_t info,
                                   uint32_t alignment, ArrayRef<uint8_t> data,
                                   StringRef name, Kind sectionKind)
    : SectionBase(sectionKind, name, flags, entsize, alignment, type, info,
                  link),
      file(file), rawData(data) {
  // In order to reduce memory allocation, we assume that mergeable
  // sections are smaller than 4 GiB, which is not an unreasonable
  // assumption as of 2017.
  if (sectionKind == SectionBase::Merge && rawData.size() > UINT32_MAX)
    error(toString(this) + ": section too large");

  // The ELF spec states that a value of 0 means the section has
  // no alignment constraints.
  uint32_t v = std::max<uint32_t>(alignment, 1);
  if (!isPowerOf2_64(v))
    fatal(toString(this) + ": sh_addralign is not a power of 2");
  this->alignment = v;

  // If SHF_COMPRESSED is set, parse the header. The legacy .zdebug format is no
  // longer supported.
  if (flags & SHF_COMPRESSED)
    invokeELFT(parseCompressedHeader);
}

// Drop SHF_GROUP bit unless we are producing a re-linkable object file.
// SHF_GROUP is a marker that a section belongs to some comdat group.
// That flag doesn't make sense in an executable.
static uint64_t getFlags(uint64_t flags) {
  flags &= ~(uint64_t)SHF_INFO_LINK;
  if (!config->relocatable)
    flags &= ~(uint64_t)SHF_GROUP;
  return flags;
}

template <class ELFT>
InputSectionBase::InputSectionBase(ObjFile<ELFT> &file,
                                   const typename ELFT::Shdr &hdr,
                                   StringRef name, Kind sectionKind)
    : InputSectionBase(&file, getFlags(hdr.sh_flags), hdr.sh_type,
                       hdr.sh_entsize, hdr.sh_link, hdr.sh_info,
                       hdr.sh_addralign, getSectionContents(file, hdr), name,
                       sectionKind) {
  // We reject object files having insanely large alignments even though
  // they are allowed by the spec. I think 4GB is a reasonable limitation.
  // We might want to relax this in the future.
  if (hdr.sh_addralign > UINT32_MAX)
    fatal(toString(&file) + ": section sh_addralign is too large");
}

size_t InputSectionBase::getSize() const {
  if (auto *s = dyn_cast<SyntheticSection>(this))
    return s->getSize();
  if (uncompressedSize >= 0)
    return uncompressedSize;
  return rawData.size() - bytesDropped;
}

template <class ELFT>
static void uncompressAux(const InputSectionBase *sec, uint8_t *out,
                          size_t size) {
  auto *hdr =
      reinterpret_cast<const typename ELFT::Chdr *>(sec->rawData.data());
  ArrayRef<uint8_t> compressed =
      sec->rawData.slice(sizeof(typename ELFT::Chdr));
  if (Error e = (hdr->ch_type == ELFCOMPRESS_ZLIB
                     ? compression::ZlibCompressionAlgorithm().decompress(
                           compressed, out, size)
                     : compression::ZStdCompressionAlgorithm().decompress(
                           compressed, out, size)))
    fatal(toString(sec) +
          ": uncompress failed: " + llvm::toString(std::move(e)));
}

void InputSectionBase::uncompress() const {
  size_t size = uncompressedSize;
  uint8_t *uncompressedBuf;
  {
    static std::mutex mu;
    std::lock_guard<std::mutex> lock(mu);
    uncompressedBuf = bAlloc().Allocate<uint8_t>(size);
  }
<<<<<<< HEAD
  invokeELFT(uncompressAux, this, uncompressedBuf, size);
=======

  if (Error e = compression::ZlibCompression->decompress(rawData,
                                                         uncompressedBuf, size))
    fatal(toString(this) +
          ": uncompress failed: " + llvm::toString(std::move(e)));
>>>>>>> a3dec697
  rawData = makeArrayRef(uncompressedBuf, size);
  uncompressedSize = -1;
}

template <class ELFT> RelsOrRelas<ELFT> InputSectionBase::relsOrRelas() const {
  if (relSecIdx == 0)
    return {};
  RelsOrRelas<ELFT> ret;
  typename ELFT::Shdr shdr =
      cast<ELFFileBase>(file)->getELFShdrs<ELFT>()[relSecIdx];
  if (shdr.sh_type == SHT_REL) {
    ret.rels = makeArrayRef(reinterpret_cast<const typename ELFT::Rel *>(
                                file->mb.getBufferStart() + shdr.sh_offset),
                            shdr.sh_size / sizeof(typename ELFT::Rel));
  } else {
    assert(shdr.sh_type == SHT_RELA);
    ret.relas = makeArrayRef(reinterpret_cast<const typename ELFT::Rela *>(
                                 file->mb.getBufferStart() + shdr.sh_offset),
                             shdr.sh_size / sizeof(typename ELFT::Rela));
  }
  return ret;
}

uint64_t SectionBase::getOffset(uint64_t offset) const {
  switch (kind()) {
  case Output: {
    auto *os = cast<OutputSection>(this);
    // For output sections we treat offset -1 as the end of the section.
    return offset == uint64_t(-1) ? os->size : offset;
  }
  case Regular:
  case Synthetic:
    return cast<InputSection>(this)->outSecOff + offset;
  case EHFrame: {
    // Two code paths may reach here. First, clang_rt.crtbegin.o and GCC
    // crtbeginT.o may reference the start of an empty .eh_frame to identify the
    // start of the output .eh_frame. Just return offset.
    //
    // Second, InputSection::copyRelocations on .eh_frame. Some pieces may be
    // discarded due to GC/ICF. We should compute the output section offset.
    const EhInputSection *es = cast<EhInputSection>(this);
    if (!es->rawData.empty())
      if (InputSection *isec = es->getParent())
        return isec->outSecOff + es->getParentOffset(offset);
    return offset;
  }
  case Merge:
    const MergeInputSection *ms = cast<MergeInputSection>(this);
    if (InputSection *isec = ms->getParent())
      return isec->outSecOff + ms->getParentOffset(offset);
    return ms->getParentOffset(offset);
  }
  llvm_unreachable("invalid section kind");
}

uint64_t SectionBase::getVA(uint64_t offset) const {
  const OutputSection *out = getOutputSection();
  return (out ? out->addr : 0) + getOffset(offset);
}

OutputSection *SectionBase::getOutputSection() {
  InputSection *sec;
  if (auto *isec = dyn_cast<InputSection>(this))
    sec = isec;
  else if (auto *ms = dyn_cast<MergeInputSection>(this))
    sec = ms->getParent();
  else if (auto *eh = dyn_cast<EhInputSection>(this))
    sec = eh->getParent();
  else
    return cast<OutputSection>(this);
  return sec ? sec->getParent() : nullptr;
}

// When a section is compressed, `rawData` consists with a header followed
// by zlib or zstd-compressed data. This function parses a header to initialize
// `uncompressedSize` member and remove the header from `rawData`.
template <typename ELFT> void InputSectionBase::parseCompressedHeader() {
  flags &= ~(uint64_t)SHF_COMPRESSED;

  // New-style header
  if (rawData.size() < sizeof(typename ELFT::Chdr)) {
    error(toString(this) + ": corrupted compressed section");
    return;
  }

  auto *hdr = reinterpret_cast<const typename ELFT::Chdr *>(rawData.data());
  if (hdr->ch_type == ELFCOMPRESS_ZLIB) {
    if (!compression::ZlibCompression->supported())
      error(toString(this) + " is compressed with ELFCOMPRESS_ZLIB, but lld is "
                             "not built with zlib support");
  } else if (hdr->ch_type == ELFCOMPRESS_ZSTD) {
    if (!compression::ZStdCompressionAlgorithm().supported())
      error(toString(this) + " is compressed with ELFCOMPRESS_ZSTD, but lld is "
                             "not built with zstd support");
  } else {
    error(toString(this) + ": unsupported compression type (" +
          Twine(hdr->ch_type) + ")");
    return;
  }

  uncompressedSize = hdr->ch_size;
  alignment = std::max<uint32_t>(hdr->ch_addralign, 1);
}

InputSection *InputSectionBase::getLinkOrderDep() const {
  assert(flags & SHF_LINK_ORDER);
  if (!link)
    return nullptr;
  return cast<InputSection>(file->getSections()[link]);
}

// Find a function symbol that encloses a given location.
Defined *InputSectionBase::getEnclosingFunction(uint64_t offset) {
  for (Symbol *b : file->getSymbols())
    if (Defined *d = dyn_cast<Defined>(b))
      if (d->section == this && d->type == STT_FUNC && d->value <= offset &&
          offset < d->value + d->size)
        return d;
  return nullptr;
}

// Returns an object file location string. Used to construct an error message.
std::string InputSectionBase::getLocation(uint64_t offset) {
  std::string secAndOffset =
      (name + "+0x" + Twine::utohexstr(offset) + ")").str();

  // We don't have file for synthetic sections.
  if (file == nullptr)
    return (config->outputFile + ":(" + secAndOffset).str();

  std::string filename = toString(file);
  if (Defined *d = getEnclosingFunction(offset))
    return filename + ":(function " + toString(*d) + ": " + secAndOffset;

  return filename + ":(" + secAndOffset;
}

// This function is intended to be used for constructing an error message.
// The returned message looks like this:
//
//   foo.c:42 (/home/alice/possibly/very/long/path/foo.c:42)
//
//  Returns an empty string if there's no way to get line info.
std::string InputSectionBase::getSrcMsg(const Symbol &sym, uint64_t offset) {
  return file->getSrcMsg(sym, *this, offset);
}

// Returns a filename string along with an optional section name. This
// function is intended to be used for constructing an error
// message. The returned message looks like this:
//
//   path/to/foo.o:(function bar)
//
// or
//
//   path/to/foo.o:(function bar) in archive path/to/bar.a
std::string InputSectionBase::getObjMsg(uint64_t off) {
  std::string filename = std::string(file->getName());

  std::string archive;
  if (!file->archiveName.empty())
    archive = (" in archive " + file->archiveName).str();

  // Find a symbol that encloses a given location. getObjMsg may be called
  // before ObjFile::initializeLocalSymbols where local symbols are initialized.
  for (Symbol *b : file->getSymbols())
    if (auto *d = dyn_cast_or_null<Defined>(b))
      if (d->section == this && d->value <= off && off < d->value + d->size)
        return filename + ":(" + toString(*d) + ")" + archive;

  // If there's no symbol, print out the offset in the section.
  return (filename + ":(" + name + "+0x" + utohexstr(off) + ")" + archive)
      .str();
}

InputSection InputSection::discarded(nullptr, 0, 0, 0, ArrayRef<uint8_t>(), "");

InputSection::InputSection(InputFile *f, uint64_t flags, uint32_t type,
                           uint32_t alignment, ArrayRef<uint8_t> data,
                           StringRef name, Kind k)
    : InputSectionBase(f, flags, type,
                       /*Entsize*/ 0, /*Link*/ 0, /*Info*/ 0, alignment, data,
                       name, k) {}

template <class ELFT>
InputSection::InputSection(ObjFile<ELFT> &f, const typename ELFT::Shdr &header,
                           StringRef name)
    : InputSectionBase(f, header, name, InputSectionBase::Regular) {}

// Copy SHT_GROUP section contents. Used only for the -r option.
template <class ELFT> void InputSection::copyShtGroup(uint8_t *buf) {
  // ELFT::Word is the 32-bit integral type in the target endianness.
  using u32 = typename ELFT::Word;
  ArrayRef<u32> from = getDataAs<u32>();
  auto *to = reinterpret_cast<u32 *>(buf);

  // The first entry is not a section number but a flag.
  *to++ = from[0];

  // Adjust section numbers because section numbers in an input object files are
  // different in the output. We also need to handle combined or discarded
  // members.
  ArrayRef<InputSectionBase *> sections = file->getSections();
  DenseSet<uint32_t> seen;
  for (uint32_t idx : from.slice(1)) {
    OutputSection *osec = sections[idx]->getOutputSection();
    if (osec && seen.insert(osec->sectionIndex).second)
      *to++ = osec->sectionIndex;
  }
}

InputSectionBase *InputSection::getRelocatedSection() const {
  if (!file || (type != SHT_RELA && type != SHT_REL))
    return nullptr;
  ArrayRef<InputSectionBase *> sections = file->getSections();
  return sections[info];
}

// This is used for -r and --emit-relocs. We can't use memcpy to copy
// relocations because we need to update symbol table offset and section index
// for each relocation. So we copy relocations one by one.
template <class ELFT, class RelTy>
void InputSection::copyRelocations(uint8_t *buf, ArrayRef<RelTy> rels) {
  const TargetInfo &target = *elf::target;
  InputSectionBase *sec = getRelocatedSection();
  (void)sec->data(); // uncompress if needed

  for (const RelTy &rel : rels) {
    RelType type = rel.getType(config->isMips64EL);
    const ObjFile<ELFT> *file = getFile<ELFT>();
    Symbol &sym = file->getRelocTargetSym(rel);

    auto *p = reinterpret_cast<typename ELFT::Rela *>(buf);
    buf += sizeof(RelTy);

    if (RelTy::IsRela)
      p->r_addend = getAddend<ELFT>(rel);

    // Output section VA is zero for -r, so r_offset is an offset within the
    // section, but for --emit-relocs it is a virtual address.
    p->r_offset = sec->getVA(rel.r_offset);
    p->setSymbolAndType(in.symTab->getSymbolIndex(&sym), type,
                        config->isMips64EL);

    if (sym.type == STT_SECTION) {
      // We combine multiple section symbols into only one per
      // section. This means we have to update the addend. That is
      // trivial for Elf_Rela, but for Elf_Rel we have to write to the
      // section data. We do that by adding to the Relocation vector.

      // .eh_frame is horribly special and can reference discarded sections. To
      // avoid having to parse and recreate .eh_frame, we just replace any
      // relocation in it pointing to discarded sections with R_*_NONE, which
      // hopefully creates a frame that is ignored at runtime. Also, don't warn
      // on .gcc_except_table and debug sections.
      //
      // See the comment in maybeReportUndefined for PPC32 .got2 and PPC64 .toc
      auto *d = dyn_cast<Defined>(&sym);
      if (!d) {
        if (!isDebugSection(*sec) && sec->name != ".eh_frame" &&
            sec->name != ".gcc_except_table" && sec->name != ".got2" &&
            sec->name != ".toc") {
          uint32_t secIdx = cast<Undefined>(sym).discardedSecIdx;
          Elf_Shdr_Impl<ELFT> sec = file->template getELFShdrs<ELFT>()[secIdx];
          warn("relocation refers to a discarded section: " +
               CHECK(file->getObj().getSectionName(sec), file) +
               "\n>>> referenced by " + getObjMsg(p->r_offset));
        }
        p->setSymbolAndType(0, 0, false);
        continue;
      }
      SectionBase *section = d->section;
      if (!section->isLive()) {
        p->setSymbolAndType(0, 0, false);
        continue;
      }

      int64_t addend = getAddend<ELFT>(rel);
      const uint8_t *bufLoc = sec->rawData.begin() + rel.r_offset;
      if (!RelTy::IsRela)
        addend = target.getImplicitAddend(bufLoc, type);

      if (config->emachine == EM_MIPS &&
          target.getRelExpr(type, sym, bufLoc) == R_MIPS_GOTREL) {
        // Some MIPS relocations depend on "gp" value. By default,
        // this value has 0x7ff0 offset from a .got section. But
        // relocatable files produced by a compiler or a linker
        // might redefine this default value and we must use it
        // for a calculation of the relocation result. When we
        // generate EXE or DSO it's trivial. Generating a relocatable
        // output is more difficult case because the linker does
        // not calculate relocations in this mode and loses
        // individual "gp" values used by each input object file.
        // As a workaround we add the "gp" value to the relocation
        // addend and save it back to the file.
        addend += sec->getFile<ELFT>()->mipsGp0;
      }

      if (RelTy::IsRela)
        p->r_addend = sym.getVA(addend) - section->getOutputSection()->addr;
      else if (config->relocatable && type != target.noneRel)
        sec->relocations.push_back({R_ABS, type, rel.r_offset, addend, &sym});
    } else if (config->emachine == EM_PPC && type == R_PPC_PLTREL24 &&
               p->r_addend >= 0x8000 && sec->file->ppc32Got2) {
      // Similar to R_MIPS_GPREL{16,32}. If the addend of R_PPC_PLTREL24
      // indicates that r30 is relative to the input section .got2
      // (r_addend>=0x8000), after linking, r30 should be relative to the output
      // section .got2 . To compensate for the shift, adjust r_addend by
      // ppc32Got->outSecOff.
      p->r_addend += sec->file->ppc32Got2->outSecOff;
    }
  }
}

// The ARM and AArch64 ABI handle pc-relative relocations to undefined weak
// references specially. The general rule is that the value of the symbol in
// this context is the address of the place P. A further special case is that
// branch relocations to an undefined weak reference resolve to the next
// instruction.
static uint32_t getARMUndefinedRelativeWeakVA(RelType type, uint32_t a,
                                              uint32_t p) {
  switch (type) {
  // Unresolved branch relocations to weak references resolve to next
  // instruction, this will be either 2 or 4 bytes on from P.
  case R_ARM_THM_JUMP8:
  case R_ARM_THM_JUMP11:
    return p + 2 + a;
  case R_ARM_CALL:
  case R_ARM_JUMP24:
  case R_ARM_PC24:
  case R_ARM_PLT32:
  case R_ARM_PREL31:
  case R_ARM_THM_JUMP19:
  case R_ARM_THM_JUMP24:
    return p + 4 + a;
  case R_ARM_THM_CALL:
    // We don't want an interworking BLX to ARM
    return p + 5 + a;
  // Unresolved non branch pc-relative relocations
  // R_ARM_TARGET2 which can be resolved relatively is not present as it never
  // targets a weak-reference.
  case R_ARM_MOVW_PREL_NC:
  case R_ARM_MOVT_PREL:
  case R_ARM_REL32:
  case R_ARM_THM_ALU_PREL_11_0:
  case R_ARM_THM_MOVW_PREL_NC:
  case R_ARM_THM_MOVT_PREL:
  case R_ARM_THM_PC12:
    return p + a;
  // p + a is unrepresentable as negative immediates can't be encoded.
  case R_ARM_THM_PC8:
    return p;
  }
  llvm_unreachable("ARM pc-relative relocation expected\n");
}

// The comment above getARMUndefinedRelativeWeakVA applies to this function.
static uint64_t getAArch64UndefinedRelativeWeakVA(uint64_t type, uint64_t p) {
  switch (type) {
  // Unresolved branch relocations to weak references resolve to next
  // instruction, this is 4 bytes on from P.
  case R_AARCH64_CALL26:
  case R_AARCH64_CONDBR19:
  case R_AARCH64_JUMP26:
  case R_AARCH64_TSTBR14:
    return p + 4;
  // Unresolved non branch pc-relative relocations
  case R_AARCH64_PREL16:
  case R_AARCH64_PREL32:
  case R_AARCH64_PREL64:
  case R_AARCH64_ADR_PREL_LO21:
  case R_AARCH64_LD_PREL_LO19:
  case R_AARCH64_PLT32:
    return p;
  }
  llvm_unreachable("AArch64 pc-relative relocation expected\n");
}

static uint64_t getRISCVUndefinedRelativeWeakVA(uint64_t type, uint64_t p) {
  switch (type) {
  case R_RISCV_BRANCH:
  case R_RISCV_JAL:
  case R_RISCV_CALL:
  case R_RISCV_CALL_PLT:
  case R_RISCV_RVC_BRANCH:
  case R_RISCV_RVC_JUMP:
    return p;
  default:
    return 0;
  }
}

// ARM SBREL relocations are of the form S + A - B where B is the static base
// The ARM ABI defines base to be "addressing origin of the output segment
// defining the symbol S". We defined the "addressing origin"/static base to be
// the base of the PT_LOAD segment containing the Sym.
// The procedure call standard only defines a Read Write Position Independent
// RWPI variant so in practice we should expect the static base to be the base
// of the RW segment.
static uint64_t getARMStaticBase(const Symbol &sym) {
  OutputSection *os = sym.getOutputSection();
  if (!os || !os->ptLoad || !os->ptLoad->firstSec)
    fatal("SBREL relocation to " + sym.getName() + " without static base");
  return os->ptLoad->firstSec->addr;
}

// For R_RISCV_PC_INDIRECT (R_RISCV_PCREL_LO12_{I,S}), the symbol actually
// points the corresponding R_RISCV_PCREL_HI20 relocation, and the target VA
// is calculated using PCREL_HI20's symbol.
//
// This function returns the R_RISCV_PCREL_HI20 relocation from
// R_RISCV_PCREL_LO12's symbol and addend.
static Relocation *getRISCVPCRelHi20(const Symbol *sym, uint64_t addend) {
  const Defined *d = cast<Defined>(sym);
  if (!d->section) {
    errorOrWarn("R_RISCV_PCREL_LO12 relocation points to an absolute symbol: " +
                sym->getName());
    return nullptr;
  }
  InputSection *isec = cast<InputSection>(d->section);

  if (addend != 0)
    warn("non-zero addend in R_RISCV_PCREL_LO12 relocation to " +
         isec->getObjMsg(d->value) + " is ignored");

  // Relocations are sorted by offset, so we can use std::equal_range to do
  // binary search.
  Relocation r;
  r.offset = d->value;
  auto range =
      std::equal_range(isec->relocations.begin(), isec->relocations.end(), r,
                       [](const Relocation &lhs, const Relocation &rhs) {
                         return lhs.offset < rhs.offset;
                       });

  for (auto it = range.first; it != range.second; ++it)
    if (it->type == R_RISCV_PCREL_HI20 || it->type == R_RISCV_GOT_HI20 ||
        it->type == R_RISCV_TLS_GD_HI20 || it->type == R_RISCV_TLS_GOT_HI20)
      return &*it;

  errorOrWarn("R_RISCV_PCREL_LO12 relocation points to " +
              isec->getObjMsg(d->value) +
              " without an associated R_RISCV_PCREL_HI20 relocation");
  return nullptr;
}

// A TLS symbol's virtual address is relative to the TLS segment. Add a
// target-specific adjustment to produce a thread-pointer-relative offset.
static int64_t getTlsTpOffset(const Symbol &s) {
  // On targets that support TLSDESC, _TLS_MODULE_BASE_@tpoff = 0.
  if (&s == ElfSym::tlsModuleBase)
    return 0;

  // There are 2 TLS layouts. Among targets we support, x86 uses TLS Variant 2
  // while most others use Variant 1. At run time TP will be aligned to p_align.

  // Variant 1. TP will be followed by an optional gap (which is the size of 2
  // pointers on ARM/AArch64, 0 on other targets), followed by alignment
  // padding, then the static TLS blocks. The alignment padding is added so that
  // (TP + gap + padding) is congruent to p_vaddr modulo p_align.
  //
  // Variant 2. Static TLS blocks, followed by alignment padding are placed
  // before TP. The alignment padding is added so that (TP - padding -
  // p_memsz) is congruent to p_vaddr modulo p_align.
  PhdrEntry *tls = Out::tlsPhdr;
  switch (config->emachine) {
    // Variant 1.
  case EM_ARM:
  case EM_AARCH64:
    return s.getVA(0) + config->wordsize * 2 +
           ((tls->p_vaddr - config->wordsize * 2) & (tls->p_align - 1));
  case EM_MIPS:
  case EM_PPC:
  case EM_PPC64:
    // Adjusted Variant 1. TP is placed with a displacement of 0x7000, which is
    // to allow a signed 16-bit offset to reach 0x1000 of TCB/thread-library
    // data and 0xf000 of the program's TLS segment.
    return s.getVA(0) + (tls->p_vaddr & (tls->p_align - 1)) - 0x7000;
  case EM_RISCV:
    return s.getVA(0) + (tls->p_vaddr & (tls->p_align - 1));

    // Variant 2.
  case EM_HEXAGON:
  case EM_SPARCV9:
  case EM_386:
  case EM_X86_64:
    return s.getVA(0) - tls->p_memsz -
           ((-tls->p_vaddr - tls->p_memsz) & (tls->p_align - 1));
  default:
    llvm_unreachable("unhandled Config->EMachine");
  }
}

uint64_t InputSectionBase::getRelocTargetVA(const InputFile *file, RelType type,
                                            int64_t a, uint64_t p,
                                            const Symbol &sym, RelExpr expr) {
  switch (expr) {
  case R_ABS:
  case R_DTPREL:
  case R_RELAX_TLS_LD_TO_LE_ABS:
  case R_RELAX_GOT_PC_NOPIC:
  case R_RISCV_ADD:
    return sym.getVA(a);
  case R_ADDEND:
    return a;
  case R_RELAX_HINT:
    return 0;
  case R_ARM_SBREL:
    return sym.getVA(a) - getARMStaticBase(sym);
  case R_GOT:
  case R_RELAX_TLS_GD_TO_IE_ABS:
    return sym.getGotVA() + a;
  case R_GOTONLY_PC:
    return in.got->getVA() + a - p;
  case R_GOTPLTONLY_PC:
    return in.gotPlt->getVA() + a - p;
  case R_GOTREL:
  case R_PPC64_RELAX_TOC:
    return sym.getVA(a) - in.got->getVA();
  case R_GOTPLTREL:
    return sym.getVA(a) - in.gotPlt->getVA();
  case R_GOTPLT:
  case R_RELAX_TLS_GD_TO_IE_GOTPLT:
    return sym.getGotVA() + a - in.gotPlt->getVA();
  case R_TLSLD_GOT_OFF:
  case R_GOT_OFF:
  case R_RELAX_TLS_GD_TO_IE_GOT_OFF:
    return sym.getGotOffset() + a;
  case R_AARCH64_GOT_PAGE_PC:
  case R_AARCH64_RELAX_TLS_GD_TO_IE_PAGE_PC:
    return getAArch64Page(sym.getGotVA() + a) - getAArch64Page(p);
  case R_AARCH64_GOT_PAGE:
    return sym.getGotVA() + a - getAArch64Page(in.got->getVA());
  case R_GOT_PC:
  case R_RELAX_TLS_GD_TO_IE:
    return sym.getGotVA() + a - p;
  case R_MIPS_GOTREL:
    return sym.getVA(a) - in.mipsGot->getGp(file);
  case R_MIPS_GOT_GP:
    return in.mipsGot->getGp(file) + a;
  case R_MIPS_GOT_GP_PC: {
    // R_MIPS_LO16 expression has R_MIPS_GOT_GP_PC type iif the target
    // is _gp_disp symbol. In that case we should use the following
    // formula for calculation "AHL + GP - P + 4". For details see p. 4-19 at
    // ftp://www.linux-mips.org/pub/linux/mips/doc/ABI/mipsabi.pdf
    // microMIPS variants of these relocations use slightly different
    // expressions: AHL + GP - P + 3 for %lo() and AHL + GP - P - 1 for %hi()
    // to correctly handle less-significant bit of the microMIPS symbol.
    uint64_t v = in.mipsGot->getGp(file) + a - p;
    if (type == R_MIPS_LO16 || type == R_MICROMIPS_LO16)
      v += 4;
    if (type == R_MICROMIPS_LO16 || type == R_MICROMIPS_HI16)
      v -= 1;
    return v;
  }
  case R_MIPS_GOT_LOCAL_PAGE:
    // If relocation against MIPS local symbol requires GOT entry, this entry
    // should be initialized by 'page address'. This address is high 16-bits
    // of sum the symbol's value and the addend.
    return in.mipsGot->getVA() + in.mipsGot->getPageEntryOffset(file, sym, a) -
           in.mipsGot->getGp(file);
  case R_MIPS_GOT_OFF:
  case R_MIPS_GOT_OFF32:
    // In case of MIPS if a GOT relocation has non-zero addend this addend
    // should be applied to the GOT entry content not to the GOT entry offset.
    // That is why we use separate expression type.
    return in.mipsGot->getVA() + in.mipsGot->getSymEntryOffset(file, sym, a) -
           in.mipsGot->getGp(file);
  case R_MIPS_TLSGD:
    return in.mipsGot->getVA() + in.mipsGot->getGlobalDynOffset(file, sym) -
           in.mipsGot->getGp(file);
  case R_MIPS_TLSLD:
    return in.mipsGot->getVA() + in.mipsGot->getTlsIndexOffset(file) -
           in.mipsGot->getGp(file);
  case R_AARCH64_PAGE_PC: {
    uint64_t val = sym.isUndefWeak() ? p + a : sym.getVA(a);
    return getAArch64Page(val) - getAArch64Page(p);
  }
  case R_RISCV_PC_INDIRECT: {
    if (const Relocation *hiRel = getRISCVPCRelHi20(&sym, a))
      return getRelocTargetVA(file, hiRel->type, hiRel->addend, sym.getVA(),
                              *hiRel->sym, hiRel->expr);
    return 0;
  }
  case R_PC:
  case R_ARM_PCA: {
    uint64_t dest;
    if (expr == R_ARM_PCA)
      // Some PC relative ARM (Thumb) relocations align down the place.
      p = p & 0xfffffffc;
    if (sym.isUndefined()) {
      // On ARM and AArch64 a branch to an undefined weak resolves to the next
      // instruction, otherwise the place. On RISCV, resolve an undefined weak
      // to the same instruction to cause an infinite loop (making the user
      // aware of the issue) while ensuring no overflow.
      // Note: if the symbol is hidden, its binding has been converted to local,
      // so we just check isUndefined() here.
      if (config->emachine == EM_ARM)
        dest = getARMUndefinedRelativeWeakVA(type, a, p);
      else if (config->emachine == EM_AARCH64)
        dest = getAArch64UndefinedRelativeWeakVA(type, p) + a;
      else if (config->emachine == EM_PPC)
        dest = p;
      else if (config->emachine == EM_RISCV)
        dest = getRISCVUndefinedRelativeWeakVA(type, p) + a;
      else
        dest = sym.getVA(a);
    } else {
      dest = sym.getVA(a);
    }
    return dest - p;
  }
  case R_PLT:
    return sym.getPltVA() + a;
  case R_PLT_PC:
  case R_PPC64_CALL_PLT:
    return sym.getPltVA() + a - p;
  case R_PLT_GOTPLT:
    return sym.getPltVA() + a - in.gotPlt->getVA();
  case R_PPC32_PLTREL:
    // R_PPC_PLTREL24 uses the addend (usually 0 or 0x8000) to indicate r30
    // stores _GLOBAL_OFFSET_TABLE_ or .got2+0x8000. The addend is ignored for
    // target VA computation.
    return sym.getPltVA() - p;
  case R_PPC64_CALL: {
    uint64_t symVA = sym.getVA(a);
    // If we have an undefined weak symbol, we might get here with a symbol
    // address of zero. That could overflow, but the code must be unreachable,
    // so don't bother doing anything at all.
    if (!symVA)
      return 0;

    // PPC64 V2 ABI describes two entry points to a function. The global entry
    // point is used for calls where the caller and callee (may) have different
    // TOC base pointers and r2 needs to be modified to hold the TOC base for
    // the callee. For local calls the caller and callee share the same
    // TOC base and so the TOC pointer initialization code should be skipped by
    // branching to the local entry point.
    return symVA - p + getPPC64GlobalEntryToLocalEntryOffset(sym.stOther);
  }
  case R_PPC64_TOCBASE:
    return getPPC64TocBase() + a;
  case R_RELAX_GOT_PC:
  case R_PPC64_RELAX_GOT_PC:
    return sym.getVA(a) - p;
  case R_RELAX_TLS_GD_TO_LE:
  case R_RELAX_TLS_IE_TO_LE:
  case R_RELAX_TLS_LD_TO_LE:
  case R_TPREL:
    // It is not very clear what to return if the symbol is undefined. With
    // --noinhibit-exec, even a non-weak undefined reference may reach here.
    // Just return A, which matches R_ABS, and the behavior of some dynamic
    // loaders.
    if (sym.isUndefined())
      return a;
    return getTlsTpOffset(sym) + a;
  case R_RELAX_TLS_GD_TO_LE_NEG:
  case R_TPREL_NEG:
    if (sym.isUndefined())
      return a;
    return -getTlsTpOffset(sym) + a;
  case R_SIZE:
    return sym.getSize() + a;
  case R_TLSDESC:
    return in.got->getTlsDescAddr(sym) + a;
  case R_TLSDESC_PC:
    return in.got->getTlsDescAddr(sym) + a - p;
  case R_TLSDESC_GOTPLT:
    return in.got->getTlsDescAddr(sym) + a - in.gotPlt->getVA();
  case R_AARCH64_TLSDESC_PAGE:
    return getAArch64Page(in.got->getTlsDescAddr(sym) + a) - getAArch64Page(p);
  case R_TLSGD_GOT:
    return in.got->getGlobalDynOffset(sym) + a;
  case R_TLSGD_GOTPLT:
    return in.got->getGlobalDynAddr(sym) + a - in.gotPlt->getVA();
  case R_TLSGD_PC:
    return in.got->getGlobalDynAddr(sym) + a - p;
  case R_TLSLD_GOTPLT:
    return in.got->getVA() + in.got->getTlsIndexOff() + a - in.gotPlt->getVA();
  case R_TLSLD_GOT:
    return in.got->getTlsIndexOff() + a;
  case R_TLSLD_PC:
    return in.got->getTlsIndexVA() + a - p;
  default:
    llvm_unreachable("invalid expression");
  }
}

// This function applies relocations to sections without SHF_ALLOC bit.
// Such sections are never mapped to memory at runtime. Debug sections are
// an example. Relocations in non-alloc sections are much easier to
// handle than in allocated sections because it will never need complex
// treatment such as GOT or PLT (because at runtime no one refers them).
// So, we handle relocations for non-alloc sections directly in this
// function as a performance optimization.
template <class ELFT, class RelTy>
void InputSection::relocateNonAlloc(uint8_t *buf, ArrayRef<RelTy> rels) {
  const unsigned bits = sizeof(typename ELFT::uint) * 8;
  const TargetInfo &target = *elf::target;
  const bool isDebug = isDebugSection(*this);
  const bool isDebugLocOrRanges =
      isDebug && (name == ".debug_loc" || name == ".debug_ranges");
  const bool isDebugLine = isDebug && name == ".debug_line";
  Optional<uint64_t> tombstone;
  for (const auto &patAndValue : llvm::reverse(config->deadRelocInNonAlloc))
    if (patAndValue.first.match(this->name)) {
      tombstone = patAndValue.second;
      break;
    }

  for (const RelTy &rel : rels) {
    RelType type = rel.getType(config->isMips64EL);

    // GCC 8.0 or earlier have a bug that they emit R_386_GOTPC relocations
    // against _GLOBAL_OFFSET_TABLE_ for .debug_info. The bug has been fixed
    // in 2017 (https://gcc.gnu.org/bugzilla/show_bug.cgi?id=82630), but we
    // need to keep this bug-compatible code for a while.
    if (config->emachine == EM_386 && type == R_386_GOTPC)
      continue;

    uint64_t offset = rel.r_offset;
    uint8_t *bufLoc = buf + offset;
    int64_t addend = getAddend<ELFT>(rel);
    if (!RelTy::IsRela)
      addend += target.getImplicitAddend(bufLoc, type);

    Symbol &sym = getFile<ELFT>()->getRelocTargetSym(rel);
    RelExpr expr = target.getRelExpr(type, sym, bufLoc);
    if (expr == R_NONE)
      continue;

    if (tombstone ||
        (isDebug && (type == target.symbolicRel || expr == R_DTPREL))) {
      // Resolve relocations in .debug_* referencing (discarded symbols or ICF
      // folded section symbols) to a tombstone value. Resolving to addend is
      // unsatisfactory because the result address range may collide with a
      // valid range of low address, or leave multiple CUs claiming ownership of
      // the same range of code, which may confuse consumers.
      //
      // To address the problems, we use -1 as a tombstone value for most
      // .debug_* sections. We have to ignore the addend because we don't want
      // to resolve an address attribute (which may have a non-zero addend) to
      // -1+addend (wrap around to a low address).
      //
      // R_DTPREL type relocations represent an offset into the dynamic thread
      // vector. The computed value is st_value plus a non-negative offset.
      // Negative values are invalid, so -1 can be used as the tombstone value.
      //
      // If the referenced symbol is discarded (made Undefined), or the
      // section defining the referenced symbol is garbage collected,
      // sym.getOutputSection() is nullptr. `ds->folded` catches the ICF folded
      // case. However, resolving a relocation in .debug_line to -1 would stop
      // debugger users from setting breakpoints on the folded-in function, so
      // exclude .debug_line.
      //
      // For pre-DWARF-v5 .debug_loc and .debug_ranges, -1 is a reserved value
      // (base address selection entry), use 1 (which is used by GNU ld for
      // .debug_ranges).
      //
      // TODO To reduce disruption, we use 0 instead of -1 as the tombstone
      // value. Enable -1 in a future release.
      auto *ds = dyn_cast<Defined>(&sym);
      if (!sym.getOutputSection() || (ds && ds->folded && !isDebugLine)) {
        // If -z dead-reloc-in-nonalloc= is specified, respect it.
        const uint64_t value = tombstone ? SignExtend64<bits>(*tombstone)
                                         : (isDebugLocOrRanges ? 1 : 0);
        target.relocateNoSym(bufLoc, type, value);
        continue;
      }
    }

    // For a relocatable link, only tombstone values are applied.
    if (config->relocatable)
      continue;

    if (expr == R_SIZE) {
      target.relocateNoSym(bufLoc, type,
                           SignExtend64<bits>(sym.getSize() + addend));
      continue;
    }

    // R_ABS/R_DTPREL and some other relocations can be used from non-SHF_ALLOC
    // sections.
    if (expr == R_ABS || expr == R_DTPREL || expr == R_GOTPLTREL ||
        expr == R_RISCV_ADD) {
      target.relocateNoSym(bufLoc, type, SignExtend64<bits>(sym.getVA(addend)));
      continue;
    }

    std::string msg = getLocation(offset) + ": has non-ABS relocation " +
                      toString(type) + " against symbol '" + toString(sym) +
                      "'";
    if (expr != R_PC && expr != R_ARM_PCA) {
      error(msg);
      return;
    }

    // If the control reaches here, we found a PC-relative relocation in a
    // non-ALLOC section. Since non-ALLOC section is not loaded into memory
    // at runtime, the notion of PC-relative doesn't make sense here. So,
    // this is a usage error. However, GNU linkers historically accept such
    // relocations without any errors and relocate them as if they were at
    // address 0. For bug-compatibilty, we accept them with warnings. We
    // know Steel Bank Common Lisp as of 2018 have this bug.
    warn(msg);
    target.relocateNoSym(
        bufLoc, type,
        SignExtend64<bits>(sym.getVA(addend - offset - outSecOff)));
  }
}

// This is used when '-r' is given.
// For REL targets, InputSection::copyRelocations() may store artificial
// relocations aimed to update addends. They are handled in relocateAlloc()
// for allocatable sections, and this function does the same for
// non-allocatable sections, such as sections with debug information.
static void relocateNonAllocForRelocatable(InputSection *sec, uint8_t *buf) {
  const unsigned bits = config->is64 ? 64 : 32;

  for (const Relocation &rel : sec->relocations) {
    // InputSection::copyRelocations() adds only R_ABS relocations.
    assert(rel.expr == R_ABS);
    uint8_t *bufLoc = buf + rel.offset;
    uint64_t targetVA = SignExtend64(rel.sym->getVA(rel.addend), bits);
    target->relocate(bufLoc, rel, targetVA);
  }
}

template <class ELFT>
void InputSectionBase::relocate(uint8_t *buf, uint8_t *bufEnd) {
  if ((flags & SHF_EXECINSTR) && LLVM_UNLIKELY(getFile<ELFT>()->splitStack))
    adjustSplitStackFunctionPrologues<ELFT>(buf, bufEnd);

  if (flags & SHF_ALLOC) {
    relocateAlloc(buf, bufEnd);
    return;
  }

  auto *sec = cast<InputSection>(this);
  if (config->relocatable)
    relocateNonAllocForRelocatable(sec, buf);
  // For a relocatable link, also call relocateNonAlloc() to rewrite applicable
  // locations with tombstone values.
  const RelsOrRelas<ELFT> rels = sec->template relsOrRelas<ELFT>();
  if (rels.areRelocsRel())
    sec->relocateNonAlloc<ELFT>(buf, rels.rels);
  else
    sec->relocateNonAlloc<ELFT>(buf, rels.relas);
}

void InputSectionBase::relocateAlloc(uint8_t *buf, uint8_t *bufEnd) {
  assert(flags & SHF_ALLOC);
  const unsigned bits = config->wordsize * 8;
  const TargetInfo &target = *elf::target;
  uint64_t lastPPCRelaxedRelocOff = UINT64_C(-1);
  AArch64Relaxer aarch64relaxer(relocations);
  for (size_t i = 0, size = relocations.size(); i != size; ++i) {
    const Relocation &rel = relocations[i];
    if (rel.expr == R_NONE)
      continue;
    uint64_t offset = rel.offset;
    uint8_t *bufLoc = buf + offset;

    uint64_t secAddr = getOutputSection()->addr;
    if (auto *sec = dyn_cast<InputSection>(this))
      secAddr += sec->outSecOff;
    const uint64_t addrLoc = secAddr + offset;
    const uint64_t targetVA =
        SignExtend64(getRelocTargetVA(file, rel.type, rel.addend, addrLoc,
                                      *rel.sym, rel.expr),
                     bits);
    switch (rel.expr) {
    case R_RELAX_HINT:
      continue;
    case R_RELAX_GOT_PC:
    case R_RELAX_GOT_PC_NOPIC:
      target.relaxGot(bufLoc, rel, targetVA);
      break;
    case R_AARCH64_GOT_PAGE_PC:
      if (i + 1 < size && aarch64relaxer.tryRelaxAdrpLdr(
                              rel, relocations[i + 1], secAddr, buf)) {
        ++i;
        continue;
      }
      target.relocate(bufLoc, rel, targetVA);
      break;
    case R_AARCH64_PAGE_PC:
      if (i + 1 < size && aarch64relaxer.tryRelaxAdrpAdd(
                              rel, relocations[i + 1], secAddr, buf)) {
        ++i;
        continue;
      }
      target.relocate(bufLoc, rel, targetVA);
      break;
    case R_PPC64_RELAX_GOT_PC: {
      // The R_PPC64_PCREL_OPT relocation must appear immediately after
      // R_PPC64_GOT_PCREL34 in the relocations table at the same offset.
      // We can only relax R_PPC64_PCREL_OPT if we have also relaxed
      // the associated R_PPC64_GOT_PCREL34 since only the latter has an
      // associated symbol. So save the offset when relaxing R_PPC64_GOT_PCREL34
      // and only relax the other if the saved offset matches.
      if (rel.type == R_PPC64_GOT_PCREL34)
        lastPPCRelaxedRelocOff = offset;
      if (rel.type == R_PPC64_PCREL_OPT && offset != lastPPCRelaxedRelocOff)
        break;
      target.relaxGot(bufLoc, rel, targetVA);
      break;
    }
    case R_PPC64_RELAX_TOC:
      // rel.sym refers to the STT_SECTION symbol associated to the .toc input
      // section. If an R_PPC64_TOC16_LO (.toc + addend) references the TOC
      // entry, there may be R_PPC64_TOC16_HA not paired with
      // R_PPC64_TOC16_LO_DS. Don't relax. This loses some relaxation
      // opportunities but is safe.
      if (ppc64noTocRelax.count({rel.sym, rel.addend}) ||
          !tryRelaxPPC64TocIndirection(rel, bufLoc))
        target.relocate(bufLoc, rel, targetVA);
      break;
    case R_RELAX_TLS_IE_TO_LE:
      target.relaxTlsIeToLe(bufLoc, rel, targetVA);
      break;
    case R_RELAX_TLS_LD_TO_LE:
    case R_RELAX_TLS_LD_TO_LE_ABS:
      target.relaxTlsLdToLe(bufLoc, rel, targetVA);
      break;
    case R_RELAX_TLS_GD_TO_LE:
    case R_RELAX_TLS_GD_TO_LE_NEG:
      target.relaxTlsGdToLe(bufLoc, rel, targetVA);
      break;
    case R_AARCH64_RELAX_TLS_GD_TO_IE_PAGE_PC:
    case R_RELAX_TLS_GD_TO_IE:
    case R_RELAX_TLS_GD_TO_IE_ABS:
    case R_RELAX_TLS_GD_TO_IE_GOT_OFF:
    case R_RELAX_TLS_GD_TO_IE_GOTPLT:
      target.relaxTlsGdToIe(bufLoc, rel, targetVA);
      break;
    case R_PPC64_CALL:
      // If this is a call to __tls_get_addr, it may be part of a TLS
      // sequence that has been relaxed and turned into a nop. In this
      // case, we don't want to handle it as a call.
      if (read32(bufLoc) == 0x60000000) // nop
        break;

      // Patch a nop (0x60000000) to a ld.
      if (rel.sym->needsTocRestore) {
        // gcc/gfortran 5.4, 6.3 and earlier versions do not add nop for
        // recursive calls even if the function is preemptible. This is not
        // wrong in the common case where the function is not preempted at
        // runtime. Just ignore.
        if ((bufLoc + 8 > bufEnd || read32(bufLoc + 4) != 0x60000000) &&
            rel.sym->file != file) {
          // Use substr(6) to remove the "__plt_" prefix.
          errorOrWarn(getErrorLocation(bufLoc) + "call to " +
                      lld::toString(*rel.sym).substr(6) +
                      " lacks nop, can't restore toc");
          break;
        }
        write32(bufLoc + 4, 0xe8410018); // ld %r2, 24(%r1)
      }
      target.relocate(bufLoc, rel, targetVA);
      break;
    default:
      target.relocate(bufLoc, rel, targetVA);
      break;
    }
  }

  // Apply jumpInstrMods.  jumpInstrMods are created when the opcode of
  // a jmp insn must be modified to shrink the jmp insn or to flip the jmp
  // insn.  This is primarily used to relax and optimize jumps created with
  // basic block sections.
  if (jumpInstrMod) {
    target.applyJumpInstrMod(buf + jumpInstrMod->offset, jumpInstrMod->original,
                             jumpInstrMod->size);
  }
}

// For each function-defining prologue, find any calls to __morestack,
// and replace them with calls to __morestack_non_split.
static void switchMorestackCallsToMorestackNonSplit(
    DenseSet<Defined *> &prologues,
    SmallVector<Relocation *, 0> &morestackCalls) {

  // If the target adjusted a function's prologue, all calls to
  // __morestack inside that function should be switched to
  // __morestack_non_split.
  Symbol *moreStackNonSplit = symtab->find("__morestack_non_split");
  if (!moreStackNonSplit) {
    error("mixing split-stack objects requires a definition of "
          "__morestack_non_split");
    return;
  }

  // Sort both collections to compare addresses efficiently.
  llvm::sort(morestackCalls, [](const Relocation *l, const Relocation *r) {
    return l->offset < r->offset;
  });
  std::vector<Defined *> functions(prologues.begin(), prologues.end());
  llvm::sort(functions, [](const Defined *l, const Defined *r) {
    return l->value < r->value;
  });

  auto it = morestackCalls.begin();
  for (Defined *f : functions) {
    // Find the first call to __morestack within the function.
    while (it != morestackCalls.end() && (*it)->offset < f->value)
      ++it;
    // Adjust all calls inside the function.
    while (it != morestackCalls.end() && (*it)->offset < f->value + f->size) {
      (*it)->sym = moreStackNonSplit;
      ++it;
    }
  }
}

static bool enclosingPrologueAttempted(uint64_t offset,
                                       const DenseSet<Defined *> &prologues) {
  for (Defined *f : prologues)
    if (f->value <= offset && offset < f->value + f->size)
      return true;
  return false;
}

// If a function compiled for split stack calls a function not
// compiled for split stack, then the caller needs its prologue
// adjusted to ensure that the called function will have enough stack
// available. Find those functions, and adjust their prologues.
template <class ELFT>
void InputSectionBase::adjustSplitStackFunctionPrologues(uint8_t *buf,
                                                         uint8_t *end) {
  DenseSet<Defined *> prologues;
  SmallVector<Relocation *, 0> morestackCalls;

  for (Relocation &rel : relocations) {
    // Ignore calls into the split-stack api.
    if (rel.sym->getName().startswith("__morestack")) {
      if (rel.sym->getName().equals("__morestack"))
        morestackCalls.push_back(&rel);
      continue;
    }

    // A relocation to non-function isn't relevant. Sometimes
    // __morestack is not marked as a function, so this check comes
    // after the name check.
    if (rel.sym->type != STT_FUNC)
      continue;

    // If the callee's-file was compiled with split stack, nothing to do.  In
    // this context, a "Defined" symbol is one "defined by the binary currently
    // being produced". So an "undefined" symbol might be provided by a shared
    // library. It is not possible to tell how such symbols were compiled, so be
    // conservative.
    if (Defined *d = dyn_cast<Defined>(rel.sym))
      if (InputSection *isec = cast_or_null<InputSection>(d->section))
        if (!isec || !isec->getFile<ELFT>() || isec->getFile<ELFT>()->splitStack)
          continue;

    if (enclosingPrologueAttempted(rel.offset, prologues))
      continue;

    if (Defined *f = getEnclosingFunction(rel.offset)) {
      prologues.insert(f);
      if (target->adjustPrologueForCrossSplitStack(buf + f->value, end,
                                                   f->stOther))
        continue;
      if (!getFile<ELFT>()->someNoSplitStack)
        error(lld::toString(this) + ": " + f->getName() +
              " (with -fsplit-stack) calls " + rel.sym->getName() +
              " (without -fsplit-stack), but couldn't adjust its prologue");
    }
  }

  if (target->needsMoreStackNonSplit)
    switchMorestackCallsToMorestackNonSplit(prologues, morestackCalls);
}

template <class ELFT> void InputSection::writeTo(uint8_t *buf) {
  if (LLVM_UNLIKELY(type == SHT_NOBITS))
    return;
  // If -r or --emit-relocs is given, then an InputSection
  // may be a relocation section.
  if (LLVM_UNLIKELY(type == SHT_RELA)) {
    copyRelocations<ELFT>(buf, getDataAs<typename ELFT::Rela>());
    return;
  }
  if (LLVM_UNLIKELY(type == SHT_REL)) {
    copyRelocations<ELFT>(buf, getDataAs<typename ELFT::Rel>());
    return;
  }

  // If -r is given, we may have a SHT_GROUP section.
  if (LLVM_UNLIKELY(type == SHT_GROUP)) {
    copyShtGroup<ELFT>(buf);
    return;
  }

  // If this is a compressed section, uncompress section contents directly
  // to the buffer.
  if (uncompressedSize >= 0) {
    auto *hdr = reinterpret_cast<const typename ELFT::Chdr *>(rawData.data());
    size_t size = uncompressedSize;
    if (hdr->ch_type == ELFCOMPRESS_ZLIB) {
      if (!compression::ZlibCompression->supported()) {
        error(toString(this) +
              " is compressed with ELFCOMPRESS_ZLIB, but lld is "
              "not built with zlib support");
      } else {
        if (Error e = compression::ZlibCompression->decompress(
                rawData.slice(sizeof(typename ELFT::Chdr)), buf, size))
          fatal(toString(this) +
                ": uncompress failed: " + llvm::toString(std::move(e)));
      }
    } else if (hdr->ch_type == ELFCOMPRESS_ZSTD) {
      if (!compression::ZStdCompressionAlgorithm().supported()) {
        error(toString(this) +
              " is compressed with ELFCOMPRESS_ZSTD, but lld is "
              "not built with zstd support");
      } else {
        if (Error e = compression::ZStdCompressionAlgorithm().decompress(
                rawData.slice(sizeof(typename ELFT::Chdr)), buf, size))
          fatal(toString(this) +
                ": uncompress failed: " + llvm::toString(std::move(e)));
      }
    } else {
      error(toString(this) + ": unsupported compression type (" +
            Twine(hdr->ch_type) + ")");
      return;
    }
    uint8_t *bufEnd = buf + size;
    relocate<ELFT>(buf, bufEnd);
    return;
  }

  // Copy section contents from source object file to output file
  // and then apply relocations.
  memcpy(buf, rawData.data(), rawData.size());
  relocate<ELFT>(buf, buf + rawData.size());
}

void InputSection::replace(InputSection *other) {
  alignment = std::max(alignment, other->alignment);

  // When a section is replaced with another section that was allocated to
  // another partition, the replacement section (and its associated sections)
  // need to be placed in the main partition so that both partitions will be
  // able to access it.
  if (partition != other->partition) {
    partition = 1;
    for (InputSection *isec : dependentSections)
      isec->partition = 1;
  }

  other->repl = repl;
  other->markDead();
}

template <class ELFT>
EhInputSection::EhInputSection(ObjFile<ELFT> &f,
                               const typename ELFT::Shdr &header,
                               StringRef name)
    : InputSectionBase(f, header, name, InputSectionBase::EHFrame) {}

SyntheticSection *EhInputSection::getParent() const {
  return cast_or_null<SyntheticSection>(parent);
}

// Returns the index of the first relocation that points to a region between
// Begin and Begin+Size.
template <class IntTy, class RelTy>
static unsigned getReloc(IntTy begin, IntTy size, const ArrayRef<RelTy> &rels,
                         unsigned &relocI) {
  // Start search from RelocI for fast access. That works because the
  // relocations are sorted in .eh_frame.
  for (unsigned n = rels.size(); relocI < n; ++relocI) {
    const RelTy &rel = rels[relocI];
    if (rel.r_offset < begin)
      continue;

    if (rel.r_offset < begin + size)
      return relocI;
    return -1;
  }
  return -1;
}

// .eh_frame is a sequence of CIE or FDE records.
// This function splits an input section into records and returns them.
template <class ELFT> void EhInputSection::split() {
  const RelsOrRelas<ELFT> rels = relsOrRelas<ELFT>();
  // getReloc expects the relocations to be sorted by r_offset. See the comment
  // in scanRelocs.
  if (rels.areRelocsRel()) {
    SmallVector<typename ELFT::Rel, 0> storage;
    split<ELFT>(sortRels(rels.rels, storage));
  } else {
    SmallVector<typename ELFT::Rela, 0> storage;
    split<ELFT>(sortRels(rels.relas, storage));
  }
}

template <class ELFT, class RelTy>
void EhInputSection::split(ArrayRef<RelTy> rels) {
  ArrayRef<uint8_t> d = rawData;
  const char *msg = nullptr;
  unsigned relI = 0;
  while (!d.empty()) {
    if (d.size() < 4) {
      msg = "CIE/FDE too small";
      break;
    }
    uint64_t size = endian::read32<ELFT::TargetEndianness>(d.data());
    // If it is 0xFFFFFFFF, the next 8 bytes contain the size instead,
    // but we do not support that format yet.
    if (size == UINT32_MAX) {
      msg = "CIE/FDE too large";
      break;
    }
    size += 4;
    if (size > d.size()) {
      msg = "CIE/FDE ends past the end of the section";
      break;
    }

    uint64_t off = d.data() - rawData.data();
    pieces.emplace_back(off, this, size, getReloc(off, size, rels, relI));
    d = d.slice(size);
  }
  if (msg)
    errorOrWarn("corrupted .eh_frame: " + Twine(msg) + "\n>>> defined in " +
                getObjMsg(d.data() - rawData.data()));
}

// Return the offset in an output section for a given input offset.
uint64_t EhInputSection::getParentOffset(uint64_t offset) const {
  const EhSectionPiece &piece = partition_point(
      pieces, [=](EhSectionPiece p) { return p.inputOff <= offset; })[-1];
  if (piece.outputOff == -1) // invalid piece
    return offset - piece.inputOff;
  return piece.outputOff + (offset - piece.inputOff);
}

static size_t findNull(StringRef s, size_t entSize) {
  for (unsigned i = 0, n = s.size(); i != n; i += entSize) {
    const char *b = s.begin() + i;
    if (std::all_of(b, b + entSize, [](char c) { return c == 0; }))
      return i;
  }
  llvm_unreachable("");
}

SyntheticSection *MergeInputSection::getParent() const {
  return cast_or_null<SyntheticSection>(parent);
}

// Split SHF_STRINGS section. Such section is a sequence of
// null-terminated strings.
void MergeInputSection::splitStrings(StringRef s, size_t entSize) {
  const bool live = !(flags & SHF_ALLOC) || !config->gcSections;
  const char *p = s.data(), *end = s.data() + s.size();
  if (!std::all_of(end - entSize, end, [](char c) { return c == 0; }))
    fatal(toString(this) + ": string is not null terminated");
  if (entSize == 1) {
    // Optimize the common case.
    do {
      size_t size = strlen(p);
      pieces.emplace_back(p - s.begin(), xxHash64(StringRef(p, size)), live);
      p += size + 1;
    } while (p != end);
  } else {
    do {
      size_t size = findNull(StringRef(p, end - p), entSize);
      pieces.emplace_back(p - s.begin(), xxHash64(StringRef(p, size)), live);
      p += size + entSize;
    } while (p != end);
  }
}

// Split non-SHF_STRINGS section. Such section is a sequence of
// fixed size records.
void MergeInputSection::splitNonStrings(ArrayRef<uint8_t> data,
                                        size_t entSize) {
  size_t size = data.size();
  assert((size % entSize) == 0);
  const bool live = !(flags & SHF_ALLOC) || !config->gcSections;

  pieces.resize_for_overwrite(size / entSize);
  for (size_t i = 0, j = 0; i != size; i += entSize, j++)
    pieces[j] = {i, (uint32_t)xxHash64(data.slice(i, entSize)), live};
}

template <class ELFT>
MergeInputSection::MergeInputSection(ObjFile<ELFT> &f,
                                     const typename ELFT::Shdr &header,
                                     StringRef name)
    : InputSectionBase(f, header, name, InputSectionBase::Merge) {}

MergeInputSection::MergeInputSection(uint64_t flags, uint32_t type,
                                     uint64_t entsize, ArrayRef<uint8_t> data,
                                     StringRef name)
    : InputSectionBase(nullptr, flags, type, entsize, /*Link*/ 0, /*Info*/ 0,
                       /*Alignment*/ entsize, data, name, SectionBase::Merge) {}

// This function is called after we obtain a complete list of input sections
// that need to be linked. This is responsible to split section contents
// into small chunks for further processing.
//
// Note that this function is called from parallelForEach. This must be
// thread-safe (i.e. no memory allocation from the pools).
void MergeInputSection::splitIntoPieces() {
  assert(pieces.empty());

  if (flags & SHF_STRINGS)
    splitStrings(toStringRef(data()), entsize);
  else
    splitNonStrings(data(), entsize);
}

SectionPiece &MergeInputSection::getSectionPiece(uint64_t offset) {
  if (rawData.size() <= offset)
    fatal(toString(this) + ": offset is outside the section");
  return partition_point(
      pieces, [=](SectionPiece p) { return p.inputOff <= offset; })[-1];
}

// Return the offset in an output section for a given input offset.
uint64_t MergeInputSection::getParentOffset(uint64_t offset) const {
  const SectionPiece &piece = getSectionPiece(offset);
  return piece.outputOff + (offset - piece.inputOff);
}

template InputSection::InputSection(ObjFile<ELF32LE> &, const ELF32LE::Shdr &,
                                    StringRef);
template InputSection::InputSection(ObjFile<ELF32BE> &, const ELF32BE::Shdr &,
                                    StringRef);
template InputSection::InputSection(ObjFile<ELF64LE> &, const ELF64LE::Shdr &,
                                    StringRef);
template InputSection::InputSection(ObjFile<ELF64BE> &, const ELF64BE::Shdr &,
                                    StringRef);

template void InputSection::writeTo<ELF32LE>(uint8_t *);
template void InputSection::writeTo<ELF32BE>(uint8_t *);
template void InputSection::writeTo<ELF64LE>(uint8_t *);
template void InputSection::writeTo<ELF64BE>(uint8_t *);

template RelsOrRelas<ELF32LE> InputSectionBase::relsOrRelas<ELF32LE>() const;
template RelsOrRelas<ELF32BE> InputSectionBase::relsOrRelas<ELF32BE>() const;
template RelsOrRelas<ELF64LE> InputSectionBase::relsOrRelas<ELF64LE>() const;
template RelsOrRelas<ELF64BE> InputSectionBase::relsOrRelas<ELF64BE>() const;

template MergeInputSection::MergeInputSection(ObjFile<ELF32LE> &,
                                              const ELF32LE::Shdr &, StringRef);
template MergeInputSection::MergeInputSection(ObjFile<ELF32BE> &,
                                              const ELF32BE::Shdr &, StringRef);
template MergeInputSection::MergeInputSection(ObjFile<ELF64LE> &,
                                              const ELF64LE::Shdr &, StringRef);
template MergeInputSection::MergeInputSection(ObjFile<ELF64BE> &,
                                              const ELF64BE::Shdr &, StringRef);

template EhInputSection::EhInputSection(ObjFile<ELF32LE> &,
                                        const ELF32LE::Shdr &, StringRef);
template EhInputSection::EhInputSection(ObjFile<ELF32BE> &,
                                        const ELF32BE::Shdr &, StringRef);
template EhInputSection::EhInputSection(ObjFile<ELF64LE> &,
                                        const ELF64LE::Shdr &, StringRef);
template EhInputSection::EhInputSection(ObjFile<ELF64BE> &,
                                        const ELF64BE::Shdr &, StringRef);

template void EhInputSection::split<ELF32LE>();
template void EhInputSection::split<ELF32BE>();
template void EhInputSection::split<ELF64LE>();
template void EhInputSection::split<ELF64BE>();<|MERGE_RESOLUTION|>--- conflicted
+++ resolved
@@ -116,11 +116,11 @@
       reinterpret_cast<const typename ELFT::Chdr *>(sec->rawData.data());
   ArrayRef<uint8_t> compressed =
       sec->rawData.slice(sizeof(typename ELFT::Chdr));
-  if (Error e = (hdr->ch_type == ELFCOMPRESS_ZLIB
-                     ? compression::ZlibCompressionAlgorithm().decompress(
-                           compressed, out, size)
-                     : compression::ZStdCompressionAlgorithm().decompress(
-                           compressed, out, size)))
+  if (Error e =
+          (hdr->ch_type == ELFCOMPRESS_ZLIB
+               ? compression::ZlibCompression->decompress(compressed, out, size)
+               : compression::ZStdCompression->decompress(compressed, out,
+                                                          size)))
     fatal(toString(sec) +
           ": uncompress failed: " + llvm::toString(std::move(e)));
 }
@@ -133,15 +133,7 @@
     std::lock_guard<std::mutex> lock(mu);
     uncompressedBuf = bAlloc().Allocate<uint8_t>(size);
   }
-<<<<<<< HEAD
   invokeELFT(uncompressAux, this, uncompressedBuf, size);
-=======
-
-  if (Error e = compression::ZlibCompression->decompress(rawData,
-                                                         uncompressedBuf, size))
-    fatal(toString(this) +
-          ": uncompress failed: " + llvm::toString(std::move(e)));
->>>>>>> a3dec697
   rawData = makeArrayRef(uncompressedBuf, size);
   uncompressedSize = -1;
 }
@@ -233,7 +225,7 @@
       error(toString(this) + " is compressed with ELFCOMPRESS_ZLIB, but lld is "
                              "not built with zlib support");
   } else if (hdr->ch_type == ELFCOMPRESS_ZSTD) {
-    if (!compression::ZStdCompressionAlgorithm().supported())
+    if (!compression::ZStdCompression->supported())
       error(toString(this) + " is compressed with ELFCOMPRESS_ZSTD, but lld is "
                              "not built with zstd support");
   } else {
@@ -1255,12 +1247,12 @@
                 ": uncompress failed: " + llvm::toString(std::move(e)));
       }
     } else if (hdr->ch_type == ELFCOMPRESS_ZSTD) {
-      if (!compression::ZStdCompressionAlgorithm().supported()) {
+      if (!compression::ZStdCompression->supported()) {
         error(toString(this) +
               " is compressed with ELFCOMPRESS_ZSTD, but lld is "
               "not built with zstd support");
       } else {
-        if (Error e = compression::ZStdCompressionAlgorithm().decompress(
+        if (Error e = compression::ZStdCompression->decompress(
                 rawData.slice(sizeof(typename ELFT::Chdr)), buf, size))
           fatal(toString(this) +
                 ": uncompress failed: " + llvm::toString(std::move(e)));
