--- conflicted
+++ resolved
@@ -2005,34 +2005,24 @@
          unsigned SLocBufferBlobCompressedAbbrv,
          unsigned SLocBufferBlobCompressedDynamicAbbrv,
          unsigned SLocBufferBlobAbbrv,
-         llvm::compression::CompressionAlgorithm *CompressionScheme) {
+         llvm::compression::OptionalCompressionKind OptionalCompressionScheme) {
   using RecordDataType = ASTWriter::RecordData::value_type;
 
   // Compress the buffer if possible. We expect that almost all PCM
   // consumers will not want its contents.
-<<<<<<< HEAD
-
-  CompressionScheme = CompressionScheme->whenSupported();
-  if (CompressionScheme->notNone()) {
-
-=======
-  llvm::compression::OptionalCompressionKind OptionalCompressionScheme =
-      llvm::compression::CompressionKind::Zlib;
 
   OptionalCompressionScheme =
       compression::noneIfUnsupported(OptionalCompressionScheme);
   if (OptionalCompressionScheme) {
     llvm::compression::CompressionKind CompressionScheme =
         *OptionalCompressionScheme;
->>>>>>> aa20bd80
     SmallVector<uint8_t, 0> CompressedBuffer;
 
     CompressionScheme->compress(llvm::arrayRefFromStringRef(Blob.drop_back(1)),
                                 CompressedBuffer);
     // if our chosen CompressionAlgorithm happens to be zlib output old format
     // for extra back compat
-    if (CompressionScheme->getAlgorithmId() ==
-        llvm::compression::SupportCompressionType::Zlib) {
+    if (CompressionScheme == llvm::compression::CompressionKind::Zlib) {
 
       RecordDataType Record[] = {SM_SLOC_BUFFER_BLOB_COMPRESSED,
                                  Blob.size() - 1};
@@ -2040,9 +2030,8 @@
                                 llvm::toStringRef(CompressedBuffer));
       return;
     }
-    RecordDataType Record[] = {
-        SM_SLOC_BUFFER_BLOB_COMPRESSED_DYNAMIC, Blob.size() - 1,
-        static_cast<uint8_t>(CompressionScheme->getAlgorithmId())};
+    RecordDataType Record[] = {SM_SLOC_BUFFER_BLOB_COMPRESSED_DYNAMIC,
+                               Blob.size() - 1, uint8_t(CompressionScheme)};
     Stream.EmitRecordWithBlob(SLocBufferBlobCompressedDynamicAbbrv, Record,
                               llvm::toStringRef(CompressedBuffer));
     return;
@@ -4499,12 +4488,12 @@
   SelectorOffsets[ID - FirstSelectorID] = Offset;
 }
 
-ASTWriter::ASTWriter(llvm::BitstreamWriter &Stream,
-                     SmallVectorImpl<char> &Buffer,
-                     InMemoryModuleCache &ModuleCache,
-                     ArrayRef<std::shared_ptr<ModuleFileExtension>> Extensions,
-                     llvm::compression::CompressionAlgorithm *CompressionScheme,
-                     bool IncludeTimestamps)
+ASTWriter::ASTWriter(
+    llvm::BitstreamWriter &Stream, SmallVectorImpl<char> &Buffer,
+    InMemoryModuleCache &ModuleCache,
+    ArrayRef<std::shared_ptr<ModuleFileExtension>> Extensions,
+    llvm::compression::OptionalCompressionKind OptionalCompressionScheme,
+    bool IncludeTimestamps)
     : Stream(Stream), Buffer(Buffer), ModuleCache(ModuleCache),
       CompressionScheme(CompressionScheme),
       IncludeTimestamps(IncludeTimestamps) {
