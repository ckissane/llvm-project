//===- ASTWriter.cpp - AST File Writer ------------------------------------===//
//
// Part of the LLVM Project, under the Apache License v2.0 with LLVM Exceptions.
// See https://llvm.org/LICENSE.txt for license information.
// SPDX-License-Identifier: Apache-2.0 WITH LLVM-exception
//
//===----------------------------------------------------------------------===//
//
//  This file defines the ASTWriter class, which writes AST files.
//
//===----------------------------------------------------------------------===//

#include "ASTCommon.h"
#include "ASTReaderInternals.h"
#include "MultiOnDiskHashTable.h"
#include "clang/AST/ASTContext.h"
#include "clang/AST/ASTUnresolvedSet.h"
#include "clang/AST/AbstractTypeWriter.h"
#include "clang/AST/Attr.h"
#include "clang/AST/Decl.h"
#include "clang/AST/DeclBase.h"
#include "clang/AST/DeclCXX.h"
#include "clang/AST/DeclContextInternals.h"
#include "clang/AST/DeclFriend.h"
#include "clang/AST/DeclObjC.h"
#include "clang/AST/DeclTemplate.h"
#include "clang/AST/DeclarationName.h"
#include "clang/AST/Expr.h"
#include "clang/AST/ExprCXX.h"
#include "clang/AST/LambdaCapture.h"
#include "clang/AST/NestedNameSpecifier.h"
#include "clang/AST/OpenMPClause.h"
#include "clang/AST/RawCommentList.h"
#include "clang/AST/TemplateName.h"
#include "clang/AST/Type.h"
#include "clang/AST/TypeLocVisitor.h"
#include "clang/Basic/Diagnostic.h"
#include "clang/Basic/DiagnosticOptions.h"
#include "clang/Basic/FileManager.h"
#include "clang/Basic/FileSystemOptions.h"
#include "clang/Basic/IdentifierTable.h"
#include "clang/Basic/LLVM.h"
#include "clang/Basic/Lambda.h"
#include "clang/Basic/LangOptions.h"
#include "clang/Basic/Module.h"
#include "clang/Basic/ObjCRuntime.h"
#include "clang/Basic/OpenCLOptions.h"
#include "clang/Basic/SourceLocation.h"
#include "clang/Basic/SourceManager.h"
#include "clang/Basic/SourceManagerInternals.h"
#include "clang/Basic/Specifiers.h"
#include "clang/Basic/TargetInfo.h"
#include "clang/Basic/TargetOptions.h"
#include "clang/Basic/Version.h"
#include "clang/Lex/HeaderSearch.h"
#include "clang/Lex/HeaderSearchOptions.h"
#include "clang/Lex/MacroInfo.h"
#include "clang/Lex/ModuleMap.h"
#include "clang/Lex/PreprocessingRecord.h"
#include "clang/Lex/Preprocessor.h"
#include "clang/Lex/PreprocessorOptions.h"
#include "clang/Lex/Token.h"
#include "clang/Sema/IdentifierResolver.h"
#include "clang/Sema/ObjCMethodList.h"
#include "clang/Sema/Sema.h"
#include "clang/Sema/Weak.h"
#include "clang/Serialization/ASTBitCodes.h"
#include "clang/Serialization/ASTReader.h"
#include "clang/Serialization/ASTRecordWriter.h"
#include "clang/Serialization/InMemoryModuleCache.h"
#include "clang/Serialization/ModuleFile.h"
#include "clang/Serialization/ModuleFileExtension.h"
#include "clang/Serialization/SerializationDiagnostic.h"
#include "llvm/ADT/APFloat.h"
#include "llvm/ADT/APInt.h"
#include "llvm/ADT/APSInt.h"
#include "llvm/ADT/ArrayRef.h"
#include "llvm/ADT/DenseMap.h"
#include "llvm/ADT/Hashing.h"
#include "llvm/ADT/Optional.h"
#include "llvm/ADT/PointerIntPair.h"
#include "llvm/ADT/STLExtras.h"
#include "llvm/ADT/ScopeExit.h"
#include "llvm/ADT/SmallPtrSet.h"
#include "llvm/ADT/SmallString.h"
#include "llvm/ADT/SmallVector.h"
#include "llvm/ADT/StringMap.h"
#include "llvm/ADT/StringRef.h"
#include "llvm/Bitstream/BitCodes.h"
#include "llvm/Bitstream/BitstreamWriter.h"
#include "llvm/Support/Casting.h"
#include "llvm/Support/Compression.h"
#include "llvm/Support/DJB.h"
#include "llvm/Support/Endian.h"
#include "llvm/Support/EndianStream.h"
#include "llvm/Support/Error.h"
#include "llvm/Support/ErrorHandling.h"
#include "llvm/Support/LEB128.h"
#include "llvm/Support/MemoryBuffer.h"
#include "llvm/Support/OnDiskHashTable.h"
#include "llvm/Support/Path.h"
#include "llvm/Support/SHA1.h"
#include "llvm/Support/VersionTuple.h"
#include "llvm/Support/raw_ostream.h"
#include <algorithm>
#include <cassert>
#include <cstdint>
#include <cstdlib>
#include <cstring>
#include <ctime>
#include <deque>
#include <limits>
#include <memory>
#include <queue>
#include <tuple>
#include <utility>
#include <vector>

using namespace clang;
using namespace clang::serialization;

template <typename T, typename Allocator>
static StringRef bytes(const std::vector<T, Allocator> &v) {
  if (v.empty()) return StringRef();
  return StringRef(reinterpret_cast<const char*>(&v[0]),
                         sizeof(T) * v.size());
}

template <typename T>
static StringRef bytes(const SmallVectorImpl<T> &v) {
  return StringRef(reinterpret_cast<const char*>(v.data()),
                         sizeof(T) * v.size());
}

static std::string bytes(const std::vector<bool> &V) {
  std::string Str;
  Str.reserve(V.size() / 8);
  for (unsigned I = 0, E = V.size(); I < E;) {
    char Byte = 0;
    for (unsigned Bit = 0; Bit < 8 && I < E; ++Bit, ++I)
      Byte |= V[I] << Bit;
    Str += Byte;
  }
  return Str;
}

//===----------------------------------------------------------------------===//
// Type serialization
//===----------------------------------------------------------------------===//

static TypeCode getTypeCodeForTypeClass(Type::TypeClass id) {
  switch (id) {
#define TYPE_BIT_CODE(CLASS_ID, CODE_ID, CODE_VALUE) \
  case Type::CLASS_ID: return TYPE_##CODE_ID;
#include "clang/Serialization/TypeBitCodes.def"
  case Type::Builtin:
    llvm_unreachable("shouldn't be serializing a builtin type this way");
  }
  llvm_unreachable("bad type kind");
}

namespace {

std::set<const FileEntry *> GetAllModuleMaps(const HeaderSearch &HS,
                                             Module *RootModule) {
  std::set<const FileEntry *> ModuleMaps{};
  std::set<const Module *> ProcessedModules;
  SmallVector<const Module *> ModulesToProcess{RootModule};

  SmallVector<const FileEntry *, 16> FilesByUID;
  HS.getFileMgr().GetUniqueIDMapping(FilesByUID);

  if (FilesByUID.size() > HS.header_file_size())
    FilesByUID.resize(HS.header_file_size());

  for (unsigned UID = 0, LastUID = FilesByUID.size(); UID != LastUID; ++UID) {
    const FileEntry *File = FilesByUID[UID];
    if (!File)
      continue;

    const HeaderFileInfo *HFI =
        HS.getExistingFileInfo(File, /*WantExternal*/ false);
    if (!HFI || (HFI->isModuleHeader && !HFI->isCompilingModuleHeader))
      continue;

    for (const auto &KH : HS.findAllModulesForHeader(File)) {
      if (!KH.getModule())
        continue;
      ModulesToProcess.push_back(KH.getModule());
    }
  }

  while (!ModulesToProcess.empty()) {
    auto *CurrentModule = ModulesToProcess.pop_back_val();
    ProcessedModules.insert(CurrentModule);

    auto *ModuleMapFile =
        HS.getModuleMap().getModuleMapFileForUniquing(CurrentModule);
    if (!ModuleMapFile) {
      continue;
    }

    ModuleMaps.insert(ModuleMapFile);

    for (auto *ImportedModule : (CurrentModule)->Imports) {
      if (!ImportedModule ||
          ProcessedModules.find(ImportedModule) != ProcessedModules.end()) {
        continue;
      }
      ModulesToProcess.push_back(ImportedModule);
    }

    for (const Module *UndeclaredModule : CurrentModule->UndeclaredUses)
      if (UndeclaredModule &&
          ProcessedModules.find(UndeclaredModule) == ProcessedModules.end())
        ModulesToProcess.push_back(UndeclaredModule);
  }

  return ModuleMaps;
}

class ASTTypeWriter {
  ASTWriter &Writer;
  ASTWriter::RecordData Record;
  ASTRecordWriter BasicWriter;

public:
  ASTTypeWriter(ASTWriter &Writer)
    : Writer(Writer), BasicWriter(Writer, Record) {}

  uint64_t write(QualType T) {
    if (T.hasLocalNonFastQualifiers()) {
      Qualifiers Qs = T.getLocalQualifiers();
      BasicWriter.writeQualType(T.getLocalUnqualifiedType());
      BasicWriter.writeQualifiers(Qs);
      return BasicWriter.Emit(TYPE_EXT_QUAL, Writer.getTypeExtQualAbbrev());
    }

    const Type *typePtr = T.getTypePtr();
    serialization::AbstractTypeWriter<ASTRecordWriter> atw(BasicWriter);
    atw.write(typePtr);
    return BasicWriter.Emit(getTypeCodeForTypeClass(typePtr->getTypeClass()),
                            /*abbrev*/ 0);
  }
};

class TypeLocWriter : public TypeLocVisitor<TypeLocWriter> {
  using LocSeq = SourceLocationSequence;

  ASTRecordWriter &Record;
  LocSeq *Seq;

  void addSourceLocation(SourceLocation Loc) {
    Record.AddSourceLocation(Loc, Seq);
  }
  void addSourceRange(SourceRange Range) { Record.AddSourceRange(Range, Seq); }

public:
  TypeLocWriter(ASTRecordWriter &Record, LocSeq *Seq)
      : Record(Record), Seq(Seq) {}

#define ABSTRACT_TYPELOC(CLASS, PARENT)
#define TYPELOC(CLASS, PARENT) \
    void Visit##CLASS##TypeLoc(CLASS##TypeLoc TyLoc);
#include "clang/AST/TypeLocNodes.def"

  void VisitArrayTypeLoc(ArrayTypeLoc TyLoc);
  void VisitFunctionTypeLoc(FunctionTypeLoc TyLoc);
};

} // namespace

void TypeLocWriter::VisitQualifiedTypeLoc(QualifiedTypeLoc TL) {
  // nothing to do
}

void TypeLocWriter::VisitBuiltinTypeLoc(BuiltinTypeLoc TL) {
  addSourceLocation(TL.getBuiltinLoc());
  if (TL.needsExtraLocalData()) {
    Record.push_back(TL.getWrittenTypeSpec());
    Record.push_back(static_cast<uint64_t>(TL.getWrittenSignSpec()));
    Record.push_back(static_cast<uint64_t>(TL.getWrittenWidthSpec()));
    Record.push_back(TL.hasModeAttr());
  }
}

void TypeLocWriter::VisitComplexTypeLoc(ComplexTypeLoc TL) {
  addSourceLocation(TL.getNameLoc());
}

void TypeLocWriter::VisitPointerTypeLoc(PointerTypeLoc TL) {
  addSourceLocation(TL.getStarLoc());
}

void TypeLocWriter::VisitDecayedTypeLoc(DecayedTypeLoc TL) {
  // nothing to do
}

void TypeLocWriter::VisitAdjustedTypeLoc(AdjustedTypeLoc TL) {
  // nothing to do
}

void TypeLocWriter::VisitBlockPointerTypeLoc(BlockPointerTypeLoc TL) {
  addSourceLocation(TL.getCaretLoc());
}

void TypeLocWriter::VisitLValueReferenceTypeLoc(LValueReferenceTypeLoc TL) {
  addSourceLocation(TL.getAmpLoc());
}

void TypeLocWriter::VisitRValueReferenceTypeLoc(RValueReferenceTypeLoc TL) {
  addSourceLocation(TL.getAmpAmpLoc());
}

void TypeLocWriter::VisitMemberPointerTypeLoc(MemberPointerTypeLoc TL) {
  addSourceLocation(TL.getStarLoc());
  Record.AddTypeSourceInfo(TL.getClassTInfo());
}

void TypeLocWriter::VisitArrayTypeLoc(ArrayTypeLoc TL) {
  addSourceLocation(TL.getLBracketLoc());
  addSourceLocation(TL.getRBracketLoc());
  Record.push_back(TL.getSizeExpr() ? 1 : 0);
  if (TL.getSizeExpr())
    Record.AddStmt(TL.getSizeExpr());
}

void TypeLocWriter::VisitConstantArrayTypeLoc(ConstantArrayTypeLoc TL) {
  VisitArrayTypeLoc(TL);
}

void TypeLocWriter::VisitIncompleteArrayTypeLoc(IncompleteArrayTypeLoc TL) {
  VisitArrayTypeLoc(TL);
}

void TypeLocWriter::VisitVariableArrayTypeLoc(VariableArrayTypeLoc TL) {
  VisitArrayTypeLoc(TL);
}

void TypeLocWriter::VisitDependentSizedArrayTypeLoc(
                                            DependentSizedArrayTypeLoc TL) {
  VisitArrayTypeLoc(TL);
}

void TypeLocWriter::VisitDependentAddressSpaceTypeLoc(
    DependentAddressSpaceTypeLoc TL) {
  addSourceLocation(TL.getAttrNameLoc());
  SourceRange range = TL.getAttrOperandParensRange();
  addSourceLocation(range.getBegin());
  addSourceLocation(range.getEnd());
  Record.AddStmt(TL.getAttrExprOperand());
}

void TypeLocWriter::VisitDependentSizedExtVectorTypeLoc(
                                        DependentSizedExtVectorTypeLoc TL) {
  addSourceLocation(TL.getNameLoc());
}

void TypeLocWriter::VisitVectorTypeLoc(VectorTypeLoc TL) {
  addSourceLocation(TL.getNameLoc());
}

void TypeLocWriter::VisitDependentVectorTypeLoc(
    DependentVectorTypeLoc TL) {
  addSourceLocation(TL.getNameLoc());
}

void TypeLocWriter::VisitExtVectorTypeLoc(ExtVectorTypeLoc TL) {
  addSourceLocation(TL.getNameLoc());
}

void TypeLocWriter::VisitConstantMatrixTypeLoc(ConstantMatrixTypeLoc TL) {
  addSourceLocation(TL.getAttrNameLoc());
  SourceRange range = TL.getAttrOperandParensRange();
  addSourceLocation(range.getBegin());
  addSourceLocation(range.getEnd());
  Record.AddStmt(TL.getAttrRowOperand());
  Record.AddStmt(TL.getAttrColumnOperand());
}

void TypeLocWriter::VisitDependentSizedMatrixTypeLoc(
    DependentSizedMatrixTypeLoc TL) {
  addSourceLocation(TL.getAttrNameLoc());
  SourceRange range = TL.getAttrOperandParensRange();
  addSourceLocation(range.getBegin());
  addSourceLocation(range.getEnd());
  Record.AddStmt(TL.getAttrRowOperand());
  Record.AddStmt(TL.getAttrColumnOperand());
}

void TypeLocWriter::VisitFunctionTypeLoc(FunctionTypeLoc TL) {
  addSourceLocation(TL.getLocalRangeBegin());
  addSourceLocation(TL.getLParenLoc());
  addSourceLocation(TL.getRParenLoc());
  addSourceRange(TL.getExceptionSpecRange());
  addSourceLocation(TL.getLocalRangeEnd());
  for (unsigned i = 0, e = TL.getNumParams(); i != e; ++i)
    Record.AddDeclRef(TL.getParam(i));
}

void TypeLocWriter::VisitFunctionProtoTypeLoc(FunctionProtoTypeLoc TL) {
  VisitFunctionTypeLoc(TL);
}

void TypeLocWriter::VisitFunctionNoProtoTypeLoc(FunctionNoProtoTypeLoc TL) {
  VisitFunctionTypeLoc(TL);
}

void TypeLocWriter::VisitUnresolvedUsingTypeLoc(UnresolvedUsingTypeLoc TL) {
  addSourceLocation(TL.getNameLoc());
}

void TypeLocWriter::VisitUsingTypeLoc(UsingTypeLoc TL) {
  addSourceLocation(TL.getNameLoc());
}

void TypeLocWriter::VisitTypedefTypeLoc(TypedefTypeLoc TL) {
  addSourceLocation(TL.getNameLoc());
}

void TypeLocWriter::VisitObjCTypeParamTypeLoc(ObjCTypeParamTypeLoc TL) {
  if (TL.getNumProtocols()) {
    addSourceLocation(TL.getProtocolLAngleLoc());
    addSourceLocation(TL.getProtocolRAngleLoc());
  }
  for (unsigned i = 0, e = TL.getNumProtocols(); i != e; ++i)
    addSourceLocation(TL.getProtocolLoc(i));
}

void TypeLocWriter::VisitTypeOfExprTypeLoc(TypeOfExprTypeLoc TL) {
  addSourceLocation(TL.getTypeofLoc());
  addSourceLocation(TL.getLParenLoc());
  addSourceLocation(TL.getRParenLoc());
}

void TypeLocWriter::VisitTypeOfTypeLoc(TypeOfTypeLoc TL) {
  addSourceLocation(TL.getTypeofLoc());
  addSourceLocation(TL.getLParenLoc());
  addSourceLocation(TL.getRParenLoc());
  Record.AddTypeSourceInfo(TL.getUnderlyingTInfo());
}

void TypeLocWriter::VisitDecltypeTypeLoc(DecltypeTypeLoc TL) {
  addSourceLocation(TL.getDecltypeLoc());
  addSourceLocation(TL.getRParenLoc());
}

void TypeLocWriter::VisitUnaryTransformTypeLoc(UnaryTransformTypeLoc TL) {
  addSourceLocation(TL.getKWLoc());
  addSourceLocation(TL.getLParenLoc());
  addSourceLocation(TL.getRParenLoc());
  Record.AddTypeSourceInfo(TL.getUnderlyingTInfo());
}

void TypeLocWriter::VisitAutoTypeLoc(AutoTypeLoc TL) {
  addSourceLocation(TL.getNameLoc());
  Record.push_back(TL.isConstrained());
  if (TL.isConstrained()) {
    Record.AddNestedNameSpecifierLoc(TL.getNestedNameSpecifierLoc());
    addSourceLocation(TL.getTemplateKWLoc());
    addSourceLocation(TL.getConceptNameLoc());
    Record.AddDeclRef(TL.getFoundDecl());
    addSourceLocation(TL.getLAngleLoc());
    addSourceLocation(TL.getRAngleLoc());
    for (unsigned I = 0; I < TL.getNumArgs(); ++I)
      Record.AddTemplateArgumentLocInfo(TL.getTypePtr()->getArg(I).getKind(),
                                        TL.getArgLocInfo(I));
  }
  Record.push_back(TL.isDecltypeAuto());
  if (TL.isDecltypeAuto())
    addSourceLocation(TL.getRParenLoc());
}

void TypeLocWriter::VisitDeducedTemplateSpecializationTypeLoc(
    DeducedTemplateSpecializationTypeLoc TL) {
  addSourceLocation(TL.getTemplateNameLoc());
}

void TypeLocWriter::VisitRecordTypeLoc(RecordTypeLoc TL) {
  addSourceLocation(TL.getNameLoc());
}

void TypeLocWriter::VisitEnumTypeLoc(EnumTypeLoc TL) {
  addSourceLocation(TL.getNameLoc());
}

void TypeLocWriter::VisitAttributedTypeLoc(AttributedTypeLoc TL) {
  Record.AddAttr(TL.getAttr());
}

void TypeLocWriter::VisitBTFTagAttributedTypeLoc(BTFTagAttributedTypeLoc TL) {
  // Nothing to do.
}

void TypeLocWriter::VisitTemplateTypeParmTypeLoc(TemplateTypeParmTypeLoc TL) {
  addSourceLocation(TL.getNameLoc());
}

void TypeLocWriter::VisitSubstTemplateTypeParmTypeLoc(
                                            SubstTemplateTypeParmTypeLoc TL) {
  addSourceLocation(TL.getNameLoc());
}

void TypeLocWriter::VisitSubstTemplateTypeParmPackTypeLoc(
                                          SubstTemplateTypeParmPackTypeLoc TL) {
  addSourceLocation(TL.getNameLoc());
}

void TypeLocWriter::VisitTemplateSpecializationTypeLoc(
                                           TemplateSpecializationTypeLoc TL) {
  addSourceLocation(TL.getTemplateKeywordLoc());
  addSourceLocation(TL.getTemplateNameLoc());
  addSourceLocation(TL.getLAngleLoc());
  addSourceLocation(TL.getRAngleLoc());
  for (unsigned i = 0, e = TL.getNumArgs(); i != e; ++i)
    Record.AddTemplateArgumentLocInfo(TL.getArgLoc(i).getArgument().getKind(),
                                      TL.getArgLoc(i).getLocInfo());
}

void TypeLocWriter::VisitParenTypeLoc(ParenTypeLoc TL) {
  addSourceLocation(TL.getLParenLoc());
  addSourceLocation(TL.getRParenLoc());
}

void TypeLocWriter::VisitMacroQualifiedTypeLoc(MacroQualifiedTypeLoc TL) {
  addSourceLocation(TL.getExpansionLoc());
}

void TypeLocWriter::VisitElaboratedTypeLoc(ElaboratedTypeLoc TL) {
  addSourceLocation(TL.getElaboratedKeywordLoc());
  Record.AddNestedNameSpecifierLoc(TL.getQualifierLoc());
}

void TypeLocWriter::VisitInjectedClassNameTypeLoc(InjectedClassNameTypeLoc TL) {
  addSourceLocation(TL.getNameLoc());
}

void TypeLocWriter::VisitDependentNameTypeLoc(DependentNameTypeLoc TL) {
  addSourceLocation(TL.getElaboratedKeywordLoc());
  Record.AddNestedNameSpecifierLoc(TL.getQualifierLoc());
  addSourceLocation(TL.getNameLoc());
}

void TypeLocWriter::VisitDependentTemplateSpecializationTypeLoc(
       DependentTemplateSpecializationTypeLoc TL) {
  addSourceLocation(TL.getElaboratedKeywordLoc());
  Record.AddNestedNameSpecifierLoc(TL.getQualifierLoc());
  addSourceLocation(TL.getTemplateKeywordLoc());
  addSourceLocation(TL.getTemplateNameLoc());
  addSourceLocation(TL.getLAngleLoc());
  addSourceLocation(TL.getRAngleLoc());
  for (unsigned I = 0, E = TL.getNumArgs(); I != E; ++I)
    Record.AddTemplateArgumentLocInfo(TL.getArgLoc(I).getArgument().getKind(),
                                      TL.getArgLoc(I).getLocInfo());
}

void TypeLocWriter::VisitPackExpansionTypeLoc(PackExpansionTypeLoc TL) {
  addSourceLocation(TL.getEllipsisLoc());
}

void TypeLocWriter::VisitObjCInterfaceTypeLoc(ObjCInterfaceTypeLoc TL) {
  addSourceLocation(TL.getNameLoc());
}

void TypeLocWriter::VisitObjCObjectTypeLoc(ObjCObjectTypeLoc TL) {
  Record.push_back(TL.hasBaseTypeAsWritten());
  addSourceLocation(TL.getTypeArgsLAngleLoc());
  addSourceLocation(TL.getTypeArgsRAngleLoc());
  for (unsigned i = 0, e = TL.getNumTypeArgs(); i != e; ++i)
    Record.AddTypeSourceInfo(TL.getTypeArgTInfo(i));
  addSourceLocation(TL.getProtocolLAngleLoc());
  addSourceLocation(TL.getProtocolRAngleLoc());
  for (unsigned i = 0, e = TL.getNumProtocols(); i != e; ++i)
    addSourceLocation(TL.getProtocolLoc(i));
}

void TypeLocWriter::VisitObjCObjectPointerTypeLoc(ObjCObjectPointerTypeLoc TL) {
  addSourceLocation(TL.getStarLoc());
}

void TypeLocWriter::VisitAtomicTypeLoc(AtomicTypeLoc TL) {
  addSourceLocation(TL.getKWLoc());
  addSourceLocation(TL.getLParenLoc());
  addSourceLocation(TL.getRParenLoc());
}

void TypeLocWriter::VisitPipeTypeLoc(PipeTypeLoc TL) {
  addSourceLocation(TL.getKWLoc());
}

void TypeLocWriter::VisitBitIntTypeLoc(clang::BitIntTypeLoc TL) {
  addSourceLocation(TL.getNameLoc());
}
void TypeLocWriter::VisitDependentBitIntTypeLoc(
    clang::DependentBitIntTypeLoc TL) {
  addSourceLocation(TL.getNameLoc());
}

void ASTWriter::WriteTypeAbbrevs() {
  using namespace llvm;

  std::shared_ptr<BitCodeAbbrev> Abv;

  // Abbreviation for TYPE_EXT_QUAL
  Abv = std::make_shared<BitCodeAbbrev>();
  Abv->Add(BitCodeAbbrevOp(serialization::TYPE_EXT_QUAL));
  Abv->Add(BitCodeAbbrevOp(BitCodeAbbrevOp::VBR, 6));   // Type
  Abv->Add(BitCodeAbbrevOp(BitCodeAbbrevOp::VBR, 3));   // Quals
  TypeExtQualAbbrev = Stream.EmitAbbrev(std::move(Abv));
}

//===----------------------------------------------------------------------===//
// ASTWriter Implementation
//===----------------------------------------------------------------------===//

static void EmitBlockID(unsigned ID, const char *Name,
                        llvm::BitstreamWriter &Stream,
                        ASTWriter::RecordDataImpl &Record) {
  Record.clear();
  Record.push_back(ID);
  Stream.EmitRecord(llvm::bitc::BLOCKINFO_CODE_SETBID, Record);

  // Emit the block name if present.
  if (!Name || Name[0] == 0)
    return;
  Record.clear();
  while (*Name)
    Record.push_back(*Name++);
  Stream.EmitRecord(llvm::bitc::BLOCKINFO_CODE_BLOCKNAME, Record);
}

static void EmitRecordID(unsigned ID, const char *Name,
                         llvm::BitstreamWriter &Stream,
                         ASTWriter::RecordDataImpl &Record) {
  Record.clear();
  Record.push_back(ID);
  while (*Name)
    Record.push_back(*Name++);
  Stream.EmitRecord(llvm::bitc::BLOCKINFO_CODE_SETRECORDNAME, Record);
}

static void AddStmtsExprs(llvm::BitstreamWriter &Stream,
                          ASTWriter::RecordDataImpl &Record) {
#define RECORD(X) EmitRecordID(X, #X, Stream, Record)
  RECORD(STMT_STOP);
  RECORD(STMT_NULL_PTR);
  RECORD(STMT_REF_PTR);
  RECORD(STMT_NULL);
  RECORD(STMT_COMPOUND);
  RECORD(STMT_CASE);
  RECORD(STMT_DEFAULT);
  RECORD(STMT_LABEL);
  RECORD(STMT_ATTRIBUTED);
  RECORD(STMT_IF);
  RECORD(STMT_SWITCH);
  RECORD(STMT_WHILE);
  RECORD(STMT_DO);
  RECORD(STMT_FOR);
  RECORD(STMT_GOTO);
  RECORD(STMT_INDIRECT_GOTO);
  RECORD(STMT_CONTINUE);
  RECORD(STMT_BREAK);
  RECORD(STMT_RETURN);
  RECORD(STMT_DECL);
  RECORD(STMT_GCCASM);
  RECORD(STMT_MSASM);
  RECORD(EXPR_PREDEFINED);
  RECORD(EXPR_DECL_REF);
  RECORD(EXPR_INTEGER_LITERAL);
  RECORD(EXPR_FIXEDPOINT_LITERAL);
  RECORD(EXPR_FLOATING_LITERAL);
  RECORD(EXPR_IMAGINARY_LITERAL);
  RECORD(EXPR_STRING_LITERAL);
  RECORD(EXPR_CHARACTER_LITERAL);
  RECORD(EXPR_PAREN);
  RECORD(EXPR_PAREN_LIST);
  RECORD(EXPR_UNARY_OPERATOR);
  RECORD(EXPR_SIZEOF_ALIGN_OF);
  RECORD(EXPR_ARRAY_SUBSCRIPT);
  RECORD(EXPR_CALL);
  RECORD(EXPR_MEMBER);
  RECORD(EXPR_BINARY_OPERATOR);
  RECORD(EXPR_COMPOUND_ASSIGN_OPERATOR);
  RECORD(EXPR_CONDITIONAL_OPERATOR);
  RECORD(EXPR_IMPLICIT_CAST);
  RECORD(EXPR_CSTYLE_CAST);
  RECORD(EXPR_COMPOUND_LITERAL);
  RECORD(EXPR_EXT_VECTOR_ELEMENT);
  RECORD(EXPR_INIT_LIST);
  RECORD(EXPR_DESIGNATED_INIT);
  RECORD(EXPR_DESIGNATED_INIT_UPDATE);
  RECORD(EXPR_IMPLICIT_VALUE_INIT);
  RECORD(EXPR_NO_INIT);
  RECORD(EXPR_VA_ARG);
  RECORD(EXPR_ADDR_LABEL);
  RECORD(EXPR_STMT);
  RECORD(EXPR_CHOOSE);
  RECORD(EXPR_GNU_NULL);
  RECORD(EXPR_SHUFFLE_VECTOR);
  RECORD(EXPR_BLOCK);
  RECORD(EXPR_GENERIC_SELECTION);
  RECORD(EXPR_OBJC_STRING_LITERAL);
  RECORD(EXPR_OBJC_BOXED_EXPRESSION);
  RECORD(EXPR_OBJC_ARRAY_LITERAL);
  RECORD(EXPR_OBJC_DICTIONARY_LITERAL);
  RECORD(EXPR_OBJC_ENCODE);
  RECORD(EXPR_OBJC_SELECTOR_EXPR);
  RECORD(EXPR_OBJC_PROTOCOL_EXPR);
  RECORD(EXPR_OBJC_IVAR_REF_EXPR);
  RECORD(EXPR_OBJC_PROPERTY_REF_EXPR);
  RECORD(EXPR_OBJC_KVC_REF_EXPR);
  RECORD(EXPR_OBJC_MESSAGE_EXPR);
  RECORD(STMT_OBJC_FOR_COLLECTION);
  RECORD(STMT_OBJC_CATCH);
  RECORD(STMT_OBJC_FINALLY);
  RECORD(STMT_OBJC_AT_TRY);
  RECORD(STMT_OBJC_AT_SYNCHRONIZED);
  RECORD(STMT_OBJC_AT_THROW);
  RECORD(EXPR_OBJC_BOOL_LITERAL);
  RECORD(STMT_CXX_CATCH);
  RECORD(STMT_CXX_TRY);
  RECORD(STMT_CXX_FOR_RANGE);
  RECORD(EXPR_CXX_OPERATOR_CALL);
  RECORD(EXPR_CXX_MEMBER_CALL);
  RECORD(EXPR_CXX_REWRITTEN_BINARY_OPERATOR);
  RECORD(EXPR_CXX_CONSTRUCT);
  RECORD(EXPR_CXX_TEMPORARY_OBJECT);
  RECORD(EXPR_CXX_STATIC_CAST);
  RECORD(EXPR_CXX_DYNAMIC_CAST);
  RECORD(EXPR_CXX_REINTERPRET_CAST);
  RECORD(EXPR_CXX_CONST_CAST);
  RECORD(EXPR_CXX_ADDRSPACE_CAST);
  RECORD(EXPR_CXX_FUNCTIONAL_CAST);
  RECORD(EXPR_USER_DEFINED_LITERAL);
  RECORD(EXPR_CXX_STD_INITIALIZER_LIST);
  RECORD(EXPR_CXX_BOOL_LITERAL);
  RECORD(EXPR_CXX_NULL_PTR_LITERAL);
  RECORD(EXPR_CXX_TYPEID_EXPR);
  RECORD(EXPR_CXX_TYPEID_TYPE);
  RECORD(EXPR_CXX_THIS);
  RECORD(EXPR_CXX_THROW);
  RECORD(EXPR_CXX_DEFAULT_ARG);
  RECORD(EXPR_CXX_DEFAULT_INIT);
  RECORD(EXPR_CXX_BIND_TEMPORARY);
  RECORD(EXPR_CXX_SCALAR_VALUE_INIT);
  RECORD(EXPR_CXX_NEW);
  RECORD(EXPR_CXX_DELETE);
  RECORD(EXPR_CXX_PSEUDO_DESTRUCTOR);
  RECORD(EXPR_EXPR_WITH_CLEANUPS);
  RECORD(EXPR_CXX_DEPENDENT_SCOPE_MEMBER);
  RECORD(EXPR_CXX_DEPENDENT_SCOPE_DECL_REF);
  RECORD(EXPR_CXX_UNRESOLVED_CONSTRUCT);
  RECORD(EXPR_CXX_UNRESOLVED_MEMBER);
  RECORD(EXPR_CXX_UNRESOLVED_LOOKUP);
  RECORD(EXPR_CXX_EXPRESSION_TRAIT);
  RECORD(EXPR_CXX_NOEXCEPT);
  RECORD(EXPR_OPAQUE_VALUE);
  RECORD(EXPR_BINARY_CONDITIONAL_OPERATOR);
  RECORD(EXPR_TYPE_TRAIT);
  RECORD(EXPR_ARRAY_TYPE_TRAIT);
  RECORD(EXPR_PACK_EXPANSION);
  RECORD(EXPR_SIZEOF_PACK);
  RECORD(EXPR_SUBST_NON_TYPE_TEMPLATE_PARM);
  RECORD(EXPR_SUBST_NON_TYPE_TEMPLATE_PARM_PACK);
  RECORD(EXPR_FUNCTION_PARM_PACK);
  RECORD(EXPR_MATERIALIZE_TEMPORARY);
  RECORD(EXPR_CUDA_KERNEL_CALL);
  RECORD(EXPR_CXX_UUIDOF_EXPR);
  RECORD(EXPR_CXX_UUIDOF_TYPE);
  RECORD(EXPR_LAMBDA);
#undef RECORD
}

void ASTWriter::WriteBlockInfoBlock() {
  RecordData Record;
  Stream.EnterBlockInfoBlock();

#define BLOCK(X) EmitBlockID(X ## _ID, #X, Stream, Record)
#define RECORD(X) EmitRecordID(X, #X, Stream, Record)

  // Control Block.
  BLOCK(CONTROL_BLOCK);
  RECORD(METADATA);
  RECORD(MODULE_NAME);
  RECORD(MODULE_DIRECTORY);
  RECORD(MODULE_MAP_FILE);
  RECORD(IMPORTS);
  RECORD(ORIGINAL_FILE);
  RECORD(ORIGINAL_PCH_DIR);
  RECORD(ORIGINAL_FILE_ID);
  RECORD(INPUT_FILE_OFFSETS);

  BLOCK(OPTIONS_BLOCK);
  RECORD(LANGUAGE_OPTIONS);
  RECORD(TARGET_OPTIONS);
  RECORD(FILE_SYSTEM_OPTIONS);
  RECORD(HEADER_SEARCH_OPTIONS);
  RECORD(PREPROCESSOR_OPTIONS);

  BLOCK(INPUT_FILES_BLOCK);
  RECORD(INPUT_FILE);
  RECORD(INPUT_FILE_HASH);

  // AST Top-Level Block.
  BLOCK(AST_BLOCK);
  RECORD(TYPE_OFFSET);
  RECORD(DECL_OFFSET);
  RECORD(IDENTIFIER_OFFSET);
  RECORD(IDENTIFIER_TABLE);
  RECORD(EAGERLY_DESERIALIZED_DECLS);
  RECORD(MODULAR_CODEGEN_DECLS);
  RECORD(SPECIAL_TYPES);
  RECORD(STATISTICS);
  RECORD(TENTATIVE_DEFINITIONS);
  RECORD(SELECTOR_OFFSETS);
  RECORD(METHOD_POOL);
  RECORD(PP_COUNTER_VALUE);
  RECORD(SOURCE_LOCATION_OFFSETS);
  RECORD(SOURCE_LOCATION_PRELOADS);
  RECORD(EXT_VECTOR_DECLS);
  RECORD(UNUSED_FILESCOPED_DECLS);
  RECORD(PPD_ENTITIES_OFFSETS);
  RECORD(VTABLE_USES);
  RECORD(PPD_SKIPPED_RANGES);
  RECORD(REFERENCED_SELECTOR_POOL);
  RECORD(TU_UPDATE_LEXICAL);
  RECORD(SEMA_DECL_REFS);
  RECORD(WEAK_UNDECLARED_IDENTIFIERS);
  RECORD(PENDING_IMPLICIT_INSTANTIATIONS);
  RECORD(UPDATE_VISIBLE);
  RECORD(DECL_UPDATE_OFFSETS);
  RECORD(DECL_UPDATES);
  RECORD(CUDA_SPECIAL_DECL_REFS);
  RECORD(HEADER_SEARCH_TABLE);
  RECORD(FP_PRAGMA_OPTIONS);
  RECORD(OPENCL_EXTENSIONS);
  RECORD(OPENCL_EXTENSION_TYPES);
  RECORD(OPENCL_EXTENSION_DECLS);
  RECORD(DELEGATING_CTORS);
  RECORD(KNOWN_NAMESPACES);
  RECORD(MODULE_OFFSET_MAP);
  RECORD(SOURCE_MANAGER_LINE_TABLE);
  RECORD(OBJC_CATEGORIES_MAP);
  RECORD(FILE_SORTED_DECLS);
  RECORD(IMPORTED_MODULES);
  RECORD(OBJC_CATEGORIES);
  RECORD(MACRO_OFFSET);
  RECORD(INTERESTING_IDENTIFIERS);
  RECORD(UNDEFINED_BUT_USED);
  RECORD(LATE_PARSED_TEMPLATE);
  RECORD(OPTIMIZE_PRAGMA_OPTIONS);
  RECORD(MSSTRUCT_PRAGMA_OPTIONS);
  RECORD(POINTERS_TO_MEMBERS_PRAGMA_OPTIONS);
  RECORD(UNUSED_LOCAL_TYPEDEF_NAME_CANDIDATES);
  RECORD(DELETE_EXPRS_TO_ANALYZE);
  RECORD(CUDA_PRAGMA_FORCE_HOST_DEVICE_DEPTH);
  RECORD(PP_CONDITIONAL_STACK);
  RECORD(DECLS_TO_CHECK_FOR_DEFERRED_DIAGS);
  RECORD(PP_INCLUDED_FILES);
  RECORD(PP_ASSUME_NONNULL_LOC);

  // SourceManager Block.
  BLOCK(SOURCE_MANAGER_BLOCK);
  RECORD(SM_SLOC_FILE_ENTRY);
  RECORD(SM_SLOC_BUFFER_ENTRY);
  RECORD(SM_SLOC_BUFFER_BLOB);
  RECORD(SM_SLOC_BUFFER_BLOB_COMPRESSED);
  RECORD(SM_SLOC_EXPANSION_ENTRY);
  RECORD(SM_SLOC_BUFFER_BLOB_COMPRESSED_DYNAMIC);

  // Preprocessor Block.
  BLOCK(PREPROCESSOR_BLOCK);
  RECORD(PP_MACRO_DIRECTIVE_HISTORY);
  RECORD(PP_MACRO_FUNCTION_LIKE);
  RECORD(PP_MACRO_OBJECT_LIKE);
  RECORD(PP_MODULE_MACRO);
  RECORD(PP_TOKEN);

  // Submodule Block.
  BLOCK(SUBMODULE_BLOCK);
  RECORD(SUBMODULE_METADATA);
  RECORD(SUBMODULE_DEFINITION);
  RECORD(SUBMODULE_UMBRELLA_HEADER);
  RECORD(SUBMODULE_HEADER);
  RECORD(SUBMODULE_TOPHEADER);
  RECORD(SUBMODULE_UMBRELLA_DIR);
  RECORD(SUBMODULE_IMPORTS);
  RECORD(SUBMODULE_EXPORTS);
  RECORD(SUBMODULE_REQUIRES);
  RECORD(SUBMODULE_EXCLUDED_HEADER);
  RECORD(SUBMODULE_LINK_LIBRARY);
  RECORD(SUBMODULE_CONFIG_MACRO);
  RECORD(SUBMODULE_CONFLICT);
  RECORD(SUBMODULE_PRIVATE_HEADER);
  RECORD(SUBMODULE_TEXTUAL_HEADER);
  RECORD(SUBMODULE_PRIVATE_TEXTUAL_HEADER);
  RECORD(SUBMODULE_INITIALIZERS);
  RECORD(SUBMODULE_EXPORT_AS);

  // Comments Block.
  BLOCK(COMMENTS_BLOCK);
  RECORD(COMMENTS_RAW_COMMENT);

  // Decls and Types block.
  BLOCK(DECLTYPES_BLOCK);
  RECORD(TYPE_EXT_QUAL);
  RECORD(TYPE_COMPLEX);
  RECORD(TYPE_POINTER);
  RECORD(TYPE_BLOCK_POINTER);
  RECORD(TYPE_LVALUE_REFERENCE);
  RECORD(TYPE_RVALUE_REFERENCE);
  RECORD(TYPE_MEMBER_POINTER);
  RECORD(TYPE_CONSTANT_ARRAY);
  RECORD(TYPE_INCOMPLETE_ARRAY);
  RECORD(TYPE_VARIABLE_ARRAY);
  RECORD(TYPE_VECTOR);
  RECORD(TYPE_EXT_VECTOR);
  RECORD(TYPE_FUNCTION_NO_PROTO);
  RECORD(TYPE_FUNCTION_PROTO);
  RECORD(TYPE_TYPEDEF);
  RECORD(TYPE_TYPEOF_EXPR);
  RECORD(TYPE_TYPEOF);
  RECORD(TYPE_RECORD);
  RECORD(TYPE_ENUM);
  RECORD(TYPE_OBJC_INTERFACE);
  RECORD(TYPE_OBJC_OBJECT_POINTER);
  RECORD(TYPE_DECLTYPE);
  RECORD(TYPE_ELABORATED);
  RECORD(TYPE_SUBST_TEMPLATE_TYPE_PARM);
  RECORD(TYPE_UNRESOLVED_USING);
  RECORD(TYPE_INJECTED_CLASS_NAME);
  RECORD(TYPE_OBJC_OBJECT);
  RECORD(TYPE_TEMPLATE_TYPE_PARM);
  RECORD(TYPE_TEMPLATE_SPECIALIZATION);
  RECORD(TYPE_DEPENDENT_NAME);
  RECORD(TYPE_DEPENDENT_TEMPLATE_SPECIALIZATION);
  RECORD(TYPE_DEPENDENT_SIZED_ARRAY);
  RECORD(TYPE_PAREN);
  RECORD(TYPE_MACRO_QUALIFIED);
  RECORD(TYPE_PACK_EXPANSION);
  RECORD(TYPE_ATTRIBUTED);
  RECORD(TYPE_SUBST_TEMPLATE_TYPE_PARM_PACK);
  RECORD(TYPE_AUTO);
  RECORD(TYPE_UNARY_TRANSFORM);
  RECORD(TYPE_ATOMIC);
  RECORD(TYPE_DECAYED);
  RECORD(TYPE_ADJUSTED);
  RECORD(TYPE_OBJC_TYPE_PARAM);
  RECORD(LOCAL_REDECLARATIONS);
  RECORD(DECL_TYPEDEF);
  RECORD(DECL_TYPEALIAS);
  RECORD(DECL_ENUM);
  RECORD(DECL_RECORD);
  RECORD(DECL_ENUM_CONSTANT);
  RECORD(DECL_FUNCTION);
  RECORD(DECL_OBJC_METHOD);
  RECORD(DECL_OBJC_INTERFACE);
  RECORD(DECL_OBJC_PROTOCOL);
  RECORD(DECL_OBJC_IVAR);
  RECORD(DECL_OBJC_AT_DEFS_FIELD);
  RECORD(DECL_OBJC_CATEGORY);
  RECORD(DECL_OBJC_CATEGORY_IMPL);
  RECORD(DECL_OBJC_IMPLEMENTATION);
  RECORD(DECL_OBJC_COMPATIBLE_ALIAS);
  RECORD(DECL_OBJC_PROPERTY);
  RECORD(DECL_OBJC_PROPERTY_IMPL);
  RECORD(DECL_FIELD);
  RECORD(DECL_MS_PROPERTY);
  RECORD(DECL_VAR);
  RECORD(DECL_IMPLICIT_PARAM);
  RECORD(DECL_PARM_VAR);
  RECORD(DECL_FILE_SCOPE_ASM);
  RECORD(DECL_BLOCK);
  RECORD(DECL_CONTEXT_LEXICAL);
  RECORD(DECL_CONTEXT_VISIBLE);
  RECORD(DECL_NAMESPACE);
  RECORD(DECL_NAMESPACE_ALIAS);
  RECORD(DECL_USING);
  RECORD(DECL_USING_SHADOW);
  RECORD(DECL_USING_DIRECTIVE);
  RECORD(DECL_UNRESOLVED_USING_VALUE);
  RECORD(DECL_UNRESOLVED_USING_TYPENAME);
  RECORD(DECL_LINKAGE_SPEC);
  RECORD(DECL_CXX_RECORD);
  RECORD(DECL_CXX_METHOD);
  RECORD(DECL_CXX_CONSTRUCTOR);
  RECORD(DECL_CXX_DESTRUCTOR);
  RECORD(DECL_CXX_CONVERSION);
  RECORD(DECL_ACCESS_SPEC);
  RECORD(DECL_FRIEND);
  RECORD(DECL_FRIEND_TEMPLATE);
  RECORD(DECL_CLASS_TEMPLATE);
  RECORD(DECL_CLASS_TEMPLATE_SPECIALIZATION);
  RECORD(DECL_CLASS_TEMPLATE_PARTIAL_SPECIALIZATION);
  RECORD(DECL_VAR_TEMPLATE);
  RECORD(DECL_VAR_TEMPLATE_SPECIALIZATION);
  RECORD(DECL_VAR_TEMPLATE_PARTIAL_SPECIALIZATION);
  RECORD(DECL_FUNCTION_TEMPLATE);
  RECORD(DECL_TEMPLATE_TYPE_PARM);
  RECORD(DECL_NON_TYPE_TEMPLATE_PARM);
  RECORD(DECL_TEMPLATE_TEMPLATE_PARM);
  RECORD(DECL_CONCEPT);
  RECORD(DECL_REQUIRES_EXPR_BODY);
  RECORD(DECL_TYPE_ALIAS_TEMPLATE);
  RECORD(DECL_STATIC_ASSERT);
  RECORD(DECL_CXX_BASE_SPECIFIERS);
  RECORD(DECL_CXX_CTOR_INITIALIZERS);
  RECORD(DECL_INDIRECTFIELD);
  RECORD(DECL_EXPANDED_NON_TYPE_TEMPLATE_PARM_PACK);
  RECORD(DECL_EXPANDED_TEMPLATE_TEMPLATE_PARM_PACK);
  RECORD(DECL_CLASS_SCOPE_FUNCTION_SPECIALIZATION);
  RECORD(DECL_IMPORT);
  RECORD(DECL_OMP_THREADPRIVATE);
  RECORD(DECL_EMPTY);
  RECORD(DECL_OBJC_TYPE_PARAM);
  RECORD(DECL_OMP_CAPTUREDEXPR);
  RECORD(DECL_PRAGMA_COMMENT);
  RECORD(DECL_PRAGMA_DETECT_MISMATCH);
  RECORD(DECL_OMP_DECLARE_REDUCTION);
  RECORD(DECL_OMP_ALLOCATE);

  // Statements and Exprs can occur in the Decls and Types block.
  AddStmtsExprs(Stream, Record);

  BLOCK(PREPROCESSOR_DETAIL_BLOCK);
  RECORD(PPD_MACRO_EXPANSION);
  RECORD(PPD_MACRO_DEFINITION);
  RECORD(PPD_INCLUSION_DIRECTIVE);

  // Decls and Types block.
  BLOCK(EXTENSION_BLOCK);
  RECORD(EXTENSION_METADATA);

  BLOCK(UNHASHED_CONTROL_BLOCK);
  RECORD(SIGNATURE);
  RECORD(AST_BLOCK_HASH);
  RECORD(DIAGNOSTIC_OPTIONS);
  RECORD(DIAG_PRAGMA_MAPPINGS);

#undef RECORD
#undef BLOCK
  Stream.ExitBlock();
}

/// Prepares a path for being written to an AST file by converting it
/// to an absolute path and removing nested './'s.
///
/// \return \c true if the path was changed.
static bool cleanPathForOutput(FileManager &FileMgr,
                               SmallVectorImpl<char> &Path) {
  bool Changed = FileMgr.makeAbsolutePath(Path);
  return Changed | llvm::sys::path::remove_dots(Path);
}

/// Adjusts the given filename to only write out the portion of the
/// filename that is not part of the system root directory.
///
/// \param Filename the file name to adjust.
///
/// \param BaseDir When non-NULL, the PCH file is a relocatable AST file and
/// the returned filename will be adjusted by this root directory.
///
/// \returns either the original filename (if it needs no adjustment) or the
/// adjusted filename (which points into the @p Filename parameter).
static const char *
adjustFilenameForRelocatableAST(const char *Filename, StringRef BaseDir) {
  assert(Filename && "No file name to adjust?");

  if (BaseDir.empty())
    return Filename;

  // Verify that the filename and the system root have the same prefix.
  unsigned Pos = 0;
  for (; Filename[Pos] && Pos < BaseDir.size(); ++Pos)
    if (Filename[Pos] != BaseDir[Pos])
      return Filename; // Prefixes don't match.

  // We hit the end of the filename before we hit the end of the system root.
  if (!Filename[Pos])
    return Filename;

  // If there's not a path separator at the end of the base directory nor
  // immediately after it, then this isn't within the base directory.
  if (!llvm::sys::path::is_separator(Filename[Pos])) {
    if (!llvm::sys::path::is_separator(BaseDir.back()))
      return Filename;
  } else {
    // If the file name has a '/' at the current position, skip over the '/'.
    // We distinguish relative paths from absolute paths by the
    // absence of '/' at the beginning of relative paths.
    //
    // FIXME: This is wrong. We distinguish them by asking if the path is
    // absolute, which isn't the same thing. And there might be multiple '/'s
    // in a row. Use a better mechanism to indicate whether we have emitted an
    // absolute or relative path.
    ++Pos;
  }

  return Filename + Pos;
}

std::pair<ASTFileSignature, ASTFileSignature>
ASTWriter::createSignature(StringRef AllBytes, StringRef ASTBlockBytes) {
  llvm::SHA1 Hasher;
  Hasher.update(ASTBlockBytes);
  ASTFileSignature ASTBlockHash = ASTFileSignature::create(Hasher.result());

  // Add the remaining bytes (i.e. bytes before the unhashed control block that
  // are not part of the AST block).
  Hasher.update(
      AllBytes.take_front(ASTBlockBytes.bytes_end() - AllBytes.bytes_begin()));
  Hasher.update(
      AllBytes.take_back(AllBytes.bytes_end() - ASTBlockBytes.bytes_end()));
  ASTFileSignature Signature = ASTFileSignature::create(Hasher.result());

  return std::make_pair(ASTBlockHash, Signature);
}

ASTFileSignature ASTWriter::writeUnhashedControlBlock(Preprocessor &PP,
                                                      ASTContext &Context) {
  using namespace llvm;

  // Flush first to prepare the PCM hash (signature).
  Stream.FlushToWord();
  auto StartOfUnhashedControl = Stream.GetCurrentBitNo() >> 3;

  // Enter the block and prepare to write records.
  RecordData Record;
  Stream.EnterSubblock(UNHASHED_CONTROL_BLOCK_ID, 5);

  // For implicit modules, write the hash of the PCM as its signature.
  ASTFileSignature Signature;
  if (WritingModule &&
      PP.getHeaderSearchInfo().getHeaderSearchOpts().ModulesHashContent) {
    ASTFileSignature ASTBlockHash;
    auto ASTBlockStartByte = ASTBlockRange.first >> 3;
    auto ASTBlockByteLength = (ASTBlockRange.second >> 3) - ASTBlockStartByte;
    std::tie(ASTBlockHash, Signature) = createSignature(
        StringRef(Buffer.begin(), StartOfUnhashedControl),
        StringRef(Buffer.begin() + ASTBlockStartByte, ASTBlockByteLength));

    Record.append(ASTBlockHash.begin(), ASTBlockHash.end());
    Stream.EmitRecord(AST_BLOCK_HASH, Record);
    Record.clear();
    Record.append(Signature.begin(), Signature.end());
    Stream.EmitRecord(SIGNATURE, Record);
    Record.clear();
  }

  // Diagnostic options.
  const auto &Diags = Context.getDiagnostics();
  const DiagnosticOptions &DiagOpts = Diags.getDiagnosticOptions();
#define DIAGOPT(Name, Bits, Default) Record.push_back(DiagOpts.Name);
#define ENUM_DIAGOPT(Name, Type, Bits, Default)                                \
  Record.push_back(static_cast<unsigned>(DiagOpts.get##Name()));
#include "clang/Basic/DiagnosticOptions.def"
  Record.push_back(DiagOpts.Warnings.size());
  for (unsigned I = 0, N = DiagOpts.Warnings.size(); I != N; ++I)
    AddString(DiagOpts.Warnings[I], Record);
  Record.push_back(DiagOpts.Remarks.size());
  for (unsigned I = 0, N = DiagOpts.Remarks.size(); I != N; ++I)
    AddString(DiagOpts.Remarks[I], Record);
  // Note: we don't serialize the log or serialization file names, because they
  // are generally transient files and will almost always be overridden.
  Stream.EmitRecord(DIAGNOSTIC_OPTIONS, Record);
  Record.clear();

  // Write out the diagnostic/pragma mappings.
  WritePragmaDiagnosticMappings(Diags, /* isModule = */ WritingModule);

  // Header search entry usage.
  auto HSEntryUsage = PP.getHeaderSearchInfo().computeUserEntryUsage();
  auto Abbrev = std::make_shared<BitCodeAbbrev>();
  Abbrev->Add(BitCodeAbbrevOp(HEADER_SEARCH_ENTRY_USAGE));
  Abbrev->Add(BitCodeAbbrevOp(BitCodeAbbrevOp::Fixed, 32)); // Number of bits.
  Abbrev->Add(BitCodeAbbrevOp(BitCodeAbbrevOp::Blob));      // Bit vector.
  unsigned HSUsageAbbrevCode = Stream.EmitAbbrev(std::move(Abbrev));
  {
    RecordData::value_type Record[] = {HEADER_SEARCH_ENTRY_USAGE,
                                       HSEntryUsage.size()};
    Stream.EmitRecordWithBlob(HSUsageAbbrevCode, Record, bytes(HSEntryUsage));
  }

  // Leave the options block.
  Stream.ExitBlock();
  return Signature;
}

/// Write the control block.
void ASTWriter::WriteControlBlock(Preprocessor &PP, ASTContext &Context,
                                  StringRef isysroot,
                                  const std::string &OutputFile) {
  using namespace llvm;

  Stream.EnterSubblock(CONTROL_BLOCK_ID, 5);
  RecordData Record;

  // Metadata
  auto MetadataAbbrev = std::make_shared<BitCodeAbbrev>();
  MetadataAbbrev->Add(BitCodeAbbrevOp(METADATA));
  MetadataAbbrev->Add(BitCodeAbbrevOp(BitCodeAbbrevOp::Fixed, 16)); // Major
  MetadataAbbrev->Add(BitCodeAbbrevOp(BitCodeAbbrevOp::Fixed, 16)); // Minor
  MetadataAbbrev->Add(BitCodeAbbrevOp(BitCodeAbbrevOp::Fixed, 16)); // Clang maj.
  MetadataAbbrev->Add(BitCodeAbbrevOp(BitCodeAbbrevOp::Fixed, 16)); // Clang min.
  MetadataAbbrev->Add(BitCodeAbbrevOp(BitCodeAbbrevOp::Fixed, 1)); // Relocatable
  MetadataAbbrev->Add(BitCodeAbbrevOp(BitCodeAbbrevOp::Fixed, 1)); // Timestamps
  MetadataAbbrev->Add(BitCodeAbbrevOp(BitCodeAbbrevOp::Fixed, 1)); // Errors
  MetadataAbbrev->Add(BitCodeAbbrevOp(BitCodeAbbrevOp::Blob)); // SVN branch/tag
  unsigned MetadataAbbrevCode = Stream.EmitAbbrev(std::move(MetadataAbbrev));
  assert((!WritingModule || isysroot.empty()) &&
         "writing module as a relocatable PCH?");
  {
    RecordData::value_type Record[] = {
        METADATA,
        VERSION_MAJOR,
        VERSION_MINOR,
        CLANG_VERSION_MAJOR,
        CLANG_VERSION_MINOR,
        !isysroot.empty(),
        IncludeTimestamps,
        ASTHasCompilerErrors};
    Stream.EmitRecordWithBlob(MetadataAbbrevCode, Record,
                              getClangFullRepositoryVersion());
  }

  if (WritingModule) {
    // Module name
    auto Abbrev = std::make_shared<BitCodeAbbrev>();
    Abbrev->Add(BitCodeAbbrevOp(MODULE_NAME));
    Abbrev->Add(BitCodeAbbrevOp(BitCodeAbbrevOp::Blob)); // Name
    unsigned AbbrevCode = Stream.EmitAbbrev(std::move(Abbrev));
    RecordData::value_type Record[] = {MODULE_NAME};
    Stream.EmitRecordWithBlob(AbbrevCode, Record, WritingModule->Name);
  }

  if (WritingModule && WritingModule->Directory) {
    SmallString<128> BaseDir;
    if (PP.getHeaderSearchInfo().getHeaderSearchOpts().ModuleFileHomeIsCwd) {
      // Use the current working directory as the base path for all inputs.
      auto *CWD =
          Context.getSourceManager().getFileManager().getDirectory(".").get();
      BaseDir.assign(CWD->getName());
    } else {
      BaseDir.assign(WritingModule->Directory->getName());
    }
    cleanPathForOutput(Context.getSourceManager().getFileManager(), BaseDir);

    // If the home of the module is the current working directory, then we
    // want to pick up the cwd of the build process loading the module, not
    // our cwd, when we load this module.
    if (!(PP.getHeaderSearchInfo()
              .getHeaderSearchOpts()
              .ModuleMapFileHomeIsCwd ||
          PP.getHeaderSearchInfo().getHeaderSearchOpts().ModuleFileHomeIsCwd) ||
        WritingModule->Directory->getName() != StringRef(".")) {
      // Module directory.
      auto Abbrev = std::make_shared<BitCodeAbbrev>();
      Abbrev->Add(BitCodeAbbrevOp(MODULE_DIRECTORY));
      Abbrev->Add(BitCodeAbbrevOp(BitCodeAbbrevOp::Blob)); // Directory
      unsigned AbbrevCode = Stream.EmitAbbrev(std::move(Abbrev));

      RecordData::value_type Record[] = {MODULE_DIRECTORY};
      Stream.EmitRecordWithBlob(AbbrevCode, Record, BaseDir);
    }

    // Write out all other paths relative to the base directory if possible.
    BaseDirectory.assign(BaseDir.begin(), BaseDir.end());
  } else if (!isysroot.empty()) {
    // Write out paths relative to the sysroot if possible.
    BaseDirectory = std::string(isysroot);
  }

  // Module map file
  if (WritingModule && WritingModule->Kind == Module::ModuleMapModule) {
    Record.clear();

    auto &Map = PP.getHeaderSearchInfo().getModuleMap();
    AddPath(WritingModule->PresumedModuleMapFile.empty()
                ? Map.getModuleMapFileForUniquing(WritingModule)->getName()
                : StringRef(WritingModule->PresumedModuleMapFile),
            Record);

    // Additional module map files.
    if (auto *AdditionalModMaps =
            Map.getAdditionalModuleMapFiles(WritingModule)) {
      Record.push_back(AdditionalModMaps->size());
      for (const FileEntry *F : *AdditionalModMaps)
        AddPath(F->getName(), Record);
    } else {
      Record.push_back(0);
    }

    Stream.EmitRecord(MODULE_MAP_FILE, Record);
  }

  // Imports
  if (Chain) {
    serialization::ModuleManager &Mgr = Chain->getModuleManager();
    Record.clear();

    for (ModuleFile &M : Mgr) {
      // Skip modules that weren't directly imported.
      if (!M.isDirectlyImported())
        continue;

      Record.push_back((unsigned)M.Kind); // FIXME: Stable encoding
      AddSourceLocation(M.ImportLoc, Record);

      // If we have calculated signature, there is no need to store
      // the size or timestamp.
      Record.push_back(M.Signature ? 0 : M.File->getSize());
      Record.push_back(M.Signature ? 0 : getTimestampForOutput(M.File));

      llvm::append_range(Record, M.Signature);

      AddString(M.ModuleName, Record);
      AddPath(M.FileName, Record);
    }
    Stream.EmitRecord(IMPORTS, Record);
  }

  // Write the options block.
  Stream.EnterSubblock(OPTIONS_BLOCK_ID, 4);

  // Language options.
  Record.clear();
  const LangOptions &LangOpts = Context.getLangOpts();
#define LANGOPT(Name, Bits, Default, Description) \
  Record.push_back(LangOpts.Name);
#define ENUM_LANGOPT(Name, Type, Bits, Default, Description) \
  Record.push_back(static_cast<unsigned>(LangOpts.get##Name()));
#include "clang/Basic/LangOptions.def"
#define SANITIZER(NAME, ID)                                                    \
  Record.push_back(LangOpts.Sanitize.has(SanitizerKind::ID));
#include "clang/Basic/Sanitizers.def"

  Record.push_back(LangOpts.ModuleFeatures.size());
  for (StringRef Feature : LangOpts.ModuleFeatures)
    AddString(Feature, Record);

  Record.push_back((unsigned) LangOpts.ObjCRuntime.getKind());
  AddVersionTuple(LangOpts.ObjCRuntime.getVersion(), Record);

  AddString(LangOpts.CurrentModule, Record);

  // Comment options.
  Record.push_back(LangOpts.CommentOpts.BlockCommandNames.size());
  for (const auto &I : LangOpts.CommentOpts.BlockCommandNames) {
    AddString(I, Record);
  }
  Record.push_back(LangOpts.CommentOpts.ParseAllComments);

  // OpenMP offloading options.
  Record.push_back(LangOpts.OMPTargetTriples.size());
  for (auto &T : LangOpts.OMPTargetTriples)
    AddString(T.getTriple(), Record);

  AddString(LangOpts.OMPHostIRFile, Record);

  Stream.EmitRecord(LANGUAGE_OPTIONS, Record);

  // Target options.
  Record.clear();
  const TargetInfo &Target = Context.getTargetInfo();
  const TargetOptions &TargetOpts = Target.getTargetOpts();
  AddString(TargetOpts.Triple, Record);
  AddString(TargetOpts.CPU, Record);
  AddString(TargetOpts.TuneCPU, Record);
  AddString(TargetOpts.ABI, Record);
  Record.push_back(TargetOpts.FeaturesAsWritten.size());
  for (unsigned I = 0, N = TargetOpts.FeaturesAsWritten.size(); I != N; ++I) {
    AddString(TargetOpts.FeaturesAsWritten[I], Record);
  }
  Record.push_back(TargetOpts.Features.size());
  for (unsigned I = 0, N = TargetOpts.Features.size(); I != N; ++I) {
    AddString(TargetOpts.Features[I], Record);
  }
  Stream.EmitRecord(TARGET_OPTIONS, Record);

  // File system options.
  Record.clear();
  const FileSystemOptions &FSOpts =
      Context.getSourceManager().getFileManager().getFileSystemOpts();
  AddString(FSOpts.WorkingDir, Record);
  Stream.EmitRecord(FILE_SYSTEM_OPTIONS, Record);

  // Header search options.
  Record.clear();
  const HeaderSearchOptions &HSOpts
    = PP.getHeaderSearchInfo().getHeaderSearchOpts();
  AddString(HSOpts.Sysroot, Record);

  // Include entries.
  Record.push_back(HSOpts.UserEntries.size());
  for (unsigned I = 0, N = HSOpts.UserEntries.size(); I != N; ++I) {
    const HeaderSearchOptions::Entry &Entry = HSOpts.UserEntries[I];
    AddString(Entry.Path, Record);
    Record.push_back(static_cast<unsigned>(Entry.Group));
    Record.push_back(Entry.IsFramework);
    Record.push_back(Entry.IgnoreSysRoot);
  }

  // System header prefixes.
  Record.push_back(HSOpts.SystemHeaderPrefixes.size());
  for (unsigned I = 0, N = HSOpts.SystemHeaderPrefixes.size(); I != N; ++I) {
    AddString(HSOpts.SystemHeaderPrefixes[I].Prefix, Record);
    Record.push_back(HSOpts.SystemHeaderPrefixes[I].IsSystemHeader);
  }

  AddString(HSOpts.ResourceDir, Record);
  AddString(HSOpts.ModuleCachePath, Record);
  AddString(HSOpts.ModuleUserBuildPath, Record);
  Record.push_back(HSOpts.DisableModuleHash);
  Record.push_back(HSOpts.ImplicitModuleMaps);
  Record.push_back(HSOpts.ModuleMapFileHomeIsCwd);
  Record.push_back(HSOpts.EnablePrebuiltImplicitModules);
  Record.push_back(HSOpts.UseBuiltinIncludes);
  Record.push_back(HSOpts.UseStandardSystemIncludes);
  Record.push_back(HSOpts.UseStandardCXXIncludes);
  Record.push_back(HSOpts.UseLibcxx);
  // Write out the specific module cache path that contains the module files.
  AddString(PP.getHeaderSearchInfo().getModuleCachePath(), Record);
  Stream.EmitRecord(HEADER_SEARCH_OPTIONS, Record);

  // Preprocessor options.
  Record.clear();
  const PreprocessorOptions &PPOpts = PP.getPreprocessorOpts();

  // Macro definitions.
  Record.push_back(PPOpts.Macros.size());
  for (unsigned I = 0, N = PPOpts.Macros.size(); I != N; ++I) {
    AddString(PPOpts.Macros[I].first, Record);
    Record.push_back(PPOpts.Macros[I].second);
  }

  // Includes
  Record.push_back(PPOpts.Includes.size());
  for (unsigned I = 0, N = PPOpts.Includes.size(); I != N; ++I)
    AddString(PPOpts.Includes[I], Record);

  // Macro includes
  Record.push_back(PPOpts.MacroIncludes.size());
  for (unsigned I = 0, N = PPOpts.MacroIncludes.size(); I != N; ++I)
    AddString(PPOpts.MacroIncludes[I], Record);

  Record.push_back(PPOpts.UsePredefines);
  // Detailed record is important since it is used for the module cache hash.
  Record.push_back(PPOpts.DetailedRecord);
  AddString(PPOpts.ImplicitPCHInclude, Record);
  Record.push_back(static_cast<unsigned>(PPOpts.ObjCXXARCStandardLibrary));
  Stream.EmitRecord(PREPROCESSOR_OPTIONS, Record);

  // Leave the options block.
  Stream.ExitBlock();

  // Original file name and file ID
  SourceManager &SM = Context.getSourceManager();
  if (const FileEntry *MainFile = SM.getFileEntryForID(SM.getMainFileID())) {
    auto FileAbbrev = std::make_shared<BitCodeAbbrev>();
    FileAbbrev->Add(BitCodeAbbrevOp(ORIGINAL_FILE));
    FileAbbrev->Add(BitCodeAbbrevOp(BitCodeAbbrevOp::VBR, 6)); // File ID
    FileAbbrev->Add(BitCodeAbbrevOp(BitCodeAbbrevOp::Blob)); // File name
    unsigned FileAbbrevCode = Stream.EmitAbbrev(std::move(FileAbbrev));

    Record.clear();
    Record.push_back(ORIGINAL_FILE);
    Record.push_back(SM.getMainFileID().getOpaqueValue());
    EmitRecordWithPath(FileAbbrevCode, Record, MainFile->getName());
  }

  Record.clear();
  Record.push_back(SM.getMainFileID().getOpaqueValue());
  Stream.EmitRecord(ORIGINAL_FILE_ID, Record);

  // Original PCH directory
  if (!OutputFile.empty() && OutputFile != "-") {
    auto Abbrev = std::make_shared<BitCodeAbbrev>();
    Abbrev->Add(BitCodeAbbrevOp(ORIGINAL_PCH_DIR));
    Abbrev->Add(BitCodeAbbrevOp(BitCodeAbbrevOp::Blob)); // File name
    unsigned AbbrevCode = Stream.EmitAbbrev(std::move(Abbrev));

    SmallString<128> OutputPath(OutputFile);
    PreparePathForOutput(OutputPath);
    StringRef origDir = llvm::sys::path::parent_path(OutputPath);

    RecordData::value_type Record[] = {ORIGINAL_PCH_DIR};
    Stream.EmitRecordWithBlob(AbbrevCode, Record, origDir);
  }

  std::set<const FileEntry *> AffectingModuleMaps;
  if (WritingModule) {
    AffectingModuleMaps =
        GetAllModuleMaps(PP.getHeaderSearchInfo(), WritingModule);
  }

  WriteInputFiles(Context.SourceMgr,
                  PP.getHeaderSearchInfo().getHeaderSearchOpts(),
                  AffectingModuleMaps);
  Stream.ExitBlock();
}

namespace  {

/// An input file.
struct InputFileEntry {
  const FileEntry *File;
  bool IsSystemFile;
  bool IsTransient;
  bool BufferOverridden;
  bool IsTopLevelModuleMap;
  uint32_t ContentHash[2];
};

} // namespace

void ASTWriter::WriteInputFiles(
    SourceManager &SourceMgr, HeaderSearchOptions &HSOpts,
    std::set<const FileEntry *> &AffectingModuleMaps) {
  using namespace llvm;

  Stream.EnterSubblock(INPUT_FILES_BLOCK_ID, 4);

  // Create input-file abbreviation.
  auto IFAbbrev = std::make_shared<BitCodeAbbrev>();
  IFAbbrev->Add(BitCodeAbbrevOp(INPUT_FILE));
  IFAbbrev->Add(BitCodeAbbrevOp(BitCodeAbbrevOp::VBR, 6)); // ID
  IFAbbrev->Add(BitCodeAbbrevOp(BitCodeAbbrevOp::VBR, 12)); // Size
  IFAbbrev->Add(BitCodeAbbrevOp(BitCodeAbbrevOp::VBR, 32)); // Modification time
  IFAbbrev->Add(BitCodeAbbrevOp(BitCodeAbbrevOp::Fixed, 1)); // Overridden
  IFAbbrev->Add(BitCodeAbbrevOp(BitCodeAbbrevOp::Fixed, 1)); // Transient
  IFAbbrev->Add(BitCodeAbbrevOp(BitCodeAbbrevOp::Fixed, 1)); // Module map
  IFAbbrev->Add(BitCodeAbbrevOp(BitCodeAbbrevOp::Blob)); // File name
  unsigned IFAbbrevCode = Stream.EmitAbbrev(std::move(IFAbbrev));

  // Create input file hash abbreviation.
  auto IFHAbbrev = std::make_shared<BitCodeAbbrev>();
  IFHAbbrev->Add(BitCodeAbbrevOp(INPUT_FILE_HASH));
  IFHAbbrev->Add(BitCodeAbbrevOp(BitCodeAbbrevOp::Fixed, 32));
  IFHAbbrev->Add(BitCodeAbbrevOp(BitCodeAbbrevOp::Fixed, 32));
  unsigned IFHAbbrevCode = Stream.EmitAbbrev(std::move(IFHAbbrev));

  // Get all ContentCache objects for files, sorted by whether the file is a
  // system one or not. System files go at the back, users files at the front.
  std::deque<InputFileEntry> SortedFiles;
  for (unsigned I = 1, N = SourceMgr.local_sloc_entry_size(); I != N; ++I) {
    // Get this source location entry.
    const SrcMgr::SLocEntry *SLoc = &SourceMgr.getLocalSLocEntry(I);
    assert(&SourceMgr.getSLocEntry(FileID::get(I)) == SLoc);

    // We only care about file entries that were not overridden.
    if (!SLoc->isFile())
      continue;
    const SrcMgr::FileInfo &File = SLoc->getFile();
    const SrcMgr::ContentCache *Cache = &File.getContentCache();
    if (!Cache->OrigEntry)
      continue;

    if (isModuleMap(File.getFileCharacteristic()) &&
        !isSystem(File.getFileCharacteristic()) &&
        !AffectingModuleMaps.empty() &&
        AffectingModuleMaps.find(Cache->OrigEntry) ==
            AffectingModuleMaps.end()) {
      SkippedModuleMaps.insert(Cache->OrigEntry);
      // Do not emit modulemaps that do not affect current module.
      continue;
    }

    InputFileEntry Entry;
    Entry.File = Cache->OrigEntry;
    Entry.IsSystemFile = isSystem(File.getFileCharacteristic());
    Entry.IsTransient = Cache->IsTransient;
    Entry.BufferOverridden = Cache->BufferOverridden;
    Entry.IsTopLevelModuleMap = isModuleMap(File.getFileCharacteristic()) &&
                                File.getIncludeLoc().isInvalid();

    auto ContentHash = hash_code(-1);
    if (PP->getHeaderSearchInfo()
            .getHeaderSearchOpts()
            .ValidateASTInputFilesContent) {
      auto MemBuff = Cache->getBufferIfLoaded();
      if (MemBuff)
        ContentHash = hash_value(MemBuff->getBuffer());
      else
        // FIXME: The path should be taken from the FileEntryRef.
        PP->Diag(SourceLocation(), diag::err_module_unable_to_hash_content)
            << Entry.File->getName();
    }
    auto CH = llvm::APInt(64, ContentHash);
    Entry.ContentHash[0] =
        static_cast<uint32_t>(CH.getLoBits(32).getZExtValue());
    Entry.ContentHash[1] =
        static_cast<uint32_t>(CH.getHiBits(32).getZExtValue());

    if (Entry.IsSystemFile)
      SortedFiles.push_back(Entry);
    else
      SortedFiles.push_front(Entry);
  }

  unsigned UserFilesNum = 0;
  // Write out all of the input files.
  std::vector<uint64_t> InputFileOffsets;
  for (const auto &Entry : SortedFiles) {
    uint32_t &InputFileID = InputFileIDs[Entry.File];
    if (InputFileID != 0)
      continue; // already recorded this file.

    // Record this entry's offset.
    InputFileOffsets.push_back(Stream.GetCurrentBitNo());

    InputFileID = InputFileOffsets.size();

    if (!Entry.IsSystemFile)
      ++UserFilesNum;

    // Emit size/modification time for this file.
    // And whether this file was overridden.
    {
      RecordData::value_type Record[] = {
          INPUT_FILE,
          InputFileOffsets.size(),
          (uint64_t)Entry.File->getSize(),
          (uint64_t)getTimestampForOutput(Entry.File),
          Entry.BufferOverridden,
          Entry.IsTransient,
          Entry.IsTopLevelModuleMap};

      // FIXME: The path should be taken from the FileEntryRef.
      EmitRecordWithPath(IFAbbrevCode, Record, Entry.File->getName());
    }

    // Emit content hash for this file.
    {
      RecordData::value_type Record[] = {INPUT_FILE_HASH, Entry.ContentHash[0],
                                         Entry.ContentHash[1]};
      Stream.EmitRecordWithAbbrev(IFHAbbrevCode, Record);
    }
  }

  Stream.ExitBlock();

  // Create input file offsets abbreviation.
  auto OffsetsAbbrev = std::make_shared<BitCodeAbbrev>();
  OffsetsAbbrev->Add(BitCodeAbbrevOp(INPUT_FILE_OFFSETS));
  OffsetsAbbrev->Add(BitCodeAbbrevOp(BitCodeAbbrevOp::VBR, 6)); // # input files
  OffsetsAbbrev->Add(BitCodeAbbrevOp(BitCodeAbbrevOp::VBR, 6)); // # non-system
                                                                //   input files
  OffsetsAbbrev->Add(BitCodeAbbrevOp(BitCodeAbbrevOp::Blob));   // Array
  unsigned OffsetsAbbrevCode = Stream.EmitAbbrev(std::move(OffsetsAbbrev));

  // Write input file offsets.
  RecordData::value_type Record[] = {INPUT_FILE_OFFSETS,
                                     InputFileOffsets.size(), UserFilesNum};
  Stream.EmitRecordWithBlob(OffsetsAbbrevCode, Record, bytes(InputFileOffsets));
}

//===----------------------------------------------------------------------===//
// Source Manager Serialization
//===----------------------------------------------------------------------===//

/// Create an abbreviation for the SLocEntry that refers to a
/// file.
static unsigned CreateSLocFileAbbrev(llvm::BitstreamWriter &Stream) {
  using namespace llvm;

  auto Abbrev = std::make_shared<BitCodeAbbrev>();
  Abbrev->Add(BitCodeAbbrevOp(SM_SLOC_FILE_ENTRY));
  Abbrev->Add(BitCodeAbbrevOp(BitCodeAbbrevOp::VBR, 8)); // Offset
  Abbrev->Add(BitCodeAbbrevOp(BitCodeAbbrevOp::VBR, 8)); // Include location
  Abbrev->Add(BitCodeAbbrevOp(BitCodeAbbrevOp::Fixed, 3)); // Characteristic
  Abbrev->Add(BitCodeAbbrevOp(BitCodeAbbrevOp::Fixed, 1)); // Line directives
  // FileEntry fields.
  Abbrev->Add(BitCodeAbbrevOp(BitCodeAbbrevOp::VBR, 6)); // Input File ID
  Abbrev->Add(BitCodeAbbrevOp(BitCodeAbbrevOp::VBR, 8)); // NumCreatedFIDs
  Abbrev->Add(BitCodeAbbrevOp(BitCodeAbbrevOp::VBR, 24)); // FirstDeclIndex
  Abbrev->Add(BitCodeAbbrevOp(BitCodeAbbrevOp::VBR, 8)); // NumDecls
  return Stream.EmitAbbrev(std::move(Abbrev));
}

/// Create an abbreviation for the SLocEntry that refers to a
/// buffer.
static unsigned CreateSLocBufferAbbrev(llvm::BitstreamWriter &Stream) {
  using namespace llvm;

  auto Abbrev = std::make_shared<BitCodeAbbrev>();
  Abbrev->Add(BitCodeAbbrevOp(SM_SLOC_BUFFER_ENTRY));
  Abbrev->Add(BitCodeAbbrevOp(BitCodeAbbrevOp::VBR, 8)); // Offset
  Abbrev->Add(BitCodeAbbrevOp(BitCodeAbbrevOp::VBR, 8)); // Include location
  Abbrev->Add(BitCodeAbbrevOp(BitCodeAbbrevOp::Fixed, 3)); // Characteristic
  Abbrev->Add(BitCodeAbbrevOp(BitCodeAbbrevOp::Fixed, 1)); // Line directives
  Abbrev->Add(BitCodeAbbrevOp(BitCodeAbbrevOp::Blob)); // Buffer name blob
  return Stream.EmitAbbrev(std::move(Abbrev));
}

/// Create an abbreviation for the SLocEntry that refers to a
/// buffer's blob.
static unsigned CreateSLocBufferBlobAbbrev(llvm::BitstreamWriter &Stream,
                                           bool Compressed,
                                           bool CompressedDynamic) {
  using namespace llvm;

  auto Abbrev = std::make_shared<BitCodeAbbrev>();
  Abbrev->Add(BitCodeAbbrevOp(CompressedDynamic
                                  ? SM_SLOC_BUFFER_BLOB_COMPRESSED_DYNAMIC
                                  : (Compressed ? SM_SLOC_BUFFER_BLOB_COMPRESSED
                                                : SM_SLOC_BUFFER_BLOB)));

  if (Compressed || CompressedDynamic)
    Abbrev->Add(BitCodeAbbrevOp(BitCodeAbbrevOp::VBR, 8)); // Uncompressed size
  if (CompressedDynamic) {
    Abbrev->Add(BitCodeAbbrevOp(BitCodeAbbrevOp::VBR, 8)); // Compression Scheme
  }
  Abbrev->Add(BitCodeAbbrevOp(BitCodeAbbrevOp::Blob)); // Blob
  return Stream.EmitAbbrev(std::move(Abbrev));
}

/// Create an abbreviation for the SLocEntry that refers to a macro
/// expansion.
static unsigned CreateSLocExpansionAbbrev(llvm::BitstreamWriter &Stream) {
  using namespace llvm;

  auto Abbrev = std::make_shared<BitCodeAbbrev>();
  Abbrev->Add(BitCodeAbbrevOp(SM_SLOC_EXPANSION_ENTRY));
  Abbrev->Add(BitCodeAbbrevOp(BitCodeAbbrevOp::VBR, 8)); // Offset
  Abbrev->Add(BitCodeAbbrevOp(BitCodeAbbrevOp::VBR, 8)); // Spelling location
  Abbrev->Add(BitCodeAbbrevOp(BitCodeAbbrevOp::VBR, 6)); // Start location
  Abbrev->Add(BitCodeAbbrevOp(BitCodeAbbrevOp::VBR, 6)); // End location
  Abbrev->Add(BitCodeAbbrevOp(BitCodeAbbrevOp::Fixed, 1)); // Is token range
  Abbrev->Add(BitCodeAbbrevOp(BitCodeAbbrevOp::VBR, 6)); // Token length
  return Stream.EmitAbbrev(std::move(Abbrev));
}

/// Emit key length and data length as ULEB-encoded data, and return them as a
/// pair.
static std::pair<unsigned, unsigned>
emitULEBKeyDataLength(unsigned KeyLen, unsigned DataLen, raw_ostream &Out) {
  llvm::encodeULEB128(KeyLen, Out);
  llvm::encodeULEB128(DataLen, Out);
  return std::make_pair(KeyLen, DataLen);
}

namespace {

  // Trait used for the on-disk hash table of header search information.
  class HeaderFileInfoTrait {
    ASTWriter &Writer;

    // Keep track of the framework names we've used during serialization.
    SmallString<128> FrameworkStringData;
    llvm::StringMap<unsigned> FrameworkNameOffset;

  public:
    HeaderFileInfoTrait(ASTWriter &Writer) : Writer(Writer) {}

    struct key_type {
      StringRef Filename;
      off_t Size;
      time_t ModTime;
    };
    using key_type_ref = const key_type &;

    using UnresolvedModule =
        llvm::PointerIntPair<Module *, 2, ModuleMap::ModuleHeaderRole>;

    struct data_type {
      const HeaderFileInfo &HFI;
      ArrayRef<ModuleMap::KnownHeader> KnownHeaders;
      UnresolvedModule Unresolved;
    };
    using data_type_ref = const data_type &;

    using hash_value_type = unsigned;
    using offset_type = unsigned;

    hash_value_type ComputeHash(key_type_ref key) {
      // The hash is based only on size/time of the file, so that the reader can
      // match even when symlinking or excess path elements ("foo/../", "../")
      // change the form of the name. However, complete path is still the key.
      return llvm::hash_combine(key.Size, key.ModTime);
    }

    std::pair<unsigned, unsigned>
    EmitKeyDataLength(raw_ostream& Out, key_type_ref key, data_type_ref Data) {
      unsigned KeyLen = key.Filename.size() + 1 + 8 + 8;
      unsigned DataLen = 1 + 4 + 4;
      for (auto ModInfo : Data.KnownHeaders)
        if (Writer.getLocalOrImportedSubmoduleID(ModInfo.getModule()))
          DataLen += 4;
      if (Data.Unresolved.getPointer())
        DataLen += 4;
      return emitULEBKeyDataLength(KeyLen, DataLen, Out);
    }

    void EmitKey(raw_ostream& Out, key_type_ref key, unsigned KeyLen) {
      using namespace llvm::support;

      endian::Writer LE(Out, little);
      LE.write<uint64_t>(key.Size);
      KeyLen -= 8;
      LE.write<uint64_t>(key.ModTime);
      KeyLen -= 8;
      Out.write(key.Filename.data(), KeyLen);
    }

    void EmitData(raw_ostream &Out, key_type_ref key,
                  data_type_ref Data, unsigned DataLen) {
      using namespace llvm::support;

      endian::Writer LE(Out, little);
      uint64_t Start = Out.tell(); (void)Start;

      unsigned char Flags = (Data.HFI.isImport << 5)
                          | (Data.HFI.isPragmaOnce << 4)
                          | (Data.HFI.DirInfo << 1)
                          | Data.HFI.IndexHeaderMapHeader;
      LE.write<uint8_t>(Flags);

      if (!Data.HFI.ControllingMacro)
        LE.write<uint32_t>(Data.HFI.ControllingMacroID);
      else
        LE.write<uint32_t>(Writer.getIdentifierRef(Data.HFI.ControllingMacro));

      unsigned Offset = 0;
      if (!Data.HFI.Framework.empty()) {
        // If this header refers into a framework, save the framework name.
        llvm::StringMap<unsigned>::iterator Pos
          = FrameworkNameOffset.find(Data.HFI.Framework);
        if (Pos == FrameworkNameOffset.end()) {
          Offset = FrameworkStringData.size() + 1;
          FrameworkStringData.append(Data.HFI.Framework);
          FrameworkStringData.push_back(0);

          FrameworkNameOffset[Data.HFI.Framework] = Offset;
        } else
          Offset = Pos->second;
      }
      LE.write<uint32_t>(Offset);

      auto EmitModule = [&](Module *M, ModuleMap::ModuleHeaderRole Role) {
        if (uint32_t ModID = Writer.getLocalOrImportedSubmoduleID(M)) {
          uint32_t Value = (ModID << 2) | (unsigned)Role;
          assert((Value >> 2) == ModID && "overflow in header module info");
          LE.write<uint32_t>(Value);
        }
      };

      // FIXME: If the header is excluded, we should write out some
      // record of that fact.
      for (auto ModInfo : Data.KnownHeaders)
        EmitModule(ModInfo.getModule(), ModInfo.getRole());
      if (Data.Unresolved.getPointer())
        EmitModule(Data.Unresolved.getPointer(), Data.Unresolved.getInt());

      assert(Out.tell() - Start == DataLen && "Wrong data length");
    }

    const char *strings_begin() const { return FrameworkStringData.begin(); }
    const char *strings_end() const { return FrameworkStringData.end(); }
  };

} // namespace

/// Write the header search block for the list of files that
///
/// \param HS The header search structure to save.
void ASTWriter::WriteHeaderSearch(const HeaderSearch &HS) {
  HeaderFileInfoTrait GeneratorTrait(*this);
  llvm::OnDiskChainedHashTableGenerator<HeaderFileInfoTrait> Generator;
  SmallVector<const char *, 4> SavedStrings;
  unsigned NumHeaderSearchEntries = 0;

  // Find all unresolved headers for the current module. We generally will
  // have resolved them before we get here, but not necessarily: we might be
  // compiling a preprocessed module, where there is no requirement for the
  // original files to exist any more.
  const HeaderFileInfo Empty; // So we can take a reference.
  if (WritingModule) {
    llvm::SmallVector<Module *, 16> Worklist(1, WritingModule);
    while (!Worklist.empty()) {
      Module *M = Worklist.pop_back_val();
      // We don't care about headers in unimportable submodules.
      if (M->isUnimportable())
        continue;

      // Map to disk files where possible, to pick up any missing stat
      // information. This also means we don't need to check the unresolved
      // headers list when emitting resolved headers in the first loop below.
      // FIXME: It'd be preferable to avoid doing this if we were given
      // sufficient stat information in the module map.
      HS.getModuleMap().resolveHeaderDirectives(M, /*File=*/llvm::None);

      // If the file didn't exist, we can still create a module if we were given
      // enough information in the module map.
      for (auto U : M->MissingHeaders) {
        // Check that we were given enough information to build a module
        // without this file existing on disk.
        if (!U.Size || (!U.ModTime && IncludeTimestamps)) {
          PP->Diag(U.FileNameLoc, diag::err_module_no_size_mtime_for_header)
              << WritingModule->getFullModuleName() << U.Size.has_value()
              << U.FileName;
          continue;
        }

        // Form the effective relative pathname for the file.
        SmallString<128> Filename(M->Directory->getName());
        llvm::sys::path::append(Filename, U.FileName);
        PreparePathForOutput(Filename);

        StringRef FilenameDup = strdup(Filename.c_str());
        SavedStrings.push_back(FilenameDup.data());

        HeaderFileInfoTrait::key_type Key = {
          FilenameDup, *U.Size, IncludeTimestamps ? *U.ModTime : 0
        };
        HeaderFileInfoTrait::data_type Data = {
          Empty, {}, {M, ModuleMap::headerKindToRole(U.Kind)}
        };
        // FIXME: Deal with cases where there are multiple unresolved header
        // directives in different submodules for the same header.
        Generator.insert(Key, Data, GeneratorTrait);
        ++NumHeaderSearchEntries;
      }

      Worklist.append(M->submodule_begin(), M->submodule_end());
    }
  }

  SmallVector<const FileEntry *, 16> FilesByUID;
  HS.getFileMgr().GetUniqueIDMapping(FilesByUID);

  if (FilesByUID.size() > HS.header_file_size())
    FilesByUID.resize(HS.header_file_size());

  for (unsigned UID = 0, LastUID = FilesByUID.size(); UID != LastUID; ++UID) {
    const FileEntry *File = FilesByUID[UID];
    if (!File)
      continue;

    // Get the file info. This will load info from the external source if
    // necessary. Skip emitting this file if we have no information on it
    // as a header file (in which case HFI will be null) or if it hasn't
    // changed since it was loaded. Also skip it if it's for a modular header
    // from a different module; in that case, we rely on the module(s)
    // containing the header to provide this information.
    const HeaderFileInfo *HFI =
        HS.getExistingFileInfo(File, /*WantExternal*/!Chain);
    if (!HFI || (HFI->isModuleHeader && !HFI->isCompilingModuleHeader))
      continue;

    // Massage the file path into an appropriate form.
    StringRef Filename = File->getName();
    SmallString<128> FilenameTmp(Filename);
    if (PreparePathForOutput(FilenameTmp)) {
      // If we performed any translation on the file name at all, we need to
      // save this string, since the generator will refer to it later.
      Filename = StringRef(strdup(FilenameTmp.c_str()));
      SavedStrings.push_back(Filename.data());
    }

    HeaderFileInfoTrait::key_type Key = {
      Filename, File->getSize(), getTimestampForOutput(File)
    };
    HeaderFileInfoTrait::data_type Data = {
      *HFI, HS.getModuleMap().findResolvedModulesForHeader(File), {}
    };
    Generator.insert(Key, Data, GeneratorTrait);
    ++NumHeaderSearchEntries;
  }

  // Create the on-disk hash table in a buffer.
  SmallString<4096> TableData;
  uint32_t BucketOffset;
  {
    using namespace llvm::support;

    llvm::raw_svector_ostream Out(TableData);
    // Make sure that no bucket is at offset 0
    endian::write<uint32_t>(Out, 0, little);
    BucketOffset = Generator.Emit(Out, GeneratorTrait);
  }

  // Create a blob abbreviation
  using namespace llvm;

  auto Abbrev = std::make_shared<BitCodeAbbrev>();
  Abbrev->Add(BitCodeAbbrevOp(HEADER_SEARCH_TABLE));
  Abbrev->Add(BitCodeAbbrevOp(BitCodeAbbrevOp::Fixed, 32));
  Abbrev->Add(BitCodeAbbrevOp(BitCodeAbbrevOp::Fixed, 32));
  Abbrev->Add(BitCodeAbbrevOp(BitCodeAbbrevOp::Fixed, 32));
  Abbrev->Add(BitCodeAbbrevOp(BitCodeAbbrevOp::Blob));
  unsigned TableAbbrev = Stream.EmitAbbrev(std::move(Abbrev));

  // Write the header search table
  RecordData::value_type Record[] = {HEADER_SEARCH_TABLE, BucketOffset,
                                     NumHeaderSearchEntries, TableData.size()};
  TableData.append(GeneratorTrait.strings_begin(),GeneratorTrait.strings_end());
  Stream.EmitRecordWithBlob(TableAbbrev, Record, TableData);

  // Free all of the strings we had to duplicate.
  for (unsigned I = 0, N = SavedStrings.size(); I != N; ++I)
    free(const_cast<char *>(SavedStrings[I]));
}

static void
emitBlob(llvm::BitstreamWriter &Stream, StringRef Blob,
         unsigned SLocBufferBlobCompressedAbbrv,
         unsigned SLocBufferBlobCompressedDynamicAbbrv,
         unsigned SLocBufferBlobAbbrv,
         llvm::compression::CompressionAlgorithm *CompressionScheme) {
  using RecordDataType = ASTWriter::RecordData::value_type;

  // Compress the buffer if possible. We expect that almost all PCM
  // consumers will not want its contents.
<<<<<<< HEAD

  if (CompressionScheme->supported()) {
=======
  llvm::compression::CompressionAlgorithm *CompressionScheme =
      new llvm::compression::ZlibCompressionAlgorithm();

  CompressionScheme = CompressionScheme->whenSupported();
  if (CompressionScheme->notNone()) {
>>>>>>> 5f2689ab

    SmallVector<uint8_t, 0> CompressedBuffer;

    CompressionScheme->compress(llvm::arrayRefFromStringRef(Blob.drop_back(1)),
                                CompressedBuffer);
<<<<<<< HEAD
    // if our chosen CompressionAlgorithm happens to be zlib output old format
    // for extra back compat
    if (CompressionScheme->getAlgorithmId() ==
        llvm::compression::SupportCompressionType::Zlib) {

      RecordDataType Record[] = {SM_SLOC_BUFFER_BLOB_COMPRESSED,
                                 Blob.size() - 1};
      Stream.EmitRecordWithBlob(SLocBufferBlobCompressedAbbrv, Record,
                                llvm::toStringRef(CompressedBuffer));
      return;
    }
    RecordDataType Record[] = {
        SM_SLOC_BUFFER_BLOB_COMPRESSED_DYNAMIC, Blob.size() - 1,
        static_cast<uint8_t>(CompressionScheme->getAlgorithmId())};
    Stream.EmitRecordWithBlob(SLocBufferBlobCompressedDynamicAbbrv, Record,
=======
    RecordDataType Record[] = {SM_SLOC_BUFFER_BLOB_COMPRESSED, Blob.size() - 1};
    Stream.EmitRecordWithBlob(SLocBufferBlobCompressedAbbrv, Record,
>>>>>>> 5f2689ab
                              llvm::toStringRef(CompressedBuffer));
    return;
  }

  RecordDataType Record[] = {SM_SLOC_BUFFER_BLOB};
  Stream.EmitRecordWithBlob(SLocBufferBlobAbbrv, Record, Blob);
}

/// Writes the block containing the serialized form of the
/// source manager.
///
/// TODO: We should probably use an on-disk hash table (stored in a
/// blob), indexed based on the file name, so that we only create
/// entries for files that we actually need. In the common case (no
/// errors), we probably won't have to create file entries for any of
/// the files in the AST.
void ASTWriter::WriteSourceManagerBlock(SourceManager &SourceMgr,
                                        const Preprocessor &PP) {
  RecordData Record;

  // Enter the source manager block.
  Stream.EnterSubblock(SOURCE_MANAGER_BLOCK_ID, 4);
  const uint64_t SourceManagerBlockOffset = Stream.GetCurrentBitNo();

  // Abbreviations for the various kinds of source-location entries.
  unsigned SLocFileAbbrv = CreateSLocFileAbbrev(Stream);
  unsigned SLocBufferAbbrv = CreateSLocBufferAbbrev(Stream);
  unsigned SLocBufferBlobAbbrv =
      CreateSLocBufferBlobAbbrev(Stream, false, false);
  unsigned SLocBufferBlobCompressedAbbrv =
      CreateSLocBufferBlobAbbrev(Stream, true, false);
  unsigned SLocBufferBlobCompressedDynamicAbbrv =
      CreateSLocBufferBlobAbbrev(Stream, true, true);
  unsigned SLocExpansionAbbrv = CreateSLocExpansionAbbrev(Stream);

  // Write out the source location entry table. We skip the first
  // entry, which is always the same dummy entry.
  std::vector<uint32_t> SLocEntryOffsets;
  uint64_t SLocEntryOffsetsBase = Stream.GetCurrentBitNo();
  RecordData PreloadSLocs;
  SLocEntryOffsets.reserve(SourceMgr.local_sloc_entry_size() - 1);
  for (unsigned I = 1, N = SourceMgr.local_sloc_entry_size();
       I != N; ++I) {
    // Get this source location entry.
    const SrcMgr::SLocEntry *SLoc = &SourceMgr.getLocalSLocEntry(I);
    FileID FID = FileID::get(I);
    assert(&SourceMgr.getSLocEntry(FID) == SLoc);

    // Record the offset of this source-location entry.
    uint64_t Offset = Stream.GetCurrentBitNo() - SLocEntryOffsetsBase;
    assert((Offset >> 32) == 0 && "SLocEntry offset too large");
    SLocEntryOffsets.push_back(Offset);

    // Figure out which record code to use.
    unsigned Code;
    if (SLoc->isFile()) {
      const SrcMgr::ContentCache *Cache = &SLoc->getFile().getContentCache();
      if (Cache->OrigEntry) {
        Code = SM_SLOC_FILE_ENTRY;
      } else
        Code = SM_SLOC_BUFFER_ENTRY;
    } else
      Code = SM_SLOC_EXPANSION_ENTRY;
    Record.clear();
    Record.push_back(Code);

    // Starting offset of this entry within this module, so skip the dummy.
    Record.push_back(SLoc->getOffset() - 2);
    if (SLoc->isFile()) {
      const SrcMgr::FileInfo &File = SLoc->getFile();
      const SrcMgr::ContentCache *Content = &File.getContentCache();
      if (Content->OrigEntry && !SkippedModuleMaps.empty() &&
          SkippedModuleMaps.find(Content->OrigEntry) !=
              SkippedModuleMaps.end()) {
        // Do not emit files that were not listed as inputs.
        continue;
      }
      AddSourceLocation(File.getIncludeLoc(), Record);
      Record.push_back(File.getFileCharacteristic()); // FIXME: stable encoding
      Record.push_back(File.hasLineDirectives());

      bool EmitBlob = false;
      if (Content->OrigEntry) {
        assert(Content->OrigEntry == Content->ContentsEntry &&
               "Writing to AST an overridden file is not supported");

        // The source location entry is a file. Emit input file ID.
        assert(InputFileIDs[Content->OrigEntry] != 0 && "Missed file entry");
        Record.push_back(InputFileIDs[Content->OrigEntry]);

        Record.push_back(File.NumCreatedFIDs);

        FileDeclIDsTy::iterator FDI = FileDeclIDs.find(FID);
        if (FDI != FileDeclIDs.end()) {
          Record.push_back(FDI->second->FirstDeclIndex);
          Record.push_back(FDI->second->DeclIDs.size());
        } else {
          Record.push_back(0);
          Record.push_back(0);
        }

        Stream.EmitRecordWithAbbrev(SLocFileAbbrv, Record);

        if (Content->BufferOverridden || Content->IsTransient)
          EmitBlob = true;
      } else {
        // The source location entry is a buffer. The blob associated
        // with this entry contains the contents of the buffer.

        // We add one to the size so that we capture the trailing NULL
        // that is required by llvm::MemoryBuffer::getMemBuffer (on
        // the reader side).
        llvm::Optional<llvm::MemoryBufferRef> Buffer =
            Content->getBufferOrNone(PP.getDiagnostics(), PP.getFileManager());
        StringRef Name = Buffer ? Buffer->getBufferIdentifier() : "";
        Stream.EmitRecordWithBlob(SLocBufferAbbrv, Record,
                                  StringRef(Name.data(), Name.size() + 1));
        EmitBlob = true;

        if (Name == "<built-in>")
          PreloadSLocs.push_back(SLocEntryOffsets.size());
      }

      if (EmitBlob) {
        // Include the implicit terminating null character in the on-disk buffer
        // if we're writing it uncompressed.
        llvm::Optional<llvm::MemoryBufferRef> Buffer =
            Content->getBufferOrNone(PP.getDiagnostics(), PP.getFileManager());
        if (!Buffer)
          Buffer = llvm::MemoryBufferRef("<<<INVALID BUFFER>>>", "");
        StringRef Blob(Buffer->getBufferStart(), Buffer->getBufferSize() + 1);
        emitBlob(Stream, Blob, SLocBufferBlobCompressedAbbrv,
                 SLocBufferBlobCompressedDynamicAbbrv, SLocBufferBlobAbbrv,
                 CompressionScheme);
      }
    } else {
      // The source location entry is a macro expansion.
      const SrcMgr::ExpansionInfo &Expansion = SLoc->getExpansion();
      LocSeq::State Seq;
      AddSourceLocation(Expansion.getSpellingLoc(), Record, Seq);
      AddSourceLocation(Expansion.getExpansionLocStart(), Record, Seq);
      AddSourceLocation(Expansion.isMacroArgExpansion()
                            ? SourceLocation()
                            : Expansion.getExpansionLocEnd(),
                        Record, Seq);
      Record.push_back(Expansion.isExpansionTokenRange());

      // Compute the token length for this macro expansion.
      SourceLocation::UIntTy NextOffset = SourceMgr.getNextLocalOffset();
      if (I + 1 != N)
        NextOffset = SourceMgr.getLocalSLocEntry(I + 1).getOffset();
      Record.push_back(NextOffset - SLoc->getOffset() - 1);
      Stream.EmitRecordWithAbbrev(SLocExpansionAbbrv, Record);
    }
  }

  Stream.ExitBlock();

  if (SLocEntryOffsets.empty())
    return;

  // Write the source-location offsets table into the AST block. This
  // table is used for lazily loading source-location information.
  using namespace llvm;

  auto Abbrev = std::make_shared<BitCodeAbbrev>();
  Abbrev->Add(BitCodeAbbrevOp(SOURCE_LOCATION_OFFSETS));
  Abbrev->Add(BitCodeAbbrevOp(BitCodeAbbrevOp::VBR, 16)); // # of slocs
  Abbrev->Add(BitCodeAbbrevOp(BitCodeAbbrevOp::VBR, 16)); // total size
  Abbrev->Add(BitCodeAbbrevOp(BitCodeAbbrevOp::VBR, 32)); // base offset
  Abbrev->Add(BitCodeAbbrevOp(BitCodeAbbrevOp::Blob)); // offsets
  unsigned SLocOffsetsAbbrev = Stream.EmitAbbrev(std::move(Abbrev));
  {
    RecordData::value_type Record[] = {
        SOURCE_LOCATION_OFFSETS, SLocEntryOffsets.size(),
        SourceMgr.getNextLocalOffset() - 1 /* skip dummy */,
        SLocEntryOffsetsBase - SourceManagerBlockOffset};
    Stream.EmitRecordWithBlob(SLocOffsetsAbbrev, Record,
                              bytes(SLocEntryOffsets));
  }
  // Write the source location entry preloads array, telling the AST
  // reader which source locations entries it should load eagerly.
  Stream.EmitRecord(SOURCE_LOCATION_PRELOADS, PreloadSLocs);

  // Write the line table. It depends on remapping working, so it must come
  // after the source location offsets.
  if (SourceMgr.hasLineTable()) {
    LineTableInfo &LineTable = SourceMgr.getLineTable();

    Record.clear();

    // Emit the needed file names.
    llvm::DenseMap<int, int> FilenameMap;
    FilenameMap[-1] = -1; // For unspecified filenames.
    for (const auto &L : LineTable) {
      if (L.first.ID < 0)
        continue;
      for (auto &LE : L.second) {
        if (FilenameMap.insert(std::make_pair(LE.FilenameID,
                                              FilenameMap.size() - 1)).second)
          AddPath(LineTable.getFilename(LE.FilenameID), Record);
      }
    }
    Record.push_back(0);

    // Emit the line entries
    for (const auto &L : LineTable) {
      // Only emit entries for local files.
      if (L.first.ID < 0)
        continue;

      // Emit the file ID
      Record.push_back(L.first.ID);

      // Emit the line entries
      Record.push_back(L.second.size());
      for (const auto &LE : L.second) {
        Record.push_back(LE.FileOffset);
        Record.push_back(LE.LineNo);
        Record.push_back(FilenameMap[LE.FilenameID]);
        Record.push_back((unsigned)LE.FileKind);
        Record.push_back(LE.IncludeOffset);
      }
    }

    Stream.EmitRecord(SOURCE_MANAGER_LINE_TABLE, Record);
  }
}

//===----------------------------------------------------------------------===//
// Preprocessor Serialization
//===----------------------------------------------------------------------===//

static bool shouldIgnoreMacro(MacroDirective *MD, bool IsModule,
                              const Preprocessor &PP) {
  if (MacroInfo *MI = MD->getMacroInfo())
    if (MI->isBuiltinMacro())
      return true;

  if (IsModule) {
    SourceLocation Loc = MD->getLocation();
    if (Loc.isInvalid())
      return true;
    if (PP.getSourceManager().getFileID(Loc) == PP.getPredefinesFileID())
      return true;
  }

  return false;
}

void ASTWriter::writeIncludedFiles(raw_ostream &Out, const Preprocessor &PP) {
  using namespace llvm::support;

  const Preprocessor::IncludedFilesSet &IncludedFiles = PP.getIncludedFiles();

  std::vector<uint32_t> IncludedInputFileIDs;
  IncludedInputFileIDs.reserve(IncludedFiles.size());

  for (const FileEntry *File : IncludedFiles) {
    auto InputFileIt = InputFileIDs.find(File);
    if (InputFileIt == InputFileIDs.end())
      continue;
    IncludedInputFileIDs.push_back(InputFileIt->second);
  }

  llvm::sort(IncludedInputFileIDs);

  endian::Writer LE(Out, little);
  LE.write<uint32_t>(IncludedInputFileIDs.size());
  for (uint32_t ID : IncludedInputFileIDs)
    LE.write<uint32_t>(ID);
}

/// Writes the block containing the serialized form of the
/// preprocessor.
void ASTWriter::WritePreprocessor(const Preprocessor &PP, bool IsModule) {
  uint64_t MacroOffsetsBase = Stream.GetCurrentBitNo();

  PreprocessingRecord *PPRec = PP.getPreprocessingRecord();
  if (PPRec)
    WritePreprocessorDetail(*PPRec, MacroOffsetsBase);

  RecordData Record;
  RecordData ModuleMacroRecord;

  // If the preprocessor __COUNTER__ value has been bumped, remember it.
  if (PP.getCounterValue() != 0) {
    RecordData::value_type Record[] = {PP.getCounterValue()};
    Stream.EmitRecord(PP_COUNTER_VALUE, Record);
  }

  // If we have a recorded #pragma assume_nonnull, remember it so it can be
  // replayed when the preamble terminates into the main file.
  SourceLocation AssumeNonNullLoc =
      PP.getPreambleRecordedPragmaAssumeNonNullLoc();
  if (AssumeNonNullLoc.isValid()) {
    assert(PP.isRecordingPreamble());
    AddSourceLocation(AssumeNonNullLoc, Record);
    Stream.EmitRecord(PP_ASSUME_NONNULL_LOC, Record);
    Record.clear();
  }

  if (PP.isRecordingPreamble() && PP.hasRecordedPreamble()) {
    assert(!IsModule);
    auto SkipInfo = PP.getPreambleSkipInfo();
    if (SkipInfo) {
      Record.push_back(true);
      AddSourceLocation(SkipInfo->HashTokenLoc, Record);
      AddSourceLocation(SkipInfo->IfTokenLoc, Record);
      Record.push_back(SkipInfo->FoundNonSkipPortion);
      Record.push_back(SkipInfo->FoundElse);
      AddSourceLocation(SkipInfo->ElseLoc, Record);
    } else {
      Record.push_back(false);
    }
    for (const auto &Cond : PP.getPreambleConditionalStack()) {
      AddSourceLocation(Cond.IfLoc, Record);
      Record.push_back(Cond.WasSkipping);
      Record.push_back(Cond.FoundNonSkip);
      Record.push_back(Cond.FoundElse);
    }
    Stream.EmitRecord(PP_CONDITIONAL_STACK, Record);
    Record.clear();
  }

  // Enter the preprocessor block.
  Stream.EnterSubblock(PREPROCESSOR_BLOCK_ID, 3);

  // If the AST file contains __DATE__ or __TIME__ emit a warning about this.
  // FIXME: Include a location for the use, and say which one was used.
  if (PP.SawDateOrTime())
    PP.Diag(SourceLocation(), diag::warn_module_uses_date_time) << IsModule;

  // Loop over all the macro directives that are live at the end of the file,
  // emitting each to the PP section.

  // Construct the list of identifiers with macro directives that need to be
  // serialized.
  SmallVector<const IdentifierInfo *, 128> MacroIdentifiers;
  for (auto &Id : PP.getIdentifierTable())
    if (Id.second->hadMacroDefinition() &&
        (!Id.second->isFromAST() ||
         Id.second->hasChangedSinceDeserialization()))
      MacroIdentifiers.push_back(Id.second);
  // Sort the set of macro definitions that need to be serialized by the
  // name of the macro, to provide a stable ordering.
  llvm::sort(MacroIdentifiers, llvm::deref<std::less<>>());

  // Emit the macro directives as a list and associate the offset with the
  // identifier they belong to.
  for (const IdentifierInfo *Name : MacroIdentifiers) {
    MacroDirective *MD = PP.getLocalMacroDirectiveHistory(Name);
    uint64_t StartOffset = Stream.GetCurrentBitNo() - MacroOffsetsBase;
    assert((StartOffset >> 32) == 0 && "Macro identifiers offset too large");

    // Write out any exported module macros.
    bool EmittedModuleMacros = false;
    // C+=20 Header Units are compiled module interfaces, but they preserve
    // macros that are live (i.e. have a defined value) at the end of the
    // compilation.  So when writing a header unit, we preserve only the final
    // value of each macro (and discard any that are undefined).  Header units
    // do not have sub-modules (although they might import other header units).
    // PCH files, conversely, retain the history of each macro's define/undef
    // and of leaf macros in sub modules.
    if (IsModule && WritingModule->isHeaderUnit()) {
      // This is for the main TU when it is a C++20 header unit.
      // We preserve the final state of defined macros, and we do not emit ones
      // that are undefined.
      if (!MD || shouldIgnoreMacro(MD, IsModule, PP) ||
          MD->getKind() == MacroDirective::MD_Undefine)
        continue;
      AddSourceLocation(MD->getLocation(), Record);
      Record.push_back(MD->getKind());
      if (auto *DefMD = dyn_cast<DefMacroDirective>(MD)) {
        Record.push_back(getMacroRef(DefMD->getInfo(), Name));
      } else if (auto *VisMD = dyn_cast<VisibilityMacroDirective>(MD)) {
        Record.push_back(VisMD->isPublic());
      }
      ModuleMacroRecord.push_back(getSubmoduleID(WritingModule));
      ModuleMacroRecord.push_back(getMacroRef(MD->getMacroInfo(), Name));
      Stream.EmitRecord(PP_MODULE_MACRO, ModuleMacroRecord);
      ModuleMacroRecord.clear();
      EmittedModuleMacros = true;
    } else {
      // Emit the macro directives in reverse source order.
      for (; MD; MD = MD->getPrevious()) {
        // Once we hit an ignored macro, we're done: the rest of the chain
        // will all be ignored macros.
        if (shouldIgnoreMacro(MD, IsModule, PP))
          break;
        AddSourceLocation(MD->getLocation(), Record);
        Record.push_back(MD->getKind());
        if (auto *DefMD = dyn_cast<DefMacroDirective>(MD)) {
          Record.push_back(getMacroRef(DefMD->getInfo(), Name));
        } else if (auto *VisMD = dyn_cast<VisibilityMacroDirective>(MD)) {
          Record.push_back(VisMD->isPublic());
        }
      }

      // We write out exported module macros for PCH as well.
      auto Leafs = PP.getLeafModuleMacros(Name);
      SmallVector<ModuleMacro *, 8> Worklist(Leafs.begin(), Leafs.end());
      llvm::DenseMap<ModuleMacro *, unsigned> Visits;
      while (!Worklist.empty()) {
        auto *Macro = Worklist.pop_back_val();

        // Emit a record indicating this submodule exports this macro.
        ModuleMacroRecord.push_back(getSubmoduleID(Macro->getOwningModule()));
        ModuleMacroRecord.push_back(getMacroRef(Macro->getMacroInfo(), Name));
        for (auto *M : Macro->overrides())
          ModuleMacroRecord.push_back(getSubmoduleID(M->getOwningModule()));

        Stream.EmitRecord(PP_MODULE_MACRO, ModuleMacroRecord);
        ModuleMacroRecord.clear();

        // Enqueue overridden macros once we've visited all their ancestors.
        for (auto *M : Macro->overrides())
          if (++Visits[M] == M->getNumOverridingMacros())
            Worklist.push_back(M);

        EmittedModuleMacros = true;
      }
    }
    if (Record.empty() && !EmittedModuleMacros)
      continue;

    IdentMacroDirectivesOffsetMap[Name] = StartOffset;
    Stream.EmitRecord(PP_MACRO_DIRECTIVE_HISTORY, Record);
    Record.clear();
  }

  /// Offsets of each of the macros into the bitstream, indexed by
  /// the local macro ID
  ///
  /// For each identifier that is associated with a macro, this map
  /// provides the offset into the bitstream where that macro is
  /// defined.
  std::vector<uint32_t> MacroOffsets;

  for (unsigned I = 0, N = MacroInfosToEmit.size(); I != N; ++I) {
    const IdentifierInfo *Name = MacroInfosToEmit[I].Name;
    MacroInfo *MI = MacroInfosToEmit[I].MI;
    MacroID ID = MacroInfosToEmit[I].ID;

    if (ID < FirstMacroID) {
      assert(0 && "Loaded MacroInfo entered MacroInfosToEmit ?");
      continue;
    }

    // Record the local offset of this macro.
    unsigned Index = ID - FirstMacroID;
    if (Index >= MacroOffsets.size())
      MacroOffsets.resize(Index + 1);

    uint64_t Offset = Stream.GetCurrentBitNo() - MacroOffsetsBase;
    assert((Offset >> 32) == 0 && "Macro offset too large");
    MacroOffsets[Index] = Offset;

    AddIdentifierRef(Name, Record);
    AddSourceLocation(MI->getDefinitionLoc(), Record);
    AddSourceLocation(MI->getDefinitionEndLoc(), Record);
    Record.push_back(MI->isUsed());
    Record.push_back(MI->isUsedForHeaderGuard());
    Record.push_back(MI->getNumTokens());
    unsigned Code;
    if (MI->isObjectLike()) {
      Code = PP_MACRO_OBJECT_LIKE;
    } else {
      Code = PP_MACRO_FUNCTION_LIKE;

      Record.push_back(MI->isC99Varargs());
      Record.push_back(MI->isGNUVarargs());
      Record.push_back(MI->hasCommaPasting());
      Record.push_back(MI->getNumParams());
      for (const IdentifierInfo *Param : MI->params())
        AddIdentifierRef(Param, Record);
    }

    // If we have a detailed preprocessing record, record the macro definition
    // ID that corresponds to this macro.
    if (PPRec)
      Record.push_back(MacroDefinitions[PPRec->findMacroDefinition(MI)]);

    Stream.EmitRecord(Code, Record);
    Record.clear();

    // Emit the tokens array.
    for (unsigned TokNo = 0, e = MI->getNumTokens(); TokNo != e; ++TokNo) {
      // Note that we know that the preprocessor does not have any annotation
      // tokens in it because they are created by the parser, and thus can't
      // be in a macro definition.
      const Token &Tok = MI->getReplacementToken(TokNo);
      AddToken(Tok, Record);
      Stream.EmitRecord(PP_TOKEN, Record);
      Record.clear();
    }
    ++NumMacros;
  }

  Stream.ExitBlock();

  // Write the offsets table for macro IDs.
  using namespace llvm;

  auto Abbrev = std::make_shared<BitCodeAbbrev>();
  Abbrev->Add(BitCodeAbbrevOp(MACRO_OFFSET));
  Abbrev->Add(BitCodeAbbrevOp(BitCodeAbbrevOp::Fixed, 32)); // # of macros
  Abbrev->Add(BitCodeAbbrevOp(BitCodeAbbrevOp::Fixed, 32)); // first ID
  Abbrev->Add(BitCodeAbbrevOp(BitCodeAbbrevOp::VBR, 32));   // base offset
  Abbrev->Add(BitCodeAbbrevOp(BitCodeAbbrevOp::Blob));

  unsigned MacroOffsetAbbrev = Stream.EmitAbbrev(std::move(Abbrev));
  {
    RecordData::value_type Record[] = {MACRO_OFFSET, MacroOffsets.size(),
                                       FirstMacroID - NUM_PREDEF_MACRO_IDS,
                                       MacroOffsetsBase - ASTBlockStartOffset};
    Stream.EmitRecordWithBlob(MacroOffsetAbbrev, Record, bytes(MacroOffsets));
  }

  {
    auto Abbrev = std::make_shared<BitCodeAbbrev>();
    Abbrev->Add(BitCodeAbbrevOp(PP_INCLUDED_FILES));
    Abbrev->Add(BitCodeAbbrevOp(BitCodeAbbrevOp::Blob));
    unsigned IncludedFilesAbbrev = Stream.EmitAbbrev(std::move(Abbrev));

    SmallString<2048> Buffer;
    raw_svector_ostream Out(Buffer);
    writeIncludedFiles(Out, PP);
    RecordData::value_type Record[] = {PP_INCLUDED_FILES};
    Stream.EmitRecordWithBlob(IncludedFilesAbbrev, Record, Buffer.data(),
                              Buffer.size());
  }
}

void ASTWriter::WritePreprocessorDetail(PreprocessingRecord &PPRec,
                                        uint64_t MacroOffsetsBase) {
  if (PPRec.local_begin() == PPRec.local_end())
    return;

  SmallVector<PPEntityOffset, 64> PreprocessedEntityOffsets;

  // Enter the preprocessor block.
  Stream.EnterSubblock(PREPROCESSOR_DETAIL_BLOCK_ID, 3);

  // If the preprocessor has a preprocessing record, emit it.
  unsigned NumPreprocessingRecords = 0;
  using namespace llvm;

  // Set up the abbreviation for
  unsigned InclusionAbbrev = 0;
  {
    auto Abbrev = std::make_shared<BitCodeAbbrev>();
    Abbrev->Add(BitCodeAbbrevOp(PPD_INCLUSION_DIRECTIVE));
    Abbrev->Add(BitCodeAbbrevOp(BitCodeAbbrevOp::Fixed, 32)); // filename length
    Abbrev->Add(BitCodeAbbrevOp(BitCodeAbbrevOp::Fixed, 1)); // in quotes
    Abbrev->Add(BitCodeAbbrevOp(BitCodeAbbrevOp::Fixed, 2)); // kind
    Abbrev->Add(BitCodeAbbrevOp(BitCodeAbbrevOp::Fixed, 1)); // imported module
    Abbrev->Add(BitCodeAbbrevOp(BitCodeAbbrevOp::Blob));
    InclusionAbbrev = Stream.EmitAbbrev(std::move(Abbrev));
  }

  unsigned FirstPreprocessorEntityID
    = (Chain ? PPRec.getNumLoadedPreprocessedEntities() : 0)
    + NUM_PREDEF_PP_ENTITY_IDS;
  unsigned NextPreprocessorEntityID = FirstPreprocessorEntityID;
  RecordData Record;
  for (PreprocessingRecord::iterator E = PPRec.local_begin(),
                                  EEnd = PPRec.local_end();
       E != EEnd;
       (void)++E, ++NumPreprocessingRecords, ++NextPreprocessorEntityID) {
    Record.clear();

    uint64_t Offset = Stream.GetCurrentBitNo() - MacroOffsetsBase;
    assert((Offset >> 32) == 0 && "Preprocessed entity offset too large");
    PreprocessedEntityOffsets.push_back(
        PPEntityOffset((*E)->getSourceRange(), Offset));

    if (auto *MD = dyn_cast<MacroDefinitionRecord>(*E)) {
      // Record this macro definition's ID.
      MacroDefinitions[MD] = NextPreprocessorEntityID;

      AddIdentifierRef(MD->getName(), Record);
      Stream.EmitRecord(PPD_MACRO_DEFINITION, Record);
      continue;
    }

    if (auto *ME = dyn_cast<MacroExpansion>(*E)) {
      Record.push_back(ME->isBuiltinMacro());
      if (ME->isBuiltinMacro())
        AddIdentifierRef(ME->getName(), Record);
      else
        Record.push_back(MacroDefinitions[ME->getDefinition()]);
      Stream.EmitRecord(PPD_MACRO_EXPANSION, Record);
      continue;
    }

    if (auto *ID = dyn_cast<InclusionDirective>(*E)) {
      Record.push_back(PPD_INCLUSION_DIRECTIVE);
      Record.push_back(ID->getFileName().size());
      Record.push_back(ID->wasInQuotes());
      Record.push_back(static_cast<unsigned>(ID->getKind()));
      Record.push_back(ID->importedModule());
      SmallString<64> Buffer;
      Buffer += ID->getFileName();
      // Check that the FileEntry is not null because it was not resolved and
      // we create a PCH even with compiler errors.
      if (ID->getFile())
        Buffer += ID->getFile()->getName();
      Stream.EmitRecordWithBlob(InclusionAbbrev, Record, Buffer);
      continue;
    }

    llvm_unreachable("Unhandled PreprocessedEntity in ASTWriter");
  }
  Stream.ExitBlock();

  // Write the offsets table for the preprocessing record.
  if (NumPreprocessingRecords > 0) {
    assert(PreprocessedEntityOffsets.size() == NumPreprocessingRecords);

    // Write the offsets table for identifier IDs.
    using namespace llvm;

    auto Abbrev = std::make_shared<BitCodeAbbrev>();
    Abbrev->Add(BitCodeAbbrevOp(PPD_ENTITIES_OFFSETS));
    Abbrev->Add(BitCodeAbbrevOp(BitCodeAbbrevOp::Fixed, 32)); // first pp entity
    Abbrev->Add(BitCodeAbbrevOp(BitCodeAbbrevOp::Blob));
    unsigned PPEOffsetAbbrev = Stream.EmitAbbrev(std::move(Abbrev));

    RecordData::value_type Record[] = {PPD_ENTITIES_OFFSETS,
                                       FirstPreprocessorEntityID -
                                           NUM_PREDEF_PP_ENTITY_IDS};
    Stream.EmitRecordWithBlob(PPEOffsetAbbrev, Record,
                              bytes(PreprocessedEntityOffsets));
  }

  // Write the skipped region table for the preprocessing record.
  ArrayRef<SourceRange> SkippedRanges = PPRec.getSkippedRanges();
  if (SkippedRanges.size() > 0) {
    std::vector<PPSkippedRange> SerializedSkippedRanges;
    SerializedSkippedRanges.reserve(SkippedRanges.size());
    for (auto const& Range : SkippedRanges)
      SerializedSkippedRanges.emplace_back(Range);

    using namespace llvm;
    auto Abbrev = std::make_shared<BitCodeAbbrev>();
    Abbrev->Add(BitCodeAbbrevOp(PPD_SKIPPED_RANGES));
    Abbrev->Add(BitCodeAbbrevOp(BitCodeAbbrevOp::Blob));
    unsigned PPESkippedRangeAbbrev = Stream.EmitAbbrev(std::move(Abbrev));

    Record.clear();
    Record.push_back(PPD_SKIPPED_RANGES);
    Stream.EmitRecordWithBlob(PPESkippedRangeAbbrev, Record,
                              bytes(SerializedSkippedRanges));
  }
}

unsigned ASTWriter::getLocalOrImportedSubmoduleID(const Module *Mod) {
  if (!Mod)
    return 0;

  auto Known = SubmoduleIDs.find(Mod);
  if (Known != SubmoduleIDs.end())
    return Known->second;

  auto *Top = Mod->getTopLevelModule();
  if (Top != WritingModule &&
      (getLangOpts().CompilingPCH ||
       !Top->fullModuleNameIs(StringRef(getLangOpts().CurrentModule))))
    return 0;

  return SubmoduleIDs[Mod] = NextSubmoduleID++;
}

unsigned ASTWriter::getSubmoduleID(Module *Mod) {
  // FIXME: This can easily happen, if we have a reference to a submodule that
  // did not result in us loading a module file for that submodule. For
  // instance, a cross-top-level-module 'conflict' declaration will hit this.
  unsigned ID = getLocalOrImportedSubmoduleID(Mod);
  assert((ID || !Mod) &&
         "asked for module ID for non-local, non-imported module");
  return ID;
}

/// Compute the number of modules within the given tree (including the
/// given module).
static unsigned getNumberOfModules(Module *Mod) {
  unsigned ChildModules = 0;
  for (auto Sub = Mod->submodule_begin(), SubEnd = Mod->submodule_end();
       Sub != SubEnd; ++Sub)
    ChildModules += getNumberOfModules(*Sub);

  return ChildModules + 1;
}

void ASTWriter::WriteSubmodules(Module *WritingModule) {
  // Enter the submodule description block.
  Stream.EnterSubblock(SUBMODULE_BLOCK_ID, /*bits for abbreviations*/5);

  // Write the abbreviations needed for the submodules block.
  using namespace llvm;

  auto Abbrev = std::make_shared<BitCodeAbbrev>();
  Abbrev->Add(BitCodeAbbrevOp(SUBMODULE_DEFINITION));
  Abbrev->Add(BitCodeAbbrevOp(BitCodeAbbrevOp::VBR, 6)); // ID
  Abbrev->Add(BitCodeAbbrevOp(BitCodeAbbrevOp::VBR, 6)); // Parent
  Abbrev->Add(BitCodeAbbrevOp(BitCodeAbbrevOp::Fixed, 3)); // Kind
  Abbrev->Add(BitCodeAbbrevOp(BitCodeAbbrevOp::Fixed, 1)); // IsFramework
  Abbrev->Add(BitCodeAbbrevOp(BitCodeAbbrevOp::Fixed, 1)); // IsExplicit
  Abbrev->Add(BitCodeAbbrevOp(BitCodeAbbrevOp::Fixed, 1)); // IsSystem
  Abbrev->Add(BitCodeAbbrevOp(BitCodeAbbrevOp::Fixed, 1)); // IsExternC
  Abbrev->Add(BitCodeAbbrevOp(BitCodeAbbrevOp::Fixed, 1)); // InferSubmodules...
  Abbrev->Add(BitCodeAbbrevOp(BitCodeAbbrevOp::Fixed, 1)); // InferExplicit...
  Abbrev->Add(BitCodeAbbrevOp(BitCodeAbbrevOp::Fixed, 1)); // InferExportWild...
  Abbrev->Add(BitCodeAbbrevOp(BitCodeAbbrevOp::Fixed, 1)); // ConfigMacrosExh...
  Abbrev->Add(BitCodeAbbrevOp(BitCodeAbbrevOp::Fixed, 1)); // ModuleMapIsPriv...
  Abbrev->Add(BitCodeAbbrevOp(BitCodeAbbrevOp::Blob)); // Name
  unsigned DefinitionAbbrev = Stream.EmitAbbrev(std::move(Abbrev));

  Abbrev = std::make_shared<BitCodeAbbrev>();
  Abbrev->Add(BitCodeAbbrevOp(SUBMODULE_UMBRELLA_HEADER));
  Abbrev->Add(BitCodeAbbrevOp(BitCodeAbbrevOp::Blob)); // Name
  unsigned UmbrellaAbbrev = Stream.EmitAbbrev(std::move(Abbrev));

  Abbrev = std::make_shared<BitCodeAbbrev>();
  Abbrev->Add(BitCodeAbbrevOp(SUBMODULE_HEADER));
  Abbrev->Add(BitCodeAbbrevOp(BitCodeAbbrevOp::Blob)); // Name
  unsigned HeaderAbbrev = Stream.EmitAbbrev(std::move(Abbrev));

  Abbrev = std::make_shared<BitCodeAbbrev>();
  Abbrev->Add(BitCodeAbbrevOp(SUBMODULE_TOPHEADER));
  Abbrev->Add(BitCodeAbbrevOp(BitCodeAbbrevOp::Blob)); // Name
  unsigned TopHeaderAbbrev = Stream.EmitAbbrev(std::move(Abbrev));

  Abbrev = std::make_shared<BitCodeAbbrev>();
  Abbrev->Add(BitCodeAbbrevOp(SUBMODULE_UMBRELLA_DIR));
  Abbrev->Add(BitCodeAbbrevOp(BitCodeAbbrevOp::Blob)); // Name
  unsigned UmbrellaDirAbbrev = Stream.EmitAbbrev(std::move(Abbrev));

  Abbrev = std::make_shared<BitCodeAbbrev>();
  Abbrev->Add(BitCodeAbbrevOp(SUBMODULE_REQUIRES));
  Abbrev->Add(BitCodeAbbrevOp(BitCodeAbbrevOp::Fixed, 1)); // State
  Abbrev->Add(BitCodeAbbrevOp(BitCodeAbbrevOp::Blob));     // Feature
  unsigned RequiresAbbrev = Stream.EmitAbbrev(std::move(Abbrev));

  Abbrev = std::make_shared<BitCodeAbbrev>();
  Abbrev->Add(BitCodeAbbrevOp(SUBMODULE_EXCLUDED_HEADER));
  Abbrev->Add(BitCodeAbbrevOp(BitCodeAbbrevOp::Blob)); // Name
  unsigned ExcludedHeaderAbbrev = Stream.EmitAbbrev(std::move(Abbrev));

  Abbrev = std::make_shared<BitCodeAbbrev>();
  Abbrev->Add(BitCodeAbbrevOp(SUBMODULE_TEXTUAL_HEADER));
  Abbrev->Add(BitCodeAbbrevOp(BitCodeAbbrevOp::Blob)); // Name
  unsigned TextualHeaderAbbrev = Stream.EmitAbbrev(std::move(Abbrev));

  Abbrev = std::make_shared<BitCodeAbbrev>();
  Abbrev->Add(BitCodeAbbrevOp(SUBMODULE_PRIVATE_HEADER));
  Abbrev->Add(BitCodeAbbrevOp(BitCodeAbbrevOp::Blob)); // Name
  unsigned PrivateHeaderAbbrev = Stream.EmitAbbrev(std::move(Abbrev));

  Abbrev = std::make_shared<BitCodeAbbrev>();
  Abbrev->Add(BitCodeAbbrevOp(SUBMODULE_PRIVATE_TEXTUAL_HEADER));
  Abbrev->Add(BitCodeAbbrevOp(BitCodeAbbrevOp::Blob)); // Name
  unsigned PrivateTextualHeaderAbbrev = Stream.EmitAbbrev(std::move(Abbrev));

  Abbrev = std::make_shared<BitCodeAbbrev>();
  Abbrev->Add(BitCodeAbbrevOp(SUBMODULE_LINK_LIBRARY));
  Abbrev->Add(BitCodeAbbrevOp(BitCodeAbbrevOp::Fixed, 1)); // IsFramework
  Abbrev->Add(BitCodeAbbrevOp(BitCodeAbbrevOp::Blob));     // Name
  unsigned LinkLibraryAbbrev = Stream.EmitAbbrev(std::move(Abbrev));

  Abbrev = std::make_shared<BitCodeAbbrev>();
  Abbrev->Add(BitCodeAbbrevOp(SUBMODULE_CONFIG_MACRO));
  Abbrev->Add(BitCodeAbbrevOp(BitCodeAbbrevOp::Blob));    // Macro name
  unsigned ConfigMacroAbbrev = Stream.EmitAbbrev(std::move(Abbrev));

  Abbrev = std::make_shared<BitCodeAbbrev>();
  Abbrev->Add(BitCodeAbbrevOp(SUBMODULE_CONFLICT));
  Abbrev->Add(BitCodeAbbrevOp(BitCodeAbbrevOp::VBR, 6));  // Other module
  Abbrev->Add(BitCodeAbbrevOp(BitCodeAbbrevOp::Blob));    // Message
  unsigned ConflictAbbrev = Stream.EmitAbbrev(std::move(Abbrev));

  Abbrev = std::make_shared<BitCodeAbbrev>();
  Abbrev->Add(BitCodeAbbrevOp(SUBMODULE_EXPORT_AS));
  Abbrev->Add(BitCodeAbbrevOp(BitCodeAbbrevOp::Blob));    // Macro name
  unsigned ExportAsAbbrev = Stream.EmitAbbrev(std::move(Abbrev));

  // Write the submodule metadata block.
  RecordData::value_type Record[] = {
      getNumberOfModules(WritingModule),
      FirstSubmoduleID - NUM_PREDEF_SUBMODULE_IDS};
  Stream.EmitRecord(SUBMODULE_METADATA, Record);

  // Write all of the submodules.
  std::queue<Module *> Q;
  Q.push(WritingModule);
  while (!Q.empty()) {
    Module *Mod = Q.front();
    Q.pop();
    unsigned ID = getSubmoduleID(Mod);

    uint64_t ParentID = 0;
    if (Mod->Parent) {
      assert(SubmoduleIDs[Mod->Parent] && "Submodule parent not written?");
      ParentID = SubmoduleIDs[Mod->Parent];
    }

    // Emit the definition of the block.
    {
      RecordData::value_type Record[] = {SUBMODULE_DEFINITION,
                                         ID,
                                         ParentID,
                                         (RecordData::value_type)Mod->Kind,
                                         Mod->IsFramework,
                                         Mod->IsExplicit,
                                         Mod->IsSystem,
                                         Mod->IsExternC,
                                         Mod->InferSubmodules,
                                         Mod->InferExplicitSubmodules,
                                         Mod->InferExportWildcard,
                                         Mod->ConfigMacrosExhaustive,
                                         Mod->ModuleMapIsPrivate};
      Stream.EmitRecordWithBlob(DefinitionAbbrev, Record, Mod->Name);
    }

    // Emit the requirements.
    for (const auto &R : Mod->Requirements) {
      RecordData::value_type Record[] = {SUBMODULE_REQUIRES, R.second};
      Stream.EmitRecordWithBlob(RequiresAbbrev, Record, R.first);
    }

    // Emit the umbrella header, if there is one.
    if (auto UmbrellaHeader = Mod->getUmbrellaHeader()) {
      RecordData::value_type Record[] = {SUBMODULE_UMBRELLA_HEADER};
      Stream.EmitRecordWithBlob(UmbrellaAbbrev, Record,
                                UmbrellaHeader.NameAsWritten);
    } else if (auto UmbrellaDir = Mod->getUmbrellaDir()) {
      RecordData::value_type Record[] = {SUBMODULE_UMBRELLA_DIR};
      Stream.EmitRecordWithBlob(UmbrellaDirAbbrev, Record,
                                UmbrellaDir.NameAsWritten);
    }

    // Emit the headers.
    struct {
      unsigned RecordKind;
      unsigned Abbrev;
      Module::HeaderKind HeaderKind;
    } HeaderLists[] = {
      {SUBMODULE_HEADER, HeaderAbbrev, Module::HK_Normal},
      {SUBMODULE_TEXTUAL_HEADER, TextualHeaderAbbrev, Module::HK_Textual},
      {SUBMODULE_PRIVATE_HEADER, PrivateHeaderAbbrev, Module::HK_Private},
      {SUBMODULE_PRIVATE_TEXTUAL_HEADER, PrivateTextualHeaderAbbrev,
        Module::HK_PrivateTextual},
      {SUBMODULE_EXCLUDED_HEADER, ExcludedHeaderAbbrev, Module::HK_Excluded}
    };
    for (auto &HL : HeaderLists) {
      RecordData::value_type Record[] = {HL.RecordKind};
      for (auto &H : Mod->Headers[HL.HeaderKind])
        Stream.EmitRecordWithBlob(HL.Abbrev, Record, H.NameAsWritten);
    }

    // Emit the top headers.
    {
      auto TopHeaders = Mod->getTopHeaders(PP->getFileManager());
      RecordData::value_type Record[] = {SUBMODULE_TOPHEADER};
      for (auto *H : TopHeaders) {
        SmallString<128> HeaderName(H->getName());
        PreparePathForOutput(HeaderName);
        Stream.EmitRecordWithBlob(TopHeaderAbbrev, Record, HeaderName);
      }
    }

    // Emit the imports.
    if (!Mod->Imports.empty()) {
      RecordData Record;
      for (auto *I : Mod->Imports)
        Record.push_back(getSubmoduleID(I));
      Stream.EmitRecord(SUBMODULE_IMPORTS, Record);
    }

    // Emit the exports.
    if (!Mod->Exports.empty()) {
      RecordData Record;
      for (const auto &E : Mod->Exports) {
        // FIXME: This may fail; we don't require that all exported modules
        // are local or imported.
        Record.push_back(getSubmoduleID(E.getPointer()));
        Record.push_back(E.getInt());
      }
      Stream.EmitRecord(SUBMODULE_EXPORTS, Record);
    }

    //FIXME: How do we emit the 'use'd modules?  They may not be submodules.
    // Might be unnecessary as use declarations are only used to build the
    // module itself.

    // TODO: Consider serializing undeclared uses of modules.

    // Emit the link libraries.
    for (const auto &LL : Mod->LinkLibraries) {
      RecordData::value_type Record[] = {SUBMODULE_LINK_LIBRARY,
                                         LL.IsFramework};
      Stream.EmitRecordWithBlob(LinkLibraryAbbrev, Record, LL.Library);
    }

    // Emit the conflicts.
    for (const auto &C : Mod->Conflicts) {
      // FIXME: This may fail; we don't require that all conflicting modules
      // are local or imported.
      RecordData::value_type Record[] = {SUBMODULE_CONFLICT,
                                         getSubmoduleID(C.Other)};
      Stream.EmitRecordWithBlob(ConflictAbbrev, Record, C.Message);
    }

    // Emit the configuration macros.
    for (const auto &CM : Mod->ConfigMacros) {
      RecordData::value_type Record[] = {SUBMODULE_CONFIG_MACRO};
      Stream.EmitRecordWithBlob(ConfigMacroAbbrev, Record, CM);
    }

    // Emit the initializers, if any.
    RecordData Inits;
    for (Decl *D : Context->getModuleInitializers(Mod))
      Inits.push_back(GetDeclRef(D));
    if (!Inits.empty())
      Stream.EmitRecord(SUBMODULE_INITIALIZERS, Inits);

    // Emit the name of the re-exported module, if any.
    if (!Mod->ExportAsModule.empty()) {
      RecordData::value_type Record[] = {SUBMODULE_EXPORT_AS};
      Stream.EmitRecordWithBlob(ExportAsAbbrev, Record, Mod->ExportAsModule);
    }

    // Queue up the submodules of this module.
    for (auto *M : Mod->submodules())
      Q.push(M);
  }

  Stream.ExitBlock();

  assert((NextSubmoduleID - FirstSubmoduleID ==
          getNumberOfModules(WritingModule)) &&
         "Wrong # of submodules; found a reference to a non-local, "
         "non-imported submodule?");
}

void ASTWriter::WritePragmaDiagnosticMappings(const DiagnosticsEngine &Diag,
                                              bool isModule) {
  llvm::SmallDenseMap<const DiagnosticsEngine::DiagState *, unsigned, 64>
      DiagStateIDMap;
  unsigned CurrID = 0;
  RecordData Record;

  auto EncodeDiagStateFlags =
      [](const DiagnosticsEngine::DiagState *DS) -> unsigned {
    unsigned Result = (unsigned)DS->ExtBehavior;
    for (unsigned Val :
         {(unsigned)DS->IgnoreAllWarnings, (unsigned)DS->EnableAllWarnings,
          (unsigned)DS->WarningsAsErrors, (unsigned)DS->ErrorsAsFatal,
          (unsigned)DS->SuppressSystemWarnings})
      Result = (Result << 1) | Val;
    return Result;
  };

  unsigned Flags = EncodeDiagStateFlags(Diag.DiagStatesByLoc.FirstDiagState);
  Record.push_back(Flags);

  auto AddDiagState = [&](const DiagnosticsEngine::DiagState *State,
                          bool IncludeNonPragmaStates) {
    // Ensure that the diagnostic state wasn't modified since it was created.
    // We will not correctly round-trip this information otherwise.
    assert(Flags == EncodeDiagStateFlags(State) &&
           "diag state flags vary in single AST file");

    unsigned &DiagStateID = DiagStateIDMap[State];
    Record.push_back(DiagStateID);

    if (DiagStateID == 0) {
      DiagStateID = ++CurrID;

      // Add a placeholder for the number of mappings.
      auto SizeIdx = Record.size();
      Record.emplace_back();
      for (const auto &I : *State) {
        if (I.second.isPragma() || IncludeNonPragmaStates) {
          Record.push_back(I.first);
          Record.push_back(I.second.serialize());
        }
      }
      // Update the placeholder.
      Record[SizeIdx] = (Record.size() - SizeIdx) / 2;
    }
  };

  AddDiagState(Diag.DiagStatesByLoc.FirstDiagState, isModule);

  // Reserve a spot for the number of locations with state transitions.
  auto NumLocationsIdx = Record.size();
  Record.emplace_back();

  // Emit the state transitions.
  unsigned NumLocations = 0;
  for (auto &FileIDAndFile : Diag.DiagStatesByLoc.Files) {
    if (!FileIDAndFile.first.isValid() ||
        !FileIDAndFile.second.HasLocalTransitions)
      continue;
    ++NumLocations;

    SourceLocation Loc = Diag.SourceMgr->getComposedLoc(FileIDAndFile.first, 0);
    assert(!Loc.isInvalid() && "start loc for valid FileID is invalid");
    AddSourceLocation(Loc, Record);

    Record.push_back(FileIDAndFile.second.StateTransitions.size());
    for (auto &StatePoint : FileIDAndFile.second.StateTransitions) {
      Record.push_back(StatePoint.Offset);
      AddDiagState(StatePoint.State, false);
    }
  }

  // Backpatch the number of locations.
  Record[NumLocationsIdx] = NumLocations;

  // Emit CurDiagStateLoc.  Do it last in order to match source order.
  //
  // This also protects against a hypothetical corner case with simulating
  // -Werror settings for implicit modules in the ASTReader, where reading
  // CurDiagState out of context could change whether warning pragmas are
  // treated as errors.
  AddSourceLocation(Diag.DiagStatesByLoc.CurDiagStateLoc, Record);
  AddDiagState(Diag.DiagStatesByLoc.CurDiagState, false);

  Stream.EmitRecord(DIAG_PRAGMA_MAPPINGS, Record);
}

//===----------------------------------------------------------------------===//
// Type Serialization
//===----------------------------------------------------------------------===//

/// Write the representation of a type to the AST stream.
void ASTWriter::WriteType(QualType T) {
  TypeIdx &IdxRef = TypeIdxs[T];
  if (IdxRef.getIndex() == 0) // we haven't seen this type before.
    IdxRef = TypeIdx(NextTypeID++);
  TypeIdx Idx = IdxRef;

  assert(Idx.getIndex() >= FirstTypeID && "Re-writing a type from a prior AST");

  // Emit the type's representation.
  uint64_t Offset = ASTTypeWriter(*this).write(T) - DeclTypesBlockStartOffset;

  // Record the offset for this type.
  unsigned Index = Idx.getIndex() - FirstTypeID;
  if (TypeOffsets.size() == Index)
    TypeOffsets.emplace_back(Offset);
  else if (TypeOffsets.size() < Index) {
    TypeOffsets.resize(Index + 1);
    TypeOffsets[Index].setBitOffset(Offset);
  } else {
    llvm_unreachable("Types emitted in wrong order");
  }
}

//===----------------------------------------------------------------------===//
// Declaration Serialization
//===----------------------------------------------------------------------===//

/// Write the block containing all of the declaration IDs
/// lexically declared within the given DeclContext.
///
/// \returns the offset of the DECL_CONTEXT_LEXICAL block within the
/// bitstream, or 0 if no block was written.
uint64_t ASTWriter::WriteDeclContextLexicalBlock(ASTContext &Context,
                                                 DeclContext *DC) {
  if (DC->decls_empty())
    return 0;

  uint64_t Offset = Stream.GetCurrentBitNo();
  SmallVector<uint32_t, 128> KindDeclPairs;
  for (const auto *D : DC->decls()) {
    KindDeclPairs.push_back(D->getKind());
    KindDeclPairs.push_back(GetDeclRef(D));
  }

  ++NumLexicalDeclContexts;
  RecordData::value_type Record[] = {DECL_CONTEXT_LEXICAL};
  Stream.EmitRecordWithBlob(DeclContextLexicalAbbrev, Record,
                            bytes(KindDeclPairs));
  return Offset;
}

void ASTWriter::WriteTypeDeclOffsets() {
  using namespace llvm;

  // Write the type offsets array
  auto Abbrev = std::make_shared<BitCodeAbbrev>();
  Abbrev->Add(BitCodeAbbrevOp(TYPE_OFFSET));
  Abbrev->Add(BitCodeAbbrevOp(BitCodeAbbrevOp::Fixed, 32)); // # of types
  Abbrev->Add(BitCodeAbbrevOp(BitCodeAbbrevOp::Fixed, 32)); // base type index
  Abbrev->Add(BitCodeAbbrevOp(BitCodeAbbrevOp::Blob)); // types block
  unsigned TypeOffsetAbbrev = Stream.EmitAbbrev(std::move(Abbrev));
  {
    RecordData::value_type Record[] = {TYPE_OFFSET, TypeOffsets.size(),
                                       FirstTypeID - NUM_PREDEF_TYPE_IDS};
    Stream.EmitRecordWithBlob(TypeOffsetAbbrev, Record, bytes(TypeOffsets));
  }

  // Write the declaration offsets array
  Abbrev = std::make_shared<BitCodeAbbrev>();
  Abbrev->Add(BitCodeAbbrevOp(DECL_OFFSET));
  Abbrev->Add(BitCodeAbbrevOp(BitCodeAbbrevOp::Fixed, 32)); // # of declarations
  Abbrev->Add(BitCodeAbbrevOp(BitCodeAbbrevOp::Fixed, 32)); // base decl ID
  Abbrev->Add(BitCodeAbbrevOp(BitCodeAbbrevOp::Blob)); // declarations block
  unsigned DeclOffsetAbbrev = Stream.EmitAbbrev(std::move(Abbrev));
  {
    RecordData::value_type Record[] = {DECL_OFFSET, DeclOffsets.size(),
                                       FirstDeclID - NUM_PREDEF_DECL_IDS};
    Stream.EmitRecordWithBlob(DeclOffsetAbbrev, Record, bytes(DeclOffsets));
  }
}

void ASTWriter::WriteFileDeclIDsMap() {
  using namespace llvm;

  SmallVector<std::pair<FileID, DeclIDInFileInfo *>, 64> SortedFileDeclIDs;
  SortedFileDeclIDs.reserve(FileDeclIDs.size());
  for (const auto &P : FileDeclIDs)
    SortedFileDeclIDs.push_back(std::make_pair(P.first, P.second.get()));
  llvm::sort(SortedFileDeclIDs, llvm::less_first());

  // Join the vectors of DeclIDs from all files.
  SmallVector<DeclID, 256> FileGroupedDeclIDs;
  for (auto &FileDeclEntry : SortedFileDeclIDs) {
    DeclIDInFileInfo &Info = *FileDeclEntry.second;
    Info.FirstDeclIndex = FileGroupedDeclIDs.size();
    llvm::stable_sort(Info.DeclIDs);
    for (auto &LocDeclEntry : Info.DeclIDs)
      FileGroupedDeclIDs.push_back(LocDeclEntry.second);
  }

  auto Abbrev = std::make_shared<BitCodeAbbrev>();
  Abbrev->Add(BitCodeAbbrevOp(FILE_SORTED_DECLS));
  Abbrev->Add(BitCodeAbbrevOp(BitCodeAbbrevOp::Fixed, 32));
  Abbrev->Add(BitCodeAbbrevOp(BitCodeAbbrevOp::Blob));
  unsigned AbbrevCode = Stream.EmitAbbrev(std::move(Abbrev));
  RecordData::value_type Record[] = {FILE_SORTED_DECLS,
                                     FileGroupedDeclIDs.size()};
  Stream.EmitRecordWithBlob(AbbrevCode, Record, bytes(FileGroupedDeclIDs));
}

void ASTWriter::WriteComments() {
  Stream.EnterSubblock(COMMENTS_BLOCK_ID, 3);
  auto _ = llvm::make_scope_exit([this] { Stream.ExitBlock(); });
  if (!PP->getPreprocessorOpts().WriteCommentListToPCH)
    return;
  RecordData Record;
  for (const auto &FO : Context->Comments.OrderedComments) {
    for (const auto &OC : FO.second) {
      const RawComment *I = OC.second;
      Record.clear();
      AddSourceRange(I->getSourceRange(), Record);
      Record.push_back(I->getKind());
      Record.push_back(I->isTrailingComment());
      Record.push_back(I->isAlmostTrailingComment());
      Stream.EmitRecord(COMMENTS_RAW_COMMENT, Record);
    }
  }
}

//===----------------------------------------------------------------------===//
// Global Method Pool and Selector Serialization
//===----------------------------------------------------------------------===//

namespace {

// Trait used for the on-disk hash table used in the method pool.
class ASTMethodPoolTrait {
  ASTWriter &Writer;

public:
  using key_type = Selector;
  using key_type_ref = key_type;

  struct data_type {
    SelectorID ID;
    ObjCMethodList Instance, Factory;
  };
  using data_type_ref = const data_type &;

  using hash_value_type = unsigned;
  using offset_type = unsigned;

  explicit ASTMethodPoolTrait(ASTWriter &Writer) : Writer(Writer) {}

  static hash_value_type ComputeHash(Selector Sel) {
    return serialization::ComputeHash(Sel);
  }

  std::pair<unsigned, unsigned>
    EmitKeyDataLength(raw_ostream& Out, Selector Sel,
                      data_type_ref Methods) {
    unsigned KeyLen = 2 + (Sel.getNumArgs()? Sel.getNumArgs() * 4 : 4);
    unsigned DataLen = 4 + 2 + 2; // 2 bytes for each of the method counts
    for (const ObjCMethodList *Method = &Methods.Instance; Method;
         Method = Method->getNext())
      if (ShouldWriteMethodListNode(Method))
        DataLen += 4;
    for (const ObjCMethodList *Method = &Methods.Factory; Method;
         Method = Method->getNext())
      if (ShouldWriteMethodListNode(Method))
        DataLen += 4;
    return emitULEBKeyDataLength(KeyLen, DataLen, Out);
  }

  void EmitKey(raw_ostream& Out, Selector Sel, unsigned) {
    using namespace llvm::support;

    endian::Writer LE(Out, little);
    uint64_t Start = Out.tell();
    assert((Start >> 32) == 0 && "Selector key offset too large");
    Writer.SetSelectorOffset(Sel, Start);
    unsigned N = Sel.getNumArgs();
    LE.write<uint16_t>(N);
    if (N == 0)
      N = 1;
    for (unsigned I = 0; I != N; ++I)
      LE.write<uint32_t>(
          Writer.getIdentifierRef(Sel.getIdentifierInfoForSlot(I)));
  }

  void EmitData(raw_ostream& Out, key_type_ref,
                data_type_ref Methods, unsigned DataLen) {
    using namespace llvm::support;

    endian::Writer LE(Out, little);
    uint64_t Start = Out.tell(); (void)Start;
    LE.write<uint32_t>(Methods.ID);
    unsigned NumInstanceMethods = 0;
    for (const ObjCMethodList *Method = &Methods.Instance; Method;
         Method = Method->getNext())
      if (ShouldWriteMethodListNode(Method))
        ++NumInstanceMethods;

    unsigned NumFactoryMethods = 0;
    for (const ObjCMethodList *Method = &Methods.Factory; Method;
         Method = Method->getNext())
      if (ShouldWriteMethodListNode(Method))
        ++NumFactoryMethods;

    unsigned InstanceBits = Methods.Instance.getBits();
    assert(InstanceBits < 4);
    unsigned InstanceHasMoreThanOneDeclBit =
        Methods.Instance.hasMoreThanOneDecl();
    unsigned FullInstanceBits = (NumInstanceMethods << 3) |
                                (InstanceHasMoreThanOneDeclBit << 2) |
                                InstanceBits;
    unsigned FactoryBits = Methods.Factory.getBits();
    assert(FactoryBits < 4);
    unsigned FactoryHasMoreThanOneDeclBit =
        Methods.Factory.hasMoreThanOneDecl();
    unsigned FullFactoryBits = (NumFactoryMethods << 3) |
                               (FactoryHasMoreThanOneDeclBit << 2) |
                               FactoryBits;
    LE.write<uint16_t>(FullInstanceBits);
    LE.write<uint16_t>(FullFactoryBits);
    for (const ObjCMethodList *Method = &Methods.Instance; Method;
         Method = Method->getNext())
      if (ShouldWriteMethodListNode(Method))
        LE.write<uint32_t>(Writer.getDeclID(Method->getMethod()));
    for (const ObjCMethodList *Method = &Methods.Factory; Method;
         Method = Method->getNext())
      if (ShouldWriteMethodListNode(Method))
        LE.write<uint32_t>(Writer.getDeclID(Method->getMethod()));

    assert(Out.tell() - Start == DataLen && "Data length is wrong");
  }

private:
  static bool ShouldWriteMethodListNode(const ObjCMethodList *Node) {
    return (Node->getMethod() && !Node->getMethod()->isFromASTFile());
  }
};

} // namespace

/// Write ObjC data: selectors and the method pool.
///
/// The method pool contains both instance and factory methods, stored
/// in an on-disk hash table indexed by the selector. The hash table also
/// contains an empty entry for every other selector known to Sema.
void ASTWriter::WriteSelectors(Sema &SemaRef) {
  using namespace llvm;

  // Do we have to do anything at all?
  if (SemaRef.MethodPool.empty() && SelectorIDs.empty())
    return;
  unsigned NumTableEntries = 0;
  // Create and write out the blob that contains selectors and the method pool.
  {
    llvm::OnDiskChainedHashTableGenerator<ASTMethodPoolTrait> Generator;
    ASTMethodPoolTrait Trait(*this);

    // Create the on-disk hash table representation. We walk through every
    // selector we've seen and look it up in the method pool.
    SelectorOffsets.resize(NextSelectorID - FirstSelectorID);
    for (auto &SelectorAndID : SelectorIDs) {
      Selector S = SelectorAndID.first;
      SelectorID ID = SelectorAndID.second;
      Sema::GlobalMethodPool::iterator F = SemaRef.MethodPool.find(S);
      ASTMethodPoolTrait::data_type Data = {
        ID,
        ObjCMethodList(),
        ObjCMethodList()
      };
      if (F != SemaRef.MethodPool.end()) {
        Data.Instance = F->second.first;
        Data.Factory = F->second.second;
      }
      // Only write this selector if it's not in an existing AST or something
      // changed.
      if (Chain && ID < FirstSelectorID) {
        // Selector already exists. Did it change?
        bool changed = false;
        for (ObjCMethodList *M = &Data.Instance; M && M->getMethod();
             M = M->getNext()) {
          if (!M->getMethod()->isFromASTFile()) {
            changed = true;
            Data.Instance = *M;
            break;
          }
        }
        for (ObjCMethodList *M = &Data.Factory; M && M->getMethod();
             M = M->getNext()) {
          if (!M->getMethod()->isFromASTFile()) {
            changed = true;
            Data.Factory = *M;
            break;
          }
        }
        if (!changed)
          continue;
      } else if (Data.Instance.getMethod() || Data.Factory.getMethod()) {
        // A new method pool entry.
        ++NumTableEntries;
      }
      Generator.insert(S, Data, Trait);
    }

    // Create the on-disk hash table in a buffer.
    SmallString<4096> MethodPool;
    uint32_t BucketOffset;
    {
      using namespace llvm::support;

      ASTMethodPoolTrait Trait(*this);
      llvm::raw_svector_ostream Out(MethodPool);
      // Make sure that no bucket is at offset 0
      endian::write<uint32_t>(Out, 0, little);
      BucketOffset = Generator.Emit(Out, Trait);
    }

    // Create a blob abbreviation
    auto Abbrev = std::make_shared<BitCodeAbbrev>();
    Abbrev->Add(BitCodeAbbrevOp(METHOD_POOL));
    Abbrev->Add(BitCodeAbbrevOp(BitCodeAbbrevOp::Fixed, 32));
    Abbrev->Add(BitCodeAbbrevOp(BitCodeAbbrevOp::Fixed, 32));
    Abbrev->Add(BitCodeAbbrevOp(BitCodeAbbrevOp::Blob));
    unsigned MethodPoolAbbrev = Stream.EmitAbbrev(std::move(Abbrev));

    // Write the method pool
    {
      RecordData::value_type Record[] = {METHOD_POOL, BucketOffset,
                                         NumTableEntries};
      Stream.EmitRecordWithBlob(MethodPoolAbbrev, Record, MethodPool);
    }

    // Create a blob abbreviation for the selector table offsets.
    Abbrev = std::make_shared<BitCodeAbbrev>();
    Abbrev->Add(BitCodeAbbrevOp(SELECTOR_OFFSETS));
    Abbrev->Add(BitCodeAbbrevOp(BitCodeAbbrevOp::Fixed, 32)); // size
    Abbrev->Add(BitCodeAbbrevOp(BitCodeAbbrevOp::Fixed, 32)); // first ID
    Abbrev->Add(BitCodeAbbrevOp(BitCodeAbbrevOp::Blob));
    unsigned SelectorOffsetAbbrev = Stream.EmitAbbrev(std::move(Abbrev));

    // Write the selector offsets table.
    {
      RecordData::value_type Record[] = {
          SELECTOR_OFFSETS, SelectorOffsets.size(),
          FirstSelectorID - NUM_PREDEF_SELECTOR_IDS};
      Stream.EmitRecordWithBlob(SelectorOffsetAbbrev, Record,
                                bytes(SelectorOffsets));
    }
  }
}

/// Write the selectors referenced in @selector expression into AST file.
void ASTWriter::WriteReferencedSelectorsPool(Sema &SemaRef) {
  using namespace llvm;

  if (SemaRef.ReferencedSelectors.empty())
    return;

  RecordData Record;
  ASTRecordWriter Writer(*this, Record);

  // Note: this writes out all references even for a dependent AST. But it is
  // very tricky to fix, and given that @selector shouldn't really appear in
  // headers, probably not worth it. It's not a correctness issue.
  for (auto &SelectorAndLocation : SemaRef.ReferencedSelectors) {
    Selector Sel = SelectorAndLocation.first;
    SourceLocation Loc = SelectorAndLocation.second;
    Writer.AddSelectorRef(Sel);
    Writer.AddSourceLocation(Loc);
  }
  Writer.Emit(REFERENCED_SELECTOR_POOL);
}

//===----------------------------------------------------------------------===//
// Identifier Table Serialization
//===----------------------------------------------------------------------===//

/// Determine the declaration that should be put into the name lookup table to
/// represent the given declaration in this module. This is usually D itself,
/// but if D was imported and merged into a local declaration, we want the most
/// recent local declaration instead. The chosen declaration will be the most
/// recent declaration in any module that imports this one.
static NamedDecl *getDeclForLocalLookup(const LangOptions &LangOpts,
                                        NamedDecl *D) {
  if (!LangOpts.Modules || !D->isFromASTFile())
    return D;

  if (Decl *Redecl = D->getPreviousDecl()) {
    // For Redeclarable decls, a prior declaration might be local.
    for (; Redecl; Redecl = Redecl->getPreviousDecl()) {
      // If we find a local decl, we're done.
      if (!Redecl->isFromASTFile()) {
        // Exception: in very rare cases (for injected-class-names), not all
        // redeclarations are in the same semantic context. Skip ones in a
        // different context. They don't go in this lookup table at all.
        if (!Redecl->getDeclContext()->getRedeclContext()->Equals(
                D->getDeclContext()->getRedeclContext()))
          continue;
        return cast<NamedDecl>(Redecl);
      }

      // If we find a decl from a (chained-)PCH stop since we won't find a
      // local one.
      if (Redecl->getOwningModuleID() == 0)
        break;
    }
  } else if (Decl *First = D->getCanonicalDecl()) {
    // For Mergeable decls, the first decl might be local.
    if (!First->isFromASTFile())
      return cast<NamedDecl>(First);
  }

  // All declarations are imported. Our most recent declaration will also be
  // the most recent one in anyone who imports us.
  return D;
}

namespace {

class ASTIdentifierTableTrait {
  ASTWriter &Writer;
  Preprocessor &PP;
  IdentifierResolver &IdResolver;
  bool IsModule;
  bool NeedDecls;
  ASTWriter::RecordData *InterestingIdentifierOffsets;

  /// Determines whether this is an "interesting" identifier that needs a
  /// full IdentifierInfo structure written into the hash table. Notably, this
  /// doesn't check whether the name has macros defined; use PublicMacroIterator
  /// to check that.
  bool isInterestingIdentifier(const IdentifierInfo *II, uint64_t MacroOffset) {
    if (MacroOffset || II->isPoisoned() ||
        (!IsModule && II->getObjCOrBuiltinID()) ||
        II->hasRevertedTokenIDToIdentifier() ||
        (NeedDecls && II->getFETokenInfo()))
      return true;

    return false;
  }

public:
  using key_type = IdentifierInfo *;
  using key_type_ref = key_type;

  using data_type = IdentID;
  using data_type_ref = data_type;

  using hash_value_type = unsigned;
  using offset_type = unsigned;

  ASTIdentifierTableTrait(ASTWriter &Writer, Preprocessor &PP,
                          IdentifierResolver &IdResolver, bool IsModule,
                          ASTWriter::RecordData *InterestingIdentifierOffsets)
      : Writer(Writer), PP(PP), IdResolver(IdResolver), IsModule(IsModule),
        NeedDecls(!IsModule || !Writer.getLangOpts().CPlusPlus),
        InterestingIdentifierOffsets(InterestingIdentifierOffsets) {}

  bool needDecls() const { return NeedDecls; }

  static hash_value_type ComputeHash(const IdentifierInfo* II) {
    return llvm::djbHash(II->getName());
  }

  bool isInterestingIdentifier(const IdentifierInfo *II) {
    auto MacroOffset = Writer.getMacroDirectivesOffset(II);
    return isInterestingIdentifier(II, MacroOffset);
  }

  bool isInterestingNonMacroIdentifier(const IdentifierInfo *II) {
    return isInterestingIdentifier(II, 0);
  }

  std::pair<unsigned, unsigned>
  EmitKeyDataLength(raw_ostream& Out, IdentifierInfo* II, IdentID ID) {
    // Record the location of the identifier data. This is used when generating
    // the mapping from persistent IDs to strings.
    Writer.SetIdentifierOffset(II, Out.tell());

    // Emit the offset of the key/data length information to the interesting
    // identifiers table if necessary.
    if (InterestingIdentifierOffsets && isInterestingIdentifier(II))
      InterestingIdentifierOffsets->push_back(Out.tell());

    unsigned KeyLen = II->getLength() + 1;
    unsigned DataLen = 4; // 4 bytes for the persistent ID << 1
    auto MacroOffset = Writer.getMacroDirectivesOffset(II);
    if (isInterestingIdentifier(II, MacroOffset)) {
      DataLen += 2; // 2 bytes for builtin ID
      DataLen += 2; // 2 bytes for flags
      if (MacroOffset)
        DataLen += 4; // MacroDirectives offset.

      if (NeedDecls) {
        for (IdentifierResolver::iterator D = IdResolver.begin(II),
                                       DEnd = IdResolver.end();
             D != DEnd; ++D)
          DataLen += 4;
      }
    }
    return emitULEBKeyDataLength(KeyLen, DataLen, Out);
  }

  void EmitKey(raw_ostream& Out, const IdentifierInfo* II,
               unsigned KeyLen) {
    Out.write(II->getNameStart(), KeyLen);
  }

  void EmitData(raw_ostream& Out, IdentifierInfo* II,
                IdentID ID, unsigned) {
    using namespace llvm::support;

    endian::Writer LE(Out, little);

    auto MacroOffset = Writer.getMacroDirectivesOffset(II);
    if (!isInterestingIdentifier(II, MacroOffset)) {
      LE.write<uint32_t>(ID << 1);
      return;
    }

    LE.write<uint32_t>((ID << 1) | 0x01);
    uint32_t Bits = (uint32_t)II->getObjCOrBuiltinID();
    assert((Bits & 0xffff) == Bits && "ObjCOrBuiltinID too big for ASTReader.");
    LE.write<uint16_t>(Bits);
    Bits = 0;
    bool HadMacroDefinition = MacroOffset != 0;
    Bits = (Bits << 1) | unsigned(HadMacroDefinition);
    Bits = (Bits << 1) | unsigned(II->isExtensionToken());
    Bits = (Bits << 1) | unsigned(II->isPoisoned());
    Bits = (Bits << 1) | unsigned(II->hasRevertedTokenIDToIdentifier());
    Bits = (Bits << 1) | unsigned(II->isCPlusPlusOperatorKeyword());
    LE.write<uint16_t>(Bits);

    if (HadMacroDefinition)
      LE.write<uint32_t>(MacroOffset);

    if (NeedDecls) {
      // Emit the declaration IDs in reverse order, because the
      // IdentifierResolver provides the declarations as they would be
      // visible (e.g., the function "stat" would come before the struct
      // "stat"), but the ASTReader adds declarations to the end of the list
      // (so we need to see the struct "stat" before the function "stat").
      // Only emit declarations that aren't from a chained PCH, though.
      SmallVector<NamedDecl *, 16> Decls(IdResolver.begin(II),
                                         IdResolver.end());
      for (NamedDecl *D : llvm::reverse(Decls))
        LE.write<uint32_t>(
            Writer.getDeclID(getDeclForLocalLookup(PP.getLangOpts(), D)));
    }
  }
};

} // namespace

/// Write the identifier table into the AST file.
///
/// The identifier table consists of a blob containing string data
/// (the actual identifiers themselves) and a separate "offsets" index
/// that maps identifier IDs to locations within the blob.
void ASTWriter::WriteIdentifierTable(Preprocessor &PP,
                                     IdentifierResolver &IdResolver,
                                     bool IsModule) {
  using namespace llvm;

  RecordData InterestingIdents;

  // Create and write out the blob that contains the identifier
  // strings.
  {
    llvm::OnDiskChainedHashTableGenerator<ASTIdentifierTableTrait> Generator;
    ASTIdentifierTableTrait Trait(
        *this, PP, IdResolver, IsModule,
        (getLangOpts().CPlusPlus && IsModule) ? &InterestingIdents : nullptr);

    // Look for any identifiers that were named while processing the
    // headers, but are otherwise not needed. We add these to the hash
    // table to enable checking of the predefines buffer in the case
    // where the user adds new macro definitions when building the AST
    // file.
    SmallVector<const IdentifierInfo *, 128> IIs;
    for (const auto &ID : PP.getIdentifierTable())
      IIs.push_back(ID.second);
    // Sort the identifiers lexicographically before getting them references so
    // that their order is stable.
    llvm::sort(IIs, llvm::deref<std::less<>>());
    for (const IdentifierInfo *II : IIs)
      if (Trait.isInterestingNonMacroIdentifier(II))
        getIdentifierRef(II);

    // Create the on-disk hash table representation. We only store offsets
    // for identifiers that appear here for the first time.
    IdentifierOffsets.resize(NextIdentID - FirstIdentID);
    for (auto IdentIDPair : IdentifierIDs) {
      auto *II = const_cast<IdentifierInfo *>(IdentIDPair.first);
      IdentID ID = IdentIDPair.second;
      assert(II && "NULL identifier in identifier table");
      // Write out identifiers if either the ID is local or the identifier has
      // changed since it was loaded.
      if (ID >= FirstIdentID || !Chain || !II->isFromAST()
          || II->hasChangedSinceDeserialization() ||
          (Trait.needDecls() &&
           II->hasFETokenInfoChangedSinceDeserialization()))
        Generator.insert(II, ID, Trait);
    }

    // Create the on-disk hash table in a buffer.
    SmallString<4096> IdentifierTable;
    uint32_t BucketOffset;
    {
      using namespace llvm::support;

      llvm::raw_svector_ostream Out(IdentifierTable);
      // Make sure that no bucket is at offset 0
      endian::write<uint32_t>(Out, 0, little);
      BucketOffset = Generator.Emit(Out, Trait);
    }

    // Create a blob abbreviation
    auto Abbrev = std::make_shared<BitCodeAbbrev>();
    Abbrev->Add(BitCodeAbbrevOp(IDENTIFIER_TABLE));
    Abbrev->Add(BitCodeAbbrevOp(BitCodeAbbrevOp::Fixed, 32));
    Abbrev->Add(BitCodeAbbrevOp(BitCodeAbbrevOp::Blob));
    unsigned IDTableAbbrev = Stream.EmitAbbrev(std::move(Abbrev));

    // Write the identifier table
    RecordData::value_type Record[] = {IDENTIFIER_TABLE, BucketOffset};
    Stream.EmitRecordWithBlob(IDTableAbbrev, Record, IdentifierTable);
  }

  // Write the offsets table for identifier IDs.
  auto Abbrev = std::make_shared<BitCodeAbbrev>();
  Abbrev->Add(BitCodeAbbrevOp(IDENTIFIER_OFFSET));
  Abbrev->Add(BitCodeAbbrevOp(BitCodeAbbrevOp::Fixed, 32)); // # of identifiers
  Abbrev->Add(BitCodeAbbrevOp(BitCodeAbbrevOp::Fixed, 32)); // first ID
  Abbrev->Add(BitCodeAbbrevOp(BitCodeAbbrevOp::Blob));
  unsigned IdentifierOffsetAbbrev = Stream.EmitAbbrev(std::move(Abbrev));

#ifndef NDEBUG
  for (unsigned I = 0, N = IdentifierOffsets.size(); I != N; ++I)
    assert(IdentifierOffsets[I] && "Missing identifier offset?");
#endif

  RecordData::value_type Record[] = {IDENTIFIER_OFFSET,
                                     IdentifierOffsets.size(),
                                     FirstIdentID - NUM_PREDEF_IDENT_IDS};
  Stream.EmitRecordWithBlob(IdentifierOffsetAbbrev, Record,
                            bytes(IdentifierOffsets));

  // In C++, write the list of interesting identifiers (those that are
  // defined as macros, poisoned, or similar unusual things).
  if (!InterestingIdents.empty())
    Stream.EmitRecord(INTERESTING_IDENTIFIERS, InterestingIdents);
}

//===----------------------------------------------------------------------===//
// DeclContext's Name Lookup Table Serialization
//===----------------------------------------------------------------------===//

namespace {

// Trait used for the on-disk hash table used in the method pool.
class ASTDeclContextNameLookupTrait {
  ASTWriter &Writer;
  llvm::SmallVector<DeclID, 64> DeclIDs;

public:
  using key_type = DeclarationNameKey;
  using key_type_ref = key_type;

  /// A start and end index into DeclIDs, representing a sequence of decls.
  using data_type = std::pair<unsigned, unsigned>;
  using data_type_ref = const data_type &;

  using hash_value_type = unsigned;
  using offset_type = unsigned;

  explicit ASTDeclContextNameLookupTrait(ASTWriter &Writer) : Writer(Writer) {}

  template<typename Coll>
  data_type getData(const Coll &Decls) {
    unsigned Start = DeclIDs.size();
    for (NamedDecl *D : Decls) {
      DeclIDs.push_back(
          Writer.GetDeclRef(getDeclForLocalLookup(Writer.getLangOpts(), D)));
    }
    return std::make_pair(Start, DeclIDs.size());
  }

  data_type ImportData(const reader::ASTDeclContextNameLookupTrait::data_type &FromReader) {
    unsigned Start = DeclIDs.size();
    llvm::append_range(DeclIDs, FromReader);
    return std::make_pair(Start, DeclIDs.size());
  }

  static bool EqualKey(key_type_ref a, key_type_ref b) {
    return a == b;
  }

  hash_value_type ComputeHash(DeclarationNameKey Name) {
    return Name.getHash();
  }

  void EmitFileRef(raw_ostream &Out, ModuleFile *F) const {
    assert(Writer.hasChain() &&
           "have reference to loaded module file but no chain?");

    using namespace llvm::support;

    endian::write<uint32_t>(Out, Writer.getChain()->getModuleFileID(F), little);
  }

  std::pair<unsigned, unsigned> EmitKeyDataLength(raw_ostream &Out,
                                                  DeclarationNameKey Name,
                                                  data_type_ref Lookup) {
    unsigned KeyLen = 1;
    switch (Name.getKind()) {
    case DeclarationName::Identifier:
    case DeclarationName::ObjCZeroArgSelector:
    case DeclarationName::ObjCOneArgSelector:
    case DeclarationName::ObjCMultiArgSelector:
    case DeclarationName::CXXLiteralOperatorName:
    case DeclarationName::CXXDeductionGuideName:
      KeyLen += 4;
      break;
    case DeclarationName::CXXOperatorName:
      KeyLen += 1;
      break;
    case DeclarationName::CXXConstructorName:
    case DeclarationName::CXXDestructorName:
    case DeclarationName::CXXConversionFunctionName:
    case DeclarationName::CXXUsingDirective:
      break;
    }

    // 4 bytes for each DeclID.
    unsigned DataLen = 4 * (Lookup.second - Lookup.first);

    return emitULEBKeyDataLength(KeyLen, DataLen, Out);
  }

  void EmitKey(raw_ostream &Out, DeclarationNameKey Name, unsigned) {
    using namespace llvm::support;

    endian::Writer LE(Out, little);
    LE.write<uint8_t>(Name.getKind());
    switch (Name.getKind()) {
    case DeclarationName::Identifier:
    case DeclarationName::CXXLiteralOperatorName:
    case DeclarationName::CXXDeductionGuideName:
      LE.write<uint32_t>(Writer.getIdentifierRef(Name.getIdentifier()));
      return;
    case DeclarationName::ObjCZeroArgSelector:
    case DeclarationName::ObjCOneArgSelector:
    case DeclarationName::ObjCMultiArgSelector:
      LE.write<uint32_t>(Writer.getSelectorRef(Name.getSelector()));
      return;
    case DeclarationName::CXXOperatorName:
      assert(Name.getOperatorKind() < NUM_OVERLOADED_OPERATORS &&
             "Invalid operator?");
      LE.write<uint8_t>(Name.getOperatorKind());
      return;
    case DeclarationName::CXXConstructorName:
    case DeclarationName::CXXDestructorName:
    case DeclarationName::CXXConversionFunctionName:
    case DeclarationName::CXXUsingDirective:
      return;
    }

    llvm_unreachable("Invalid name kind?");
  }

  void EmitData(raw_ostream &Out, key_type_ref, data_type Lookup,
                unsigned DataLen) {
    using namespace llvm::support;

    endian::Writer LE(Out, little);
    uint64_t Start = Out.tell(); (void)Start;
    for (unsigned I = Lookup.first, N = Lookup.second; I != N; ++I)
      LE.write<uint32_t>(DeclIDs[I]);
    assert(Out.tell() - Start == DataLen && "Data length is wrong");
  }
};

} // namespace

bool ASTWriter::isLookupResultExternal(StoredDeclsList &Result,
                                       DeclContext *DC) {
  return Result.hasExternalDecls() &&
         DC->hasNeedToReconcileExternalVisibleStorage();
}

bool ASTWriter::isLookupResultEntirelyExternal(StoredDeclsList &Result,
                                               DeclContext *DC) {
  for (auto *D : Result.getLookupResult())
    if (!getDeclForLocalLookup(getLangOpts(), D)->isFromASTFile())
      return false;

  return true;
}

void
ASTWriter::GenerateNameLookupTable(const DeclContext *ConstDC,
                                   llvm::SmallVectorImpl<char> &LookupTable) {
  assert(!ConstDC->hasLazyLocalLexicalLookups() &&
         !ConstDC->hasLazyExternalLexicalLookups() &&
         "must call buildLookups first");

  // FIXME: We need to build the lookups table, which is logically const.
  auto *DC = const_cast<DeclContext*>(ConstDC);
  assert(DC == DC->getPrimaryContext() && "only primary DC has lookup table");

  // Create the on-disk hash table representation.
  MultiOnDiskHashTableGenerator<reader::ASTDeclContextNameLookupTrait,
                                ASTDeclContextNameLookupTrait> Generator;
  ASTDeclContextNameLookupTrait Trait(*this);

  // The first step is to collect the declaration names which we need to
  // serialize into the name lookup table, and to collect them in a stable
  // order.
  SmallVector<DeclarationName, 16> Names;

  // We also build up small sets of the constructor and conversion function
  // names which are visible.
  llvm::SmallPtrSet<DeclarationName, 8> ConstructorNameSet, ConversionNameSet;

  for (auto &Lookup : *DC->buildLookup()) {
    auto &Name = Lookup.first;
    auto &Result = Lookup.second;

    // If there are no local declarations in our lookup result, we
    // don't need to write an entry for the name at all. If we can't
    // write out a lookup set without performing more deserialization,
    // just skip this entry.
    if (isLookupResultExternal(Result, DC) &&
        isLookupResultEntirelyExternal(Result, DC))
      continue;

    // We also skip empty results. If any of the results could be external and
    // the currently available results are empty, then all of the results are
    // external and we skip it above. So the only way we get here with an empty
    // results is when no results could have been external *and* we have
    // external results.
    //
    // FIXME: While we might want to start emitting on-disk entries for negative
    // lookups into a decl context as an optimization, today we *have* to skip
    // them because there are names with empty lookup results in decl contexts
    // which we can't emit in any stable ordering: we lookup constructors and
    // conversion functions in the enclosing namespace scope creating empty
    // results for them. This in almost certainly a bug in Clang's name lookup,
    // but that is likely to be hard or impossible to fix and so we tolerate it
    // here by omitting lookups with empty results.
    if (Lookup.second.getLookupResult().empty())
      continue;

    switch (Lookup.first.getNameKind()) {
    default:
      Names.push_back(Lookup.first);
      break;

    case DeclarationName::CXXConstructorName:
      assert(isa<CXXRecordDecl>(DC) &&
             "Cannot have a constructor name outside of a class!");
      ConstructorNameSet.insert(Name);
      break;

    case DeclarationName::CXXConversionFunctionName:
      assert(isa<CXXRecordDecl>(DC) &&
             "Cannot have a conversion function name outside of a class!");
      ConversionNameSet.insert(Name);
      break;
    }
  }

  // Sort the names into a stable order.
  llvm::sort(Names);

  if (auto *D = dyn_cast<CXXRecordDecl>(DC)) {
    // We need to establish an ordering of constructor and conversion function
    // names, and they don't have an intrinsic ordering.

    // First we try the easy case by forming the current context's constructor
    // name and adding that name first. This is a very useful optimization to
    // avoid walking the lexical declarations in many cases, and it also
    // handles the only case where a constructor name can come from some other
    // lexical context -- when that name is an implicit constructor merged from
    // another declaration in the redecl chain. Any non-implicit constructor or
    // conversion function which doesn't occur in all the lexical contexts
    // would be an ODR violation.
    auto ImplicitCtorName = Context->DeclarationNames.getCXXConstructorName(
        Context->getCanonicalType(Context->getRecordType(D)));
    if (ConstructorNameSet.erase(ImplicitCtorName))
      Names.push_back(ImplicitCtorName);

    // If we still have constructors or conversion functions, we walk all the
    // names in the decl and add the constructors and conversion functions
    // which are visible in the order they lexically occur within the context.
    if (!ConstructorNameSet.empty() || !ConversionNameSet.empty())
      for (Decl *ChildD : cast<CXXRecordDecl>(DC)->decls())
        if (auto *ChildND = dyn_cast<NamedDecl>(ChildD)) {
          auto Name = ChildND->getDeclName();
          switch (Name.getNameKind()) {
          default:
            continue;

          case DeclarationName::CXXConstructorName:
            if (ConstructorNameSet.erase(Name))
              Names.push_back(Name);
            break;

          case DeclarationName::CXXConversionFunctionName:
            if (ConversionNameSet.erase(Name))
              Names.push_back(Name);
            break;
          }

          if (ConstructorNameSet.empty() && ConversionNameSet.empty())
            break;
        }

    assert(ConstructorNameSet.empty() && "Failed to find all of the visible "
                                         "constructors by walking all the "
                                         "lexical members of the context.");
    assert(ConversionNameSet.empty() && "Failed to find all of the visible "
                                        "conversion functions by walking all "
                                        "the lexical members of the context.");
  }

  // Next we need to do a lookup with each name into this decl context to fully
  // populate any results from external sources. We don't actually use the
  // results of these lookups because we only want to use the results after all
  // results have been loaded and the pointers into them will be stable.
  for (auto &Name : Names)
    DC->lookup(Name);

  // Now we need to insert the results for each name into the hash table. For
  // constructor names and conversion function names, we actually need to merge
  // all of the results for them into one list of results each and insert
  // those.
  SmallVector<NamedDecl *, 8> ConstructorDecls;
  SmallVector<NamedDecl *, 8> ConversionDecls;

  // Now loop over the names, either inserting them or appending for the two
  // special cases.
  for (auto &Name : Names) {
    DeclContext::lookup_result Result = DC->noload_lookup(Name);

    switch (Name.getNameKind()) {
    default:
      Generator.insert(Name, Trait.getData(Result), Trait);
      break;

    case DeclarationName::CXXConstructorName:
      ConstructorDecls.append(Result.begin(), Result.end());
      break;

    case DeclarationName::CXXConversionFunctionName:
      ConversionDecls.append(Result.begin(), Result.end());
      break;
    }
  }

  // Handle our two special cases if we ended up having any. We arbitrarily use
  // the first declaration's name here because the name itself isn't part of
  // the key, only the kind of name is used.
  if (!ConstructorDecls.empty())
    Generator.insert(ConstructorDecls.front()->getDeclName(),
                     Trait.getData(ConstructorDecls), Trait);
  if (!ConversionDecls.empty())
    Generator.insert(ConversionDecls.front()->getDeclName(),
                     Trait.getData(ConversionDecls), Trait);

  // Create the on-disk hash table. Also emit the existing imported and
  // merged table if there is one.
  auto *Lookups = Chain ? Chain->getLoadedLookupTables(DC) : nullptr;
  Generator.emit(LookupTable, Trait, Lookups ? &Lookups->Table : nullptr);
}

/// Write the block containing all of the declaration IDs
/// visible from the given DeclContext.
///
/// \returns the offset of the DECL_CONTEXT_VISIBLE block within the
/// bitstream, or 0 if no block was written.
uint64_t ASTWriter::WriteDeclContextVisibleBlock(ASTContext &Context,
                                                 DeclContext *DC) {
  // If we imported a key declaration of this namespace, write the visible
  // lookup results as an update record for it rather than including them
  // on this declaration. We will only look at key declarations on reload.
  if (isa<NamespaceDecl>(DC) && Chain &&
      Chain->getKeyDeclaration(cast<Decl>(DC))->isFromASTFile()) {
    // Only do this once, for the first local declaration of the namespace.
    for (auto *Prev = cast<NamespaceDecl>(DC)->getPreviousDecl(); Prev;
         Prev = Prev->getPreviousDecl())
      if (!Prev->isFromASTFile())
        return 0;

    // Note that we need to emit an update record for the primary context.
    UpdatedDeclContexts.insert(DC->getPrimaryContext());

    // Make sure all visible decls are written. They will be recorded later. We
    // do this using a side data structure so we can sort the names into
    // a deterministic order.
    StoredDeclsMap *Map = DC->getPrimaryContext()->buildLookup();
    SmallVector<std::pair<DeclarationName, DeclContext::lookup_result>, 16>
        LookupResults;
    if (Map) {
      LookupResults.reserve(Map->size());
      for (auto &Entry : *Map)
        LookupResults.push_back(
            std::make_pair(Entry.first, Entry.second.getLookupResult()));
    }

    llvm::sort(LookupResults, llvm::less_first());
    for (auto &NameAndResult : LookupResults) {
      DeclarationName Name = NameAndResult.first;
      DeclContext::lookup_result Result = NameAndResult.second;
      if (Name.getNameKind() == DeclarationName::CXXConstructorName ||
          Name.getNameKind() == DeclarationName::CXXConversionFunctionName) {
        // We have to work around a name lookup bug here where negative lookup
        // results for these names get cached in namespace lookup tables (these
        // names should never be looked up in a namespace).
        assert(Result.empty() && "Cannot have a constructor or conversion "
                                 "function name in a namespace!");
        continue;
      }

      for (NamedDecl *ND : Result)
        if (!ND->isFromASTFile())
          GetDeclRef(ND);
    }

    return 0;
  }

  if (DC->getPrimaryContext() != DC)
    return 0;

  // Skip contexts which don't support name lookup.
  if (!DC->isLookupContext())
    return 0;

  // If not in C++, we perform name lookup for the translation unit via the
  // IdentifierInfo chains, don't bother to build a visible-declarations table.
  if (DC->isTranslationUnit() && !Context.getLangOpts().CPlusPlus)
    return 0;

  // Serialize the contents of the mapping used for lookup. Note that,
  // although we have two very different code paths, the serialized
  // representation is the same for both cases: a declaration name,
  // followed by a size, followed by references to the visible
  // declarations that have that name.
  uint64_t Offset = Stream.GetCurrentBitNo();
  StoredDeclsMap *Map = DC->buildLookup();
  if (!Map || Map->empty())
    return 0;

  // Create the on-disk hash table in a buffer.
  SmallString<4096> LookupTable;
  GenerateNameLookupTable(DC, LookupTable);

  // Write the lookup table
  RecordData::value_type Record[] = {DECL_CONTEXT_VISIBLE};
  Stream.EmitRecordWithBlob(DeclContextVisibleLookupAbbrev, Record,
                            LookupTable);
  ++NumVisibleDeclContexts;
  return Offset;
}

/// Write an UPDATE_VISIBLE block for the given context.
///
/// UPDATE_VISIBLE blocks contain the declarations that are added to an existing
/// DeclContext in a dependent AST file. As such, they only exist for the TU
/// (in C++), for namespaces, and for classes with forward-declared unscoped
/// enumeration members (in C++11).
void ASTWriter::WriteDeclContextVisibleUpdate(const DeclContext *DC) {
  StoredDeclsMap *Map = DC->getLookupPtr();
  if (!Map || Map->empty())
    return;

  // Create the on-disk hash table in a buffer.
  SmallString<4096> LookupTable;
  GenerateNameLookupTable(DC, LookupTable);

  // If we're updating a namespace, select a key declaration as the key for the
  // update record; those are the only ones that will be checked on reload.
  if (isa<NamespaceDecl>(DC))
    DC = cast<DeclContext>(Chain->getKeyDeclaration(cast<Decl>(DC)));

  // Write the lookup table
  RecordData::value_type Record[] = {UPDATE_VISIBLE, getDeclID(cast<Decl>(DC))};
  Stream.EmitRecordWithBlob(UpdateVisibleAbbrev, Record, LookupTable);
}

/// Write an FP_PRAGMA_OPTIONS block for the given FPOptions.
void ASTWriter::WriteFPPragmaOptions(const FPOptionsOverride &Opts) {
  RecordData::value_type Record[] = {Opts.getAsOpaqueInt()};
  Stream.EmitRecord(FP_PRAGMA_OPTIONS, Record);
}

/// Write an OPENCL_EXTENSIONS block for the given OpenCLOptions.
void ASTWriter::WriteOpenCLExtensions(Sema &SemaRef) {
  if (!SemaRef.Context.getLangOpts().OpenCL)
    return;

  const OpenCLOptions &Opts = SemaRef.getOpenCLOptions();
  RecordData Record;
  for (const auto &I:Opts.OptMap) {
    AddString(I.getKey(), Record);
    auto V = I.getValue();
    Record.push_back(V.Supported ? 1 : 0);
    Record.push_back(V.Enabled ? 1 : 0);
    Record.push_back(V.WithPragma ? 1 : 0);
    Record.push_back(V.Avail);
    Record.push_back(V.Core);
    Record.push_back(V.Opt);
  }
  Stream.EmitRecord(OPENCL_EXTENSIONS, Record);
}
void ASTWriter::WriteCUDAPragmas(Sema &SemaRef) {
  if (SemaRef.ForceCUDAHostDeviceDepth > 0) {
    RecordData::value_type Record[] = {SemaRef.ForceCUDAHostDeviceDepth};
    Stream.EmitRecord(CUDA_PRAGMA_FORCE_HOST_DEVICE_DEPTH, Record);
  }
}

void ASTWriter::WriteObjCCategories() {
  SmallVector<ObjCCategoriesInfo, 2> CategoriesMap;
  RecordData Categories;

  for (unsigned I = 0, N = ObjCClassesWithCategories.size(); I != N; ++I) {
    unsigned Size = 0;
    unsigned StartIndex = Categories.size();

    ObjCInterfaceDecl *Class = ObjCClassesWithCategories[I];

    // Allocate space for the size.
    Categories.push_back(0);

    // Add the categories.
    for (ObjCInterfaceDecl::known_categories_iterator
           Cat = Class->known_categories_begin(),
           CatEnd = Class->known_categories_end();
         Cat != CatEnd; ++Cat, ++Size) {
      assert(getDeclID(*Cat) != 0 && "Bogus category");
      AddDeclRef(*Cat, Categories);
    }

    // Update the size.
    Categories[StartIndex] = Size;

    // Record this interface -> category map.
    ObjCCategoriesInfo CatInfo = { getDeclID(Class), StartIndex };
    CategoriesMap.push_back(CatInfo);
  }

  // Sort the categories map by the definition ID, since the reader will be
  // performing binary searches on this information.
  llvm::array_pod_sort(CategoriesMap.begin(), CategoriesMap.end());

  // Emit the categories map.
  using namespace llvm;

  auto Abbrev = std::make_shared<BitCodeAbbrev>();
  Abbrev->Add(BitCodeAbbrevOp(OBJC_CATEGORIES_MAP));
  Abbrev->Add(BitCodeAbbrevOp(BitCodeAbbrevOp::VBR, 6)); // # of entries
  Abbrev->Add(BitCodeAbbrevOp(BitCodeAbbrevOp::Blob));
  unsigned AbbrevID = Stream.EmitAbbrev(std::move(Abbrev));

  RecordData::value_type Record[] = {OBJC_CATEGORIES_MAP, CategoriesMap.size()};
  Stream.EmitRecordWithBlob(AbbrevID, Record,
                            reinterpret_cast<char *>(CategoriesMap.data()),
                            CategoriesMap.size() * sizeof(ObjCCategoriesInfo));

  // Emit the category lists.
  Stream.EmitRecord(OBJC_CATEGORIES, Categories);
}

void ASTWriter::WriteLateParsedTemplates(Sema &SemaRef) {
  Sema::LateParsedTemplateMapT &LPTMap = SemaRef.LateParsedTemplateMap;

  if (LPTMap.empty())
    return;

  RecordData Record;
  for (auto &LPTMapEntry : LPTMap) {
    const FunctionDecl *FD = LPTMapEntry.first;
    LateParsedTemplate &LPT = *LPTMapEntry.second;
    AddDeclRef(FD, Record);
    AddDeclRef(LPT.D, Record);
    Record.push_back(LPT.Toks.size());

    for (const auto &Tok : LPT.Toks) {
      AddToken(Tok, Record);
    }
  }
  Stream.EmitRecord(LATE_PARSED_TEMPLATE, Record);
}

/// Write the state of 'pragma clang optimize' at the end of the module.
void ASTWriter::WriteOptimizePragmaOptions(Sema &SemaRef) {
  RecordData Record;
  SourceLocation PragmaLoc = SemaRef.getOptimizeOffPragmaLocation();
  AddSourceLocation(PragmaLoc, Record);
  Stream.EmitRecord(OPTIMIZE_PRAGMA_OPTIONS, Record);
}

/// Write the state of 'pragma ms_struct' at the end of the module.
void ASTWriter::WriteMSStructPragmaOptions(Sema &SemaRef) {
  RecordData Record;
  Record.push_back(SemaRef.MSStructPragmaOn ? PMSST_ON : PMSST_OFF);
  Stream.EmitRecord(MSSTRUCT_PRAGMA_OPTIONS, Record);
}

/// Write the state of 'pragma pointers_to_members' at the end of the
//module.
void ASTWriter::WriteMSPointersToMembersPragmaOptions(Sema &SemaRef) {
  RecordData Record;
  Record.push_back(SemaRef.MSPointerToMemberRepresentationMethod);
  AddSourceLocation(SemaRef.ImplicitMSInheritanceAttrLoc, Record);
  Stream.EmitRecord(POINTERS_TO_MEMBERS_PRAGMA_OPTIONS, Record);
}

/// Write the state of 'pragma align/pack' at the end of the module.
void ASTWriter::WritePackPragmaOptions(Sema &SemaRef) {
  // Don't serialize pragma align/pack state for modules, since it should only
  // take effect on a per-submodule basis.
  if (WritingModule)
    return;

  RecordData Record;
  AddAlignPackInfo(SemaRef.AlignPackStack.CurrentValue, Record);
  AddSourceLocation(SemaRef.AlignPackStack.CurrentPragmaLocation, Record);
  Record.push_back(SemaRef.AlignPackStack.Stack.size());
  for (const auto &StackEntry : SemaRef.AlignPackStack.Stack) {
    AddAlignPackInfo(StackEntry.Value, Record);
    AddSourceLocation(StackEntry.PragmaLocation, Record);
    AddSourceLocation(StackEntry.PragmaPushLocation, Record);
    AddString(StackEntry.StackSlotLabel, Record);
  }
  Stream.EmitRecord(ALIGN_PACK_PRAGMA_OPTIONS, Record);
}

/// Write the state of 'pragma float_control' at the end of the module.
void ASTWriter::WriteFloatControlPragmaOptions(Sema &SemaRef) {
  // Don't serialize pragma float_control state for modules,
  // since it should only take effect on a per-submodule basis.
  if (WritingModule)
    return;

  RecordData Record;
  Record.push_back(SemaRef.FpPragmaStack.CurrentValue.getAsOpaqueInt());
  AddSourceLocation(SemaRef.FpPragmaStack.CurrentPragmaLocation, Record);
  Record.push_back(SemaRef.FpPragmaStack.Stack.size());
  for (const auto &StackEntry : SemaRef.FpPragmaStack.Stack) {
    Record.push_back(StackEntry.Value.getAsOpaqueInt());
    AddSourceLocation(StackEntry.PragmaLocation, Record);
    AddSourceLocation(StackEntry.PragmaPushLocation, Record);
    AddString(StackEntry.StackSlotLabel, Record);
  }
  Stream.EmitRecord(FLOAT_CONTROL_PRAGMA_OPTIONS, Record);
}

void ASTWriter::WriteModuleFileExtension(Sema &SemaRef,
                                         ModuleFileExtensionWriter &Writer) {
  // Enter the extension block.
  Stream.EnterSubblock(EXTENSION_BLOCK_ID, 4);

  // Emit the metadata record abbreviation.
  auto Abv = std::make_shared<llvm::BitCodeAbbrev>();
  Abv->Add(llvm::BitCodeAbbrevOp(EXTENSION_METADATA));
  Abv->Add(llvm::BitCodeAbbrevOp(llvm::BitCodeAbbrevOp::VBR, 6));
  Abv->Add(llvm::BitCodeAbbrevOp(llvm::BitCodeAbbrevOp::VBR, 6));
  Abv->Add(llvm::BitCodeAbbrevOp(llvm::BitCodeAbbrevOp::VBR, 6));
  Abv->Add(llvm::BitCodeAbbrevOp(llvm::BitCodeAbbrevOp::VBR, 6));
  Abv->Add(llvm::BitCodeAbbrevOp(llvm::BitCodeAbbrevOp::Blob));
  unsigned Abbrev = Stream.EmitAbbrev(std::move(Abv));

  // Emit the metadata record.
  RecordData Record;
  auto Metadata = Writer.getExtension()->getExtensionMetadata();
  Record.push_back(EXTENSION_METADATA);
  Record.push_back(Metadata.MajorVersion);
  Record.push_back(Metadata.MinorVersion);
  Record.push_back(Metadata.BlockName.size());
  Record.push_back(Metadata.UserInfo.size());
  SmallString<64> Buffer;
  Buffer += Metadata.BlockName;
  Buffer += Metadata.UserInfo;
  Stream.EmitRecordWithBlob(Abbrev, Record, Buffer);

  // Emit the contents of the extension block.
  Writer.writeExtensionContents(SemaRef, Stream);

  // Exit the extension block.
  Stream.ExitBlock();
}

//===----------------------------------------------------------------------===//
// General Serialization Routines
//===----------------------------------------------------------------------===//

void ASTRecordWriter::AddAttr(const Attr *A) {
  auto &Record = *this;
  // FIXME: Clang can't handle the serialization/deserialization of
  // preferred_name properly now. See
  // https://github.com/llvm/llvm-project/issues/56490 for example.
  if (!A || (isa<PreferredNameAttr>(A) && Writer->isWritingNamedModules()))
    return Record.push_back(0);

  Record.push_back(A->getKind() + 1); // FIXME: stable encoding, target attrs

  Record.AddIdentifierRef(A->getAttrName());
  Record.AddIdentifierRef(A->getScopeName());
  Record.AddSourceRange(A->getRange());
  Record.AddSourceLocation(A->getScopeLoc());
  Record.push_back(A->getParsedKind());
  Record.push_back(A->getSyntax());
  Record.push_back(A->getAttributeSpellingListIndexRaw());

#include "clang/Serialization/AttrPCHWrite.inc"
}

/// Emit the list of attributes to the specified record.
void ASTRecordWriter::AddAttributes(ArrayRef<const Attr *> Attrs) {
  push_back(Attrs.size());
  for (const auto *A : Attrs)
    AddAttr(A);
}

void ASTWriter::AddToken(const Token &Tok, RecordDataImpl &Record) {
  AddSourceLocation(Tok.getLocation(), Record);
  Record.push_back(Tok.getLength());

  // FIXME: When reading literal tokens, reconstruct the literal pointer
  // if it is needed.
  AddIdentifierRef(Tok.getIdentifierInfo(), Record);
  // FIXME: Should translate token kind to a stable encoding.
  Record.push_back(Tok.getKind());
  // FIXME: Should translate token flags to a stable encoding.
  Record.push_back(Tok.getFlags());
}

void ASTWriter::AddString(StringRef Str, RecordDataImpl &Record) {
  Record.push_back(Str.size());
  Record.insert(Record.end(), Str.begin(), Str.end());
}

bool ASTWriter::PreparePathForOutput(SmallVectorImpl<char> &Path) {
  assert(Context && "should have context when outputting path");

  bool Changed =
      cleanPathForOutput(Context->getSourceManager().getFileManager(), Path);

  // Remove a prefix to make the path relative, if relevant.
  const char *PathBegin = Path.data();
  const char *PathPtr =
      adjustFilenameForRelocatableAST(PathBegin, BaseDirectory);
  if (PathPtr != PathBegin) {
    Path.erase(Path.begin(), Path.begin() + (PathPtr - PathBegin));
    Changed = true;
  }

  return Changed;
}

void ASTWriter::AddPath(StringRef Path, RecordDataImpl &Record) {
  SmallString<128> FilePath(Path);
  PreparePathForOutput(FilePath);
  AddString(FilePath, Record);
}

void ASTWriter::EmitRecordWithPath(unsigned Abbrev, RecordDataRef Record,
                                   StringRef Path) {
  SmallString<128> FilePath(Path);
  PreparePathForOutput(FilePath);
  Stream.EmitRecordWithBlob(Abbrev, Record, FilePath);
}

void ASTWriter::AddVersionTuple(const VersionTuple &Version,
                                RecordDataImpl &Record) {
  Record.push_back(Version.getMajor());
  if (Optional<unsigned> Minor = Version.getMinor())
    Record.push_back(*Minor + 1);
  else
    Record.push_back(0);
  if (Optional<unsigned> Subminor = Version.getSubminor())
    Record.push_back(*Subminor + 1);
  else
    Record.push_back(0);
}

/// Note that the identifier II occurs at the given offset
/// within the identifier table.
void ASTWriter::SetIdentifierOffset(const IdentifierInfo *II, uint32_t Offset) {
  IdentID ID = IdentifierIDs[II];
  // Only store offsets new to this AST file. Other identifier names are looked
  // up earlier in the chain and thus don't need an offset.
  if (ID >= FirstIdentID)
    IdentifierOffsets[ID - FirstIdentID] = Offset;
}

/// Note that the selector Sel occurs at the given offset
/// within the method pool/selector table.
void ASTWriter::SetSelectorOffset(Selector Sel, uint32_t Offset) {
  unsigned ID = SelectorIDs[Sel];
  assert(ID && "Unknown selector");
  // Don't record offsets for selectors that are also available in a different
  // file.
  if (ID < FirstSelectorID)
    return;
  SelectorOffsets[ID - FirstSelectorID] = Offset;
}

ASTWriter::ASTWriter(llvm::BitstreamWriter &Stream,
                     SmallVectorImpl<char> &Buffer,
                     InMemoryModuleCache &ModuleCache,
                     ArrayRef<std::shared_ptr<ModuleFileExtension>> Extensions,
                     llvm::compression::CompressionAlgorithm *CompressionScheme,
                     bool IncludeTimestamps)
    : Stream(Stream), Buffer(Buffer), ModuleCache(ModuleCache),
      CompressionScheme(CompressionScheme),
      IncludeTimestamps(IncludeTimestamps) {
  for (const auto &Ext : Extensions) {
    if (auto Writer = Ext->createExtensionWriter(*this))
      ModuleFileExtensionWriters.push_back(std::move(Writer));
  }
}

ASTWriter::~ASTWriter() = default;

const LangOptions &ASTWriter::getLangOpts() const {
  assert(WritingAST && "can't determine lang opts when not writing AST");
  return Context->getLangOpts();
}

time_t ASTWriter::getTimestampForOutput(const FileEntry *E) const {
  return IncludeTimestamps ? E->getModificationTime() : 0;
}

ASTFileSignature ASTWriter::WriteAST(Sema &SemaRef,
                                     const std::string &OutputFile,
                                     Module *WritingModule, StringRef isysroot,
                                     bool hasErrors,
                                     bool ShouldCacheASTInMemory) {
  WritingAST = true;

  ASTHasCompilerErrors = hasErrors;

  // Emit the file header.
  Stream.Emit((unsigned)'C', 8);
  Stream.Emit((unsigned)'P', 8);
  Stream.Emit((unsigned)'C', 8);
  Stream.Emit((unsigned)'H', 8);

  WriteBlockInfoBlock();

  Context = &SemaRef.Context;
  PP = &SemaRef.PP;
  this->WritingModule = WritingModule;
  ASTFileSignature Signature =
      WriteASTCore(SemaRef, isysroot, OutputFile, WritingModule);
  Context = nullptr;
  PP = nullptr;
  this->WritingModule = nullptr;
  this->BaseDirectory.clear();

  WritingAST = false;
  if (ShouldCacheASTInMemory) {
    // Construct MemoryBuffer and update buffer manager.
    ModuleCache.addBuiltPCM(OutputFile,
                            llvm::MemoryBuffer::getMemBufferCopy(
                                StringRef(Buffer.begin(), Buffer.size())));
  }
  return Signature;
}

template<typename Vector>
static void AddLazyVectorDecls(ASTWriter &Writer, Vector &Vec,
                               ASTWriter::RecordData &Record) {
  for (typename Vector::iterator I = Vec.begin(nullptr, true), E = Vec.end();
       I != E; ++I) {
    Writer.AddDeclRef(*I, Record);
  }
}

ASTFileSignature ASTWriter::WriteASTCore(Sema &SemaRef, StringRef isysroot,
                                         const std::string &OutputFile,
                                         Module *WritingModule) {
  using namespace llvm;

  bool isModule = WritingModule != nullptr;

  // Make sure that the AST reader knows to finalize itself.
  if (Chain)
    Chain->finalizeForWriting();

  ASTContext &Context = SemaRef.Context;
  Preprocessor &PP = SemaRef.PP;

  // Set up predefined declaration IDs.
  auto RegisterPredefDecl = [&] (Decl *D, PredefinedDeclIDs ID) {
    if (D) {
      assert(D->isCanonicalDecl() && "predefined decl is not canonical");
      DeclIDs[D] = ID;
    }
  };
  RegisterPredefDecl(Context.getTranslationUnitDecl(),
                     PREDEF_DECL_TRANSLATION_UNIT_ID);
  RegisterPredefDecl(Context.ObjCIdDecl, PREDEF_DECL_OBJC_ID_ID);
  RegisterPredefDecl(Context.ObjCSelDecl, PREDEF_DECL_OBJC_SEL_ID);
  RegisterPredefDecl(Context.ObjCClassDecl, PREDEF_DECL_OBJC_CLASS_ID);
  RegisterPredefDecl(Context.ObjCProtocolClassDecl,
                     PREDEF_DECL_OBJC_PROTOCOL_ID);
  RegisterPredefDecl(Context.Int128Decl, PREDEF_DECL_INT_128_ID);
  RegisterPredefDecl(Context.UInt128Decl, PREDEF_DECL_UNSIGNED_INT_128_ID);
  RegisterPredefDecl(Context.ObjCInstanceTypeDecl,
                     PREDEF_DECL_OBJC_INSTANCETYPE_ID);
  RegisterPredefDecl(Context.BuiltinVaListDecl, PREDEF_DECL_BUILTIN_VA_LIST_ID);
  RegisterPredefDecl(Context.VaListTagDecl, PREDEF_DECL_VA_LIST_TAG);
  RegisterPredefDecl(Context.BuiltinMSVaListDecl,
                     PREDEF_DECL_BUILTIN_MS_VA_LIST_ID);
  RegisterPredefDecl(Context.MSGuidTagDecl,
                     PREDEF_DECL_BUILTIN_MS_GUID_ID);
  RegisterPredefDecl(Context.ExternCContext, PREDEF_DECL_EXTERN_C_CONTEXT_ID);
  RegisterPredefDecl(Context.MakeIntegerSeqDecl,
                     PREDEF_DECL_MAKE_INTEGER_SEQ_ID);
  RegisterPredefDecl(Context.CFConstantStringTypeDecl,
                     PREDEF_DECL_CF_CONSTANT_STRING_ID);
  RegisterPredefDecl(Context.CFConstantStringTagDecl,
                     PREDEF_DECL_CF_CONSTANT_STRING_TAG_ID);
  RegisterPredefDecl(Context.TypePackElementDecl,
                     PREDEF_DECL_TYPE_PACK_ELEMENT_ID);

  // Build a record containing all of the tentative definitions in this file, in
  // TentativeDefinitions order.  Generally, this record will be empty for
  // headers.
  RecordData TentativeDefinitions;
  AddLazyVectorDecls(*this, SemaRef.TentativeDefinitions, TentativeDefinitions);

  // Build a record containing all of the file scoped decls in this file.
  RecordData UnusedFileScopedDecls;
  if (!isModule)
    AddLazyVectorDecls(*this, SemaRef.UnusedFileScopedDecls,
                       UnusedFileScopedDecls);

  // Build a record containing all of the delegating constructors we still need
  // to resolve.
  RecordData DelegatingCtorDecls;
  if (!isModule)
    AddLazyVectorDecls(*this, SemaRef.DelegatingCtorDecls, DelegatingCtorDecls);

  // Write the set of weak, undeclared identifiers. We always write the
  // entire table, since later PCH files in a PCH chain are only interested in
  // the results at the end of the chain.
  RecordData WeakUndeclaredIdentifiers;
  for (const auto &WeakUndeclaredIdentifierList :
       SemaRef.WeakUndeclaredIdentifiers) {
    const IdentifierInfo *const II = WeakUndeclaredIdentifierList.first;
    for (const auto &WI : WeakUndeclaredIdentifierList.second) {
      AddIdentifierRef(II, WeakUndeclaredIdentifiers);
      AddIdentifierRef(WI.getAlias(), WeakUndeclaredIdentifiers);
      AddSourceLocation(WI.getLocation(), WeakUndeclaredIdentifiers);
    }
  }

  // Build a record containing all of the ext_vector declarations.
  RecordData ExtVectorDecls;
  AddLazyVectorDecls(*this, SemaRef.ExtVectorDecls, ExtVectorDecls);

  // Build a record containing all of the VTable uses information.
  RecordData VTableUses;
  if (!SemaRef.VTableUses.empty()) {
    for (unsigned I = 0, N = SemaRef.VTableUses.size(); I != N; ++I) {
      AddDeclRef(SemaRef.VTableUses[I].first, VTableUses);
      AddSourceLocation(SemaRef.VTableUses[I].second, VTableUses);
      VTableUses.push_back(SemaRef.VTablesUsed[SemaRef.VTableUses[I].first]);
    }
  }

  // Build a record containing all of the UnusedLocalTypedefNameCandidates.
  RecordData UnusedLocalTypedefNameCandidates;
  for (const TypedefNameDecl *TD : SemaRef.UnusedLocalTypedefNameCandidates)
    AddDeclRef(TD, UnusedLocalTypedefNameCandidates);

  // Build a record containing all of pending implicit instantiations.
  RecordData PendingInstantiations;
  for (const auto &I : SemaRef.PendingInstantiations) {
    AddDeclRef(I.first, PendingInstantiations);
    AddSourceLocation(I.second, PendingInstantiations);
  }
  assert(SemaRef.PendingLocalImplicitInstantiations.empty() &&
         "There are local ones at end of translation unit!");

  // Build a record containing some declaration references.
  RecordData SemaDeclRefs;
  if (SemaRef.StdNamespace || SemaRef.StdBadAlloc || SemaRef.StdAlignValT) {
    AddDeclRef(SemaRef.getStdNamespace(), SemaDeclRefs);
    AddDeclRef(SemaRef.getStdBadAlloc(), SemaDeclRefs);
    AddDeclRef(SemaRef.getStdAlignValT(), SemaDeclRefs);
  }

  RecordData CUDASpecialDeclRefs;
  if (Context.getcudaConfigureCallDecl()) {
    AddDeclRef(Context.getcudaConfigureCallDecl(), CUDASpecialDeclRefs);
  }

  // Build a record containing all of the known namespaces.
  RecordData KnownNamespaces;
  for (const auto &I : SemaRef.KnownNamespaces) {
    if (!I.second)
      AddDeclRef(I.first, KnownNamespaces);
  }

  // Build a record of all used, undefined objects that require definitions.
  RecordData UndefinedButUsed;

  SmallVector<std::pair<NamedDecl *, SourceLocation>, 16> Undefined;
  SemaRef.getUndefinedButUsed(Undefined);
  for (const auto &I : Undefined) {
    AddDeclRef(I.first, UndefinedButUsed);
    AddSourceLocation(I.second, UndefinedButUsed);
  }

  // Build a record containing all delete-expressions that we would like to
  // analyze later in AST.
  RecordData DeleteExprsToAnalyze;

  if (!isModule) {
    for (const auto &DeleteExprsInfo :
         SemaRef.getMismatchingDeleteExpressions()) {
      AddDeclRef(DeleteExprsInfo.first, DeleteExprsToAnalyze);
      DeleteExprsToAnalyze.push_back(DeleteExprsInfo.second.size());
      for (const auto &DeleteLoc : DeleteExprsInfo.second) {
        AddSourceLocation(DeleteLoc.first, DeleteExprsToAnalyze);
        DeleteExprsToAnalyze.push_back(DeleteLoc.second);
      }
    }
  }

  // Write the control block
  WriteControlBlock(PP, Context, isysroot, OutputFile);

  // Write the remaining AST contents.
  Stream.FlushToWord();
  ASTBlockRange.first = Stream.GetCurrentBitNo();
  Stream.EnterSubblock(AST_BLOCK_ID, 5);
  ASTBlockStartOffset = Stream.GetCurrentBitNo();

  // This is so that older clang versions, before the introduction
  // of the control block, can read and reject the newer PCH format.
  {
    RecordData Record = {VERSION_MAJOR};
    Stream.EmitRecord(METADATA_OLD_FORMAT, Record);
  }

  // Create a lexical update block containing all of the declarations in the
  // translation unit that do not come from other AST files.
  const TranslationUnitDecl *TU = Context.getTranslationUnitDecl();
  SmallVector<uint32_t, 128> NewGlobalKindDeclPairs;
  for (const auto *D : TU->noload_decls()) {
    if (!D->isFromASTFile()) {
      NewGlobalKindDeclPairs.push_back(D->getKind());
      NewGlobalKindDeclPairs.push_back(GetDeclRef(D));
    }
  }

  auto Abv = std::make_shared<BitCodeAbbrev>();
  Abv->Add(llvm::BitCodeAbbrevOp(TU_UPDATE_LEXICAL));
  Abv->Add(llvm::BitCodeAbbrevOp(llvm::BitCodeAbbrevOp::Blob));
  unsigned TuUpdateLexicalAbbrev = Stream.EmitAbbrev(std::move(Abv));
  {
    RecordData::value_type Record[] = {TU_UPDATE_LEXICAL};
    Stream.EmitRecordWithBlob(TuUpdateLexicalAbbrev, Record,
                              bytes(NewGlobalKindDeclPairs));
  }

  // And a visible updates block for the translation unit.
  Abv = std::make_shared<BitCodeAbbrev>();
  Abv->Add(llvm::BitCodeAbbrevOp(UPDATE_VISIBLE));
  Abv->Add(llvm::BitCodeAbbrevOp(llvm::BitCodeAbbrevOp::VBR, 6));
  Abv->Add(llvm::BitCodeAbbrevOp(llvm::BitCodeAbbrevOp::Blob));
  UpdateVisibleAbbrev = Stream.EmitAbbrev(std::move(Abv));
  WriteDeclContextVisibleUpdate(TU);

  // If we have any extern "C" names, write out a visible update for them.
  if (Context.ExternCContext)
    WriteDeclContextVisibleUpdate(Context.ExternCContext);

  // If the translation unit has an anonymous namespace, and we don't already
  // have an update block for it, write it as an update block.
  // FIXME: Why do we not do this if there's already an update block?
  if (NamespaceDecl *NS = TU->getAnonymousNamespace()) {
    ASTWriter::UpdateRecord &Record = DeclUpdates[TU];
    if (Record.empty())
      Record.push_back(DeclUpdate(UPD_CXX_ADDED_ANONYMOUS_NAMESPACE, NS));
  }

  // Add update records for all mangling numbers and static local numbers.
  // These aren't really update records, but this is a convenient way of
  // tagging this rare extra data onto the declarations.
  for (const auto &Number : Context.MangleNumbers)
    if (!Number.first->isFromASTFile())
      DeclUpdates[Number.first].push_back(DeclUpdate(UPD_MANGLING_NUMBER,
                                                     Number.second));
  for (const auto &Number : Context.StaticLocalNumbers)
    if (!Number.first->isFromASTFile())
      DeclUpdates[Number.first].push_back(DeclUpdate(UPD_STATIC_LOCAL_NUMBER,
                                                     Number.second));

  // Make sure visible decls, added to DeclContexts previously loaded from
  // an AST file, are registered for serialization. Likewise for template
  // specializations added to imported templates.
  for (const auto *I : DeclsToEmitEvenIfUnreferenced) {
    GetDeclRef(I);
  }

  // Make sure all decls associated with an identifier are registered for
  // serialization, if we're storing decls with identifiers.
  if (!WritingModule || !getLangOpts().CPlusPlus) {
    llvm::SmallVector<const IdentifierInfo*, 256> IIs;
    for (const auto &ID : PP.getIdentifierTable()) {
      const IdentifierInfo *II = ID.second;
      if (!Chain || !II->isFromAST() || II->hasChangedSinceDeserialization())
        IIs.push_back(II);
    }
    // Sort the identifiers to visit based on their name.
    llvm::sort(IIs, llvm::deref<std::less<>>());
    for (const IdentifierInfo *II : IIs) {
      for (IdentifierResolver::iterator D = SemaRef.IdResolver.begin(II),
                                     DEnd = SemaRef.IdResolver.end();
           D != DEnd; ++D) {
        GetDeclRef(*D);
      }
    }
  }

  // For method pool in the module, if it contains an entry for a selector,
  // the entry should be complete, containing everything introduced by that
  // module and all modules it imports. It's possible that the entry is out of
  // date, so we need to pull in the new content here.

  // It's possible that updateOutOfDateSelector can update SelectorIDs. To be
  // safe, we copy all selectors out.
  llvm::SmallVector<Selector, 256> AllSelectors;
  for (auto &SelectorAndID : SelectorIDs)
    AllSelectors.push_back(SelectorAndID.first);
  for (auto &Selector : AllSelectors)
    SemaRef.updateOutOfDateSelector(Selector);

  // Form the record of special types.
  RecordData SpecialTypes;
  AddTypeRef(Context.getRawCFConstantStringType(), SpecialTypes);
  AddTypeRef(Context.getFILEType(), SpecialTypes);
  AddTypeRef(Context.getjmp_bufType(), SpecialTypes);
  AddTypeRef(Context.getsigjmp_bufType(), SpecialTypes);
  AddTypeRef(Context.ObjCIdRedefinitionType, SpecialTypes);
  AddTypeRef(Context.ObjCClassRedefinitionType, SpecialTypes);
  AddTypeRef(Context.ObjCSelRedefinitionType, SpecialTypes);
  AddTypeRef(Context.getucontext_tType(), SpecialTypes);

  if (Chain) {
    // Write the mapping information describing our module dependencies and how
    // each of those modules were mapped into our own offset/ID space, so that
    // the reader can build the appropriate mapping to its own offset/ID space.
    // The map consists solely of a blob with the following format:
    // *(module-kind:i8
    //   module-name-len:i16 module-name:len*i8
    //   source-location-offset:i32
    //   identifier-id:i32
    //   preprocessed-entity-id:i32
    //   macro-definition-id:i32
    //   submodule-id:i32
    //   selector-id:i32
    //   declaration-id:i32
    //   c++-base-specifiers-id:i32
    //   type-id:i32)
    //
    // module-kind is the ModuleKind enum value. If it is MK_PrebuiltModule,
    // MK_ExplicitModule or MK_ImplicitModule, then the module-name is the
    // module name. Otherwise, it is the module file name.
    auto Abbrev = std::make_shared<BitCodeAbbrev>();
    Abbrev->Add(BitCodeAbbrevOp(MODULE_OFFSET_MAP));
    Abbrev->Add(BitCodeAbbrevOp(BitCodeAbbrevOp::Blob));
    unsigned ModuleOffsetMapAbbrev = Stream.EmitAbbrev(std::move(Abbrev));
    SmallString<2048> Buffer;
    {
      llvm::raw_svector_ostream Out(Buffer);
      for (ModuleFile &M : Chain->ModuleMgr) {
        using namespace llvm::support;

        endian::Writer LE(Out, little);
        LE.write<uint8_t>(static_cast<uint8_t>(M.Kind));
        StringRef Name = M.isModule() ? M.ModuleName : M.FileName;
        LE.write<uint16_t>(Name.size());
        Out.write(Name.data(), Name.size());

        // Note: if a base ID was uint max, it would not be possible to load
        // another module after it or have more than one entity inside it.
        uint32_t None = std::numeric_limits<uint32_t>::max();

        auto writeBaseIDOrNone = [&](auto BaseID, bool ShouldWrite) {
          assert(BaseID < std::numeric_limits<uint32_t>::max() && "base id too high");
          if (ShouldWrite)
            LE.write<uint32_t>(BaseID);
          else
            LE.write<uint32_t>(None);
        };

        // These values should be unique within a chain, since they will be read
        // as keys into ContinuousRangeMaps.
        writeBaseIDOrNone(M.SLocEntryBaseOffset, M.LocalNumSLocEntries);
        writeBaseIDOrNone(M.BaseIdentifierID, M.LocalNumIdentifiers);
        writeBaseIDOrNone(M.BaseMacroID, M.LocalNumMacros);
        writeBaseIDOrNone(M.BasePreprocessedEntityID,
                          M.NumPreprocessedEntities);
        writeBaseIDOrNone(M.BaseSubmoduleID, M.LocalNumSubmodules);
        writeBaseIDOrNone(M.BaseSelectorID, M.LocalNumSelectors);
        writeBaseIDOrNone(M.BaseDeclID, M.LocalNumDecls);
        writeBaseIDOrNone(M.BaseTypeIndex, M.LocalNumTypes);
      }
    }
    RecordData::value_type Record[] = {MODULE_OFFSET_MAP};
    Stream.EmitRecordWithBlob(ModuleOffsetMapAbbrev, Record,
                              Buffer.data(), Buffer.size());
  }

  // Build a record containing all of the DeclsToCheckForDeferredDiags.
  SmallVector<serialization::DeclID, 64> DeclsToCheckForDeferredDiags;
  for (auto *D : SemaRef.DeclsToCheckForDeferredDiags)
    DeclsToCheckForDeferredDiags.push_back(GetDeclRef(D));

  RecordData DeclUpdatesOffsetsRecord;

  // Keep writing types, declarations, and declaration update records
  // until we've emitted all of them.
  Stream.EnterSubblock(DECLTYPES_BLOCK_ID, /*bits for abbreviations*/5);
  DeclTypesBlockStartOffset = Stream.GetCurrentBitNo();
  WriteTypeAbbrevs();
  WriteDeclAbbrevs();
  do {
    WriteDeclUpdatesBlocks(DeclUpdatesOffsetsRecord);
    while (!DeclTypesToEmit.empty()) {
      DeclOrType DOT = DeclTypesToEmit.front();
      DeclTypesToEmit.pop();
      if (DOT.isType())
        WriteType(DOT.getType());
      else
        WriteDecl(Context, DOT.getDecl());
    }
  } while (!DeclUpdates.empty());
  Stream.ExitBlock();

  DoneWritingDeclsAndTypes = true;

  // These things can only be done once we've written out decls and types.
  WriteTypeDeclOffsets();
  if (!DeclUpdatesOffsetsRecord.empty())
    Stream.EmitRecord(DECL_UPDATE_OFFSETS, DeclUpdatesOffsetsRecord);
  WriteFileDeclIDsMap();
  WriteSourceManagerBlock(Context.getSourceManager(), PP);
  WriteComments();
  WritePreprocessor(PP, isModule);
  WriteHeaderSearch(PP.getHeaderSearchInfo());
  WriteSelectors(SemaRef);
  WriteReferencedSelectorsPool(SemaRef);
  WriteLateParsedTemplates(SemaRef);
  WriteIdentifierTable(PP, SemaRef.IdResolver, isModule);
  WriteFPPragmaOptions(SemaRef.CurFPFeatureOverrides());
  WriteOpenCLExtensions(SemaRef);
  WriteCUDAPragmas(SemaRef);

  // If we're emitting a module, write out the submodule information.
  if (WritingModule)
    WriteSubmodules(WritingModule);

  Stream.EmitRecord(SPECIAL_TYPES, SpecialTypes);

  // Write the record containing external, unnamed definitions.
  if (!EagerlyDeserializedDecls.empty())
    Stream.EmitRecord(EAGERLY_DESERIALIZED_DECLS, EagerlyDeserializedDecls);

  if (!ModularCodegenDecls.empty())
    Stream.EmitRecord(MODULAR_CODEGEN_DECLS, ModularCodegenDecls);

  // Write the record containing tentative definitions.
  if (!TentativeDefinitions.empty())
    Stream.EmitRecord(TENTATIVE_DEFINITIONS, TentativeDefinitions);

  // Write the record containing unused file scoped decls.
  if (!UnusedFileScopedDecls.empty())
    Stream.EmitRecord(UNUSED_FILESCOPED_DECLS, UnusedFileScopedDecls);

  // Write the record containing weak undeclared identifiers.
  if (!WeakUndeclaredIdentifiers.empty())
    Stream.EmitRecord(WEAK_UNDECLARED_IDENTIFIERS,
                      WeakUndeclaredIdentifiers);

  // Write the record containing ext_vector type names.
  if (!ExtVectorDecls.empty())
    Stream.EmitRecord(EXT_VECTOR_DECLS, ExtVectorDecls);

  // Write the record containing VTable uses information.
  if (!VTableUses.empty())
    Stream.EmitRecord(VTABLE_USES, VTableUses);

  // Write the record containing potentially unused local typedefs.
  if (!UnusedLocalTypedefNameCandidates.empty())
    Stream.EmitRecord(UNUSED_LOCAL_TYPEDEF_NAME_CANDIDATES,
                      UnusedLocalTypedefNameCandidates);

  // Write the record containing pending implicit instantiations.
  if (!PendingInstantiations.empty())
    Stream.EmitRecord(PENDING_IMPLICIT_INSTANTIATIONS, PendingInstantiations);

  // Write the record containing declaration references of Sema.
  if (!SemaDeclRefs.empty())
    Stream.EmitRecord(SEMA_DECL_REFS, SemaDeclRefs);

  // Write the record containing decls to be checked for deferred diags.
  if (!DeclsToCheckForDeferredDiags.empty())
    Stream.EmitRecord(DECLS_TO_CHECK_FOR_DEFERRED_DIAGS,
        DeclsToCheckForDeferredDiags);

  // Write the record containing CUDA-specific declaration references.
  if (!CUDASpecialDeclRefs.empty())
    Stream.EmitRecord(CUDA_SPECIAL_DECL_REFS, CUDASpecialDeclRefs);

  // Write the delegating constructors.
  if (!DelegatingCtorDecls.empty())
    Stream.EmitRecord(DELEGATING_CTORS, DelegatingCtorDecls);

  // Write the known namespaces.
  if (!KnownNamespaces.empty())
    Stream.EmitRecord(KNOWN_NAMESPACES, KnownNamespaces);

  // Write the undefined internal functions and variables, and inline functions.
  if (!UndefinedButUsed.empty())
    Stream.EmitRecord(UNDEFINED_BUT_USED, UndefinedButUsed);

  if (!DeleteExprsToAnalyze.empty())
    Stream.EmitRecord(DELETE_EXPRS_TO_ANALYZE, DeleteExprsToAnalyze);

  // Write the visible updates to DeclContexts.
  for (auto *DC : UpdatedDeclContexts)
    WriteDeclContextVisibleUpdate(DC);

  if (!WritingModule) {
    // Write the submodules that were imported, if any.
    struct ModuleInfo {
      uint64_t ID;
      Module *M;
      ModuleInfo(uint64_t ID, Module *M) : ID(ID), M(M) {}
    };
    llvm::SmallVector<ModuleInfo, 64> Imports;
    for (const auto *I : Context.local_imports()) {
      assert(SubmoduleIDs.find(I->getImportedModule()) != SubmoduleIDs.end());
      Imports.push_back(ModuleInfo(SubmoduleIDs[I->getImportedModule()],
                         I->getImportedModule()));
    }

    if (!Imports.empty()) {
      auto Cmp = [](const ModuleInfo &A, const ModuleInfo &B) {
        return A.ID < B.ID;
      };
      auto Eq = [](const ModuleInfo &A, const ModuleInfo &B) {
        return A.ID == B.ID;
      };

      // Sort and deduplicate module IDs.
      llvm::sort(Imports, Cmp);
      Imports.erase(std::unique(Imports.begin(), Imports.end(), Eq),
                    Imports.end());

      RecordData ImportedModules;
      for (const auto &Import : Imports) {
        ImportedModules.push_back(Import.ID);
        // FIXME: If the module has macros imported then later has declarations
        // imported, this location won't be the right one as a location for the
        // declaration imports.
        AddSourceLocation(PP.getModuleImportLoc(Import.M), ImportedModules);
      }

      Stream.EmitRecord(IMPORTED_MODULES, ImportedModules);
    }
  }

  WriteObjCCategories();
  if(!WritingModule) {
    WriteOptimizePragmaOptions(SemaRef);
    WriteMSStructPragmaOptions(SemaRef);
    WriteMSPointersToMembersPragmaOptions(SemaRef);
  }
  WritePackPragmaOptions(SemaRef);
  WriteFloatControlPragmaOptions(SemaRef);

  // Some simple statistics
  RecordData::value_type Record[] = {
      NumStatements, NumMacros, NumLexicalDeclContexts, NumVisibleDeclContexts};
  Stream.EmitRecord(STATISTICS, Record);
  Stream.ExitBlock();
  Stream.FlushToWord();
  ASTBlockRange.second = Stream.GetCurrentBitNo();

  // Write the module file extension blocks.
  for (const auto &ExtWriter : ModuleFileExtensionWriters)
    WriteModuleFileExtension(SemaRef, *ExtWriter);

  return writeUnhashedControlBlock(PP, Context);
}

void ASTWriter::WriteDeclUpdatesBlocks(RecordDataImpl &OffsetsRecord) {
  if (DeclUpdates.empty())
    return;

  DeclUpdateMap LocalUpdates;
  LocalUpdates.swap(DeclUpdates);

  for (auto &DeclUpdate : LocalUpdates) {
    const Decl *D = DeclUpdate.first;

    bool HasUpdatedBody = false;
    RecordData RecordData;
    ASTRecordWriter Record(*this, RecordData);
    for (auto &Update : DeclUpdate.second) {
      DeclUpdateKind Kind = (DeclUpdateKind)Update.getKind();

      // An updated body is emitted last, so that the reader doesn't need
      // to skip over the lazy body to reach statements for other records.
      if (Kind == UPD_CXX_ADDED_FUNCTION_DEFINITION)
        HasUpdatedBody = true;
      else
        Record.push_back(Kind);

      switch (Kind) {
      case UPD_CXX_ADDED_IMPLICIT_MEMBER:
      case UPD_CXX_ADDED_TEMPLATE_SPECIALIZATION:
      case UPD_CXX_ADDED_ANONYMOUS_NAMESPACE:
        assert(Update.getDecl() && "no decl to add?");
        Record.push_back(GetDeclRef(Update.getDecl()));
        break;

      case UPD_CXX_ADDED_FUNCTION_DEFINITION:
        break;

      case UPD_CXX_POINT_OF_INSTANTIATION:
        // FIXME: Do we need to also save the template specialization kind here?
        Record.AddSourceLocation(Update.getLoc());
        break;

      case UPD_CXX_ADDED_VAR_DEFINITION: {
        const VarDecl *VD = cast<VarDecl>(D);
        Record.push_back(VD->isInline());
        Record.push_back(VD->isInlineSpecified());
        Record.AddVarDeclInit(VD);
        break;
      }

      case UPD_CXX_INSTANTIATED_DEFAULT_ARGUMENT:
        Record.AddStmt(const_cast<Expr *>(
            cast<ParmVarDecl>(Update.getDecl())->getDefaultArg()));
        break;

      case UPD_CXX_INSTANTIATED_DEFAULT_MEMBER_INITIALIZER:
        Record.AddStmt(
            cast<FieldDecl>(Update.getDecl())->getInClassInitializer());
        break;

      case UPD_CXX_INSTANTIATED_CLASS_DEFINITION: {
        auto *RD = cast<CXXRecordDecl>(D);
        UpdatedDeclContexts.insert(RD->getPrimaryContext());
        Record.push_back(RD->isParamDestroyedInCallee());
        Record.push_back(RD->getArgPassingRestrictions());
        Record.AddCXXDefinitionData(RD);
        Record.AddOffset(WriteDeclContextLexicalBlock(
            *Context, const_cast<CXXRecordDecl *>(RD)));

        // This state is sometimes updated by template instantiation, when we
        // switch from the specialization referring to the template declaration
        // to it referring to the template definition.
        if (auto *MSInfo = RD->getMemberSpecializationInfo()) {
          Record.push_back(MSInfo->getTemplateSpecializationKind());
          Record.AddSourceLocation(MSInfo->getPointOfInstantiation());
        } else {
          auto *Spec = cast<ClassTemplateSpecializationDecl>(RD);
          Record.push_back(Spec->getTemplateSpecializationKind());
          Record.AddSourceLocation(Spec->getPointOfInstantiation());

          // The instantiation might have been resolved to a partial
          // specialization. If so, record which one.
          auto From = Spec->getInstantiatedFrom();
          if (auto PartialSpec =
                From.dyn_cast<ClassTemplatePartialSpecializationDecl*>()) {
            Record.push_back(true);
            Record.AddDeclRef(PartialSpec);
            Record.AddTemplateArgumentList(
                &Spec->getTemplateInstantiationArgs());
          } else {
            Record.push_back(false);
          }
        }
        Record.push_back(RD->getTagKind());
        Record.AddSourceLocation(RD->getLocation());
        Record.AddSourceLocation(RD->getBeginLoc());
        Record.AddSourceRange(RD->getBraceRange());

        // Instantiation may change attributes; write them all out afresh.
        Record.push_back(D->hasAttrs());
        if (D->hasAttrs())
          Record.AddAttributes(D->getAttrs());

        // FIXME: Ensure we don't get here for explicit instantiations.
        break;
      }

      case UPD_CXX_RESOLVED_DTOR_DELETE:
        Record.AddDeclRef(Update.getDecl());
        Record.AddStmt(cast<CXXDestructorDecl>(D)->getOperatorDeleteThisArg());
        break;

      case UPD_CXX_RESOLVED_EXCEPTION_SPEC: {
        auto prototype =
          cast<FunctionDecl>(D)->getType()->castAs<FunctionProtoType>();
        Record.writeExceptionSpecInfo(prototype->getExceptionSpecInfo());
        break;
      }

      case UPD_CXX_DEDUCED_RETURN_TYPE:
        Record.push_back(GetOrCreateTypeID(Update.getType()));
        break;

      case UPD_DECL_MARKED_USED:
        break;

      case UPD_MANGLING_NUMBER:
      case UPD_STATIC_LOCAL_NUMBER:
        Record.push_back(Update.getNumber());
        break;

      case UPD_DECL_MARKED_OPENMP_THREADPRIVATE:
        Record.AddSourceRange(
            D->getAttr<OMPThreadPrivateDeclAttr>()->getRange());
        break;

      case UPD_DECL_MARKED_OPENMP_ALLOCATE: {
        auto *A = D->getAttr<OMPAllocateDeclAttr>();
        Record.push_back(A->getAllocatorType());
        Record.AddStmt(A->getAllocator());
        Record.AddStmt(A->getAlignment());
        Record.AddSourceRange(A->getRange());
        break;
      }

      case UPD_DECL_MARKED_OPENMP_DECLARETARGET:
        Record.push_back(D->getAttr<OMPDeclareTargetDeclAttr>()->getMapType());
        Record.AddSourceRange(
            D->getAttr<OMPDeclareTargetDeclAttr>()->getRange());
        break;

      case UPD_DECL_EXPORTED:
        Record.push_back(getSubmoduleID(Update.getModule()));
        break;

      case UPD_ADDED_ATTR_TO_RECORD:
        Record.AddAttributes(llvm::makeArrayRef(Update.getAttr()));
        break;
      }
    }

    if (HasUpdatedBody) {
      const auto *Def = cast<FunctionDecl>(D);
      Record.push_back(UPD_CXX_ADDED_FUNCTION_DEFINITION);
      Record.push_back(Def->isInlined());
      Record.AddSourceLocation(Def->getInnerLocStart());
      Record.AddFunctionDefinition(Def);
    }

    OffsetsRecord.push_back(GetDeclRef(D));
    OffsetsRecord.push_back(Record.Emit(DECL_UPDATES));
  }
}

void ASTWriter::AddAlignPackInfo(const Sema::AlignPackInfo &Info,
                                 RecordDataImpl &Record) {
  uint32_t Raw = Sema::AlignPackInfo::getRawEncoding(Info);
  Record.push_back(Raw);
}

void ASTWriter::AddSourceLocation(SourceLocation Loc, RecordDataImpl &Record,
                                  SourceLocationSequence *Seq) {
  Record.push_back(SourceLocationEncoding::encode(Loc, Seq));
}

void ASTWriter::AddSourceRange(SourceRange Range, RecordDataImpl &Record,
                               SourceLocationSequence *Seq) {
  AddSourceLocation(Range.getBegin(), Record, Seq);
  AddSourceLocation(Range.getEnd(), Record, Seq);
}

void ASTRecordWriter::AddAPFloat(const llvm::APFloat &Value) {
  AddAPInt(Value.bitcastToAPInt());
}

void ASTWriter::AddIdentifierRef(const IdentifierInfo *II, RecordDataImpl &Record) {
  Record.push_back(getIdentifierRef(II));
}

IdentID ASTWriter::getIdentifierRef(const IdentifierInfo *II) {
  if (!II)
    return 0;

  IdentID &ID = IdentifierIDs[II];
  if (ID == 0)
    ID = NextIdentID++;
  return ID;
}

MacroID ASTWriter::getMacroRef(MacroInfo *MI, const IdentifierInfo *Name) {
  // Don't emit builtin macros like __LINE__ to the AST file unless they
  // have been redefined by the header (in which case they are not
  // isBuiltinMacro).
  if (!MI || MI->isBuiltinMacro())
    return 0;

  MacroID &ID = MacroIDs[MI];
  if (ID == 0) {
    ID = NextMacroID++;
    MacroInfoToEmitData Info = { Name, MI, ID };
    MacroInfosToEmit.push_back(Info);
  }
  return ID;
}

MacroID ASTWriter::getMacroID(MacroInfo *MI) {
  if (!MI || MI->isBuiltinMacro())
    return 0;

  assert(MacroIDs.find(MI) != MacroIDs.end() && "Macro not emitted!");
  return MacroIDs[MI];
}

uint32_t ASTWriter::getMacroDirectivesOffset(const IdentifierInfo *Name) {
  return IdentMacroDirectivesOffsetMap.lookup(Name);
}

void ASTRecordWriter::AddSelectorRef(const Selector SelRef) {
  Record->push_back(Writer->getSelectorRef(SelRef));
}

SelectorID ASTWriter::getSelectorRef(Selector Sel) {
  if (Sel.getAsOpaquePtr() == nullptr) {
    return 0;
  }

  SelectorID SID = SelectorIDs[Sel];
  if (SID == 0 && Chain) {
    // This might trigger a ReadSelector callback, which will set the ID for
    // this selector.
    Chain->LoadSelector(Sel);
    SID = SelectorIDs[Sel];
  }
  if (SID == 0) {
    SID = NextSelectorID++;
    SelectorIDs[Sel] = SID;
  }
  return SID;
}

void ASTRecordWriter::AddCXXTemporary(const CXXTemporary *Temp) {
  AddDeclRef(Temp->getDestructor());
}

void ASTRecordWriter::AddTemplateArgumentLocInfo(
    TemplateArgument::ArgKind Kind, const TemplateArgumentLocInfo &Arg) {
  switch (Kind) {
  case TemplateArgument::Expression:
    AddStmt(Arg.getAsExpr());
    break;
  case TemplateArgument::Type:
    AddTypeSourceInfo(Arg.getAsTypeSourceInfo());
    break;
  case TemplateArgument::Template:
    AddNestedNameSpecifierLoc(Arg.getTemplateQualifierLoc());
    AddSourceLocation(Arg.getTemplateNameLoc());
    break;
  case TemplateArgument::TemplateExpansion:
    AddNestedNameSpecifierLoc(Arg.getTemplateQualifierLoc());
    AddSourceLocation(Arg.getTemplateNameLoc());
    AddSourceLocation(Arg.getTemplateEllipsisLoc());
    break;
  case TemplateArgument::Null:
  case TemplateArgument::Integral:
  case TemplateArgument::Declaration:
  case TemplateArgument::NullPtr:
  case TemplateArgument::Pack:
    // FIXME: Is this right?
    break;
  }
}

void ASTRecordWriter::AddTemplateArgumentLoc(const TemplateArgumentLoc &Arg) {
  AddTemplateArgument(Arg.getArgument());

  if (Arg.getArgument().getKind() == TemplateArgument::Expression) {
    bool InfoHasSameExpr
      = Arg.getArgument().getAsExpr() == Arg.getLocInfo().getAsExpr();
    Record->push_back(InfoHasSameExpr);
    if (InfoHasSameExpr)
      return; // Avoid storing the same expr twice.
  }
  AddTemplateArgumentLocInfo(Arg.getArgument().getKind(), Arg.getLocInfo());
}

void ASTRecordWriter::AddTypeSourceInfo(TypeSourceInfo *TInfo) {
  if (!TInfo) {
    AddTypeRef(QualType());
    return;
  }

  AddTypeRef(TInfo->getType());
  AddTypeLoc(TInfo->getTypeLoc());
}

void ASTRecordWriter::AddTypeLoc(TypeLoc TL, LocSeq *OuterSeq) {
  LocSeq::State Seq(OuterSeq);
  TypeLocWriter TLW(*this, Seq);
  for (; !TL.isNull(); TL = TL.getNextTypeLoc())
    TLW.Visit(TL);
}

void ASTWriter::AddTypeRef(QualType T, RecordDataImpl &Record) {
  Record.push_back(GetOrCreateTypeID(T));
}

TypeID ASTWriter::GetOrCreateTypeID(QualType T) {
  assert(Context);
  return MakeTypeID(*Context, T, [&](QualType T) -> TypeIdx {
    if (T.isNull())
      return TypeIdx();
    assert(!T.getLocalFastQualifiers());

    TypeIdx &Idx = TypeIdxs[T];
    if (Idx.getIndex() == 0) {
      if (DoneWritingDeclsAndTypes) {
        assert(0 && "New type seen after serializing all the types to emit!");
        return TypeIdx();
      }

      // We haven't seen this type before. Assign it a new ID and put it
      // into the queue of types to emit.
      Idx = TypeIdx(NextTypeID++);
      DeclTypesToEmit.push(T);
    }
    return Idx;
  });
}

TypeID ASTWriter::getTypeID(QualType T) const {
  assert(Context);
  return MakeTypeID(*Context, T, [&](QualType T) -> TypeIdx {
    if (T.isNull())
      return TypeIdx();
    assert(!T.getLocalFastQualifiers());

    TypeIdxMap::const_iterator I = TypeIdxs.find(T);
    assert(I != TypeIdxs.end() && "Type not emitted!");
    return I->second;
  });
}

void ASTWriter::AddDeclRef(const Decl *D, RecordDataImpl &Record) {
  Record.push_back(GetDeclRef(D));
}

DeclID ASTWriter::GetDeclRef(const Decl *D) {
  assert(WritingAST && "Cannot request a declaration ID before AST writing");

  if (!D) {
    return 0;
  }

  // If D comes from an AST file, its declaration ID is already known and
  // fixed.
  if (D->isFromASTFile())
    return D->getGlobalID();

  assert(!(reinterpret_cast<uintptr_t>(D) & 0x01) && "Invalid decl pointer");
  DeclID &ID = DeclIDs[D];
  if (ID == 0) {
    if (DoneWritingDeclsAndTypes) {
      assert(0 && "New decl seen after serializing all the decls to emit!");
      return 0;
    }

    // We haven't seen this declaration before. Give it a new ID and
    // enqueue it in the list of declarations to emit.
    ID = NextDeclID++;
    DeclTypesToEmit.push(const_cast<Decl *>(D));
  }

  return ID;
}

DeclID ASTWriter::getDeclID(const Decl *D) {
  if (!D)
    return 0;

  // If D comes from an AST file, its declaration ID is already known and
  // fixed.
  if (D->isFromASTFile())
    return D->getGlobalID();

  assert(DeclIDs.find(D) != DeclIDs.end() && "Declaration not emitted!");
  return DeclIDs[D];
}

void ASTWriter::associateDeclWithFile(const Decl *D, DeclID ID) {
  assert(ID);
  assert(D);

  SourceLocation Loc = D->getLocation();
  if (Loc.isInvalid())
    return;

  // We only keep track of the file-level declarations of each file.
  if (!D->getLexicalDeclContext()->isFileContext())
    return;
  // FIXME: ParmVarDecls that are part of a function type of a parameter of
  // a function/objc method, should not have TU as lexical context.
  // TemplateTemplateParmDecls that are part of an alias template, should not
  // have TU as lexical context.
  if (isa<ParmVarDecl>(D) || isa<TemplateTemplateParmDecl>(D))
    return;

  SourceManager &SM = Context->getSourceManager();
  SourceLocation FileLoc = SM.getFileLoc(Loc);
  assert(SM.isLocalSourceLocation(FileLoc));
  FileID FID;
  unsigned Offset;
  std::tie(FID, Offset) = SM.getDecomposedLoc(FileLoc);
  if (FID.isInvalid())
    return;
  assert(SM.getSLocEntry(FID).isFile());

  std::unique_ptr<DeclIDInFileInfo> &Info = FileDeclIDs[FID];
  if (!Info)
    Info = std::make_unique<DeclIDInFileInfo>();

  std::pair<unsigned, serialization::DeclID> LocDecl(Offset, ID);
  LocDeclIDsTy &Decls = Info->DeclIDs;
  Decls.push_back(LocDecl);
}

unsigned ASTWriter::getAnonymousDeclarationNumber(const NamedDecl *D) {
  assert(needsAnonymousDeclarationNumber(D) &&
         "expected an anonymous declaration");

  // Number the anonymous declarations within this context, if we've not
  // already done so.
  auto It = AnonymousDeclarationNumbers.find(D);
  if (It == AnonymousDeclarationNumbers.end()) {
    auto *DC = D->getLexicalDeclContext();
    numberAnonymousDeclsWithin(DC, [&](const NamedDecl *ND, unsigned Number) {
      AnonymousDeclarationNumbers[ND] = Number;
    });

    It = AnonymousDeclarationNumbers.find(D);
    assert(It != AnonymousDeclarationNumbers.end() &&
           "declaration not found within its lexical context");
  }

  return It->second;
}

void ASTRecordWriter::AddDeclarationNameLoc(const DeclarationNameLoc &DNLoc,
                                            DeclarationName Name) {
  switch (Name.getNameKind()) {
  case DeclarationName::CXXConstructorName:
  case DeclarationName::CXXDestructorName:
  case DeclarationName::CXXConversionFunctionName:
    AddTypeSourceInfo(DNLoc.getNamedTypeInfo());
    break;

  case DeclarationName::CXXOperatorName:
    AddSourceRange(DNLoc.getCXXOperatorNameRange());
    break;

  case DeclarationName::CXXLiteralOperatorName:
    AddSourceLocation(DNLoc.getCXXLiteralOperatorNameLoc());
    break;

  case DeclarationName::Identifier:
  case DeclarationName::ObjCZeroArgSelector:
  case DeclarationName::ObjCOneArgSelector:
  case DeclarationName::ObjCMultiArgSelector:
  case DeclarationName::CXXUsingDirective:
  case DeclarationName::CXXDeductionGuideName:
    break;
  }
}

void ASTRecordWriter::AddDeclarationNameInfo(
    const DeclarationNameInfo &NameInfo) {
  AddDeclarationName(NameInfo.getName());
  AddSourceLocation(NameInfo.getLoc());
  AddDeclarationNameLoc(NameInfo.getInfo(), NameInfo.getName());
}

void ASTRecordWriter::AddQualifierInfo(const QualifierInfo &Info) {
  AddNestedNameSpecifierLoc(Info.QualifierLoc);
  Record->push_back(Info.NumTemplParamLists);
  for (unsigned i = 0, e = Info.NumTemplParamLists; i != e; ++i)
    AddTemplateParameterList(Info.TemplParamLists[i]);
}

void ASTRecordWriter::AddNestedNameSpecifierLoc(NestedNameSpecifierLoc NNS) {
  // Nested name specifiers usually aren't too long. I think that 8 would
  // typically accommodate the vast majority.
  SmallVector<NestedNameSpecifierLoc , 8> NestedNames;

  // Push each of the nested-name-specifiers's onto a stack for
  // serialization in reverse order.
  while (NNS) {
    NestedNames.push_back(NNS);
    NNS = NNS.getPrefix();
  }

  Record->push_back(NestedNames.size());
  while(!NestedNames.empty()) {
    NNS = NestedNames.pop_back_val();
    NestedNameSpecifier::SpecifierKind Kind
      = NNS.getNestedNameSpecifier()->getKind();
    Record->push_back(Kind);
    switch (Kind) {
    case NestedNameSpecifier::Identifier:
      AddIdentifierRef(NNS.getNestedNameSpecifier()->getAsIdentifier());
      AddSourceRange(NNS.getLocalSourceRange());
      break;

    case NestedNameSpecifier::Namespace:
      AddDeclRef(NNS.getNestedNameSpecifier()->getAsNamespace());
      AddSourceRange(NNS.getLocalSourceRange());
      break;

    case NestedNameSpecifier::NamespaceAlias:
      AddDeclRef(NNS.getNestedNameSpecifier()->getAsNamespaceAlias());
      AddSourceRange(NNS.getLocalSourceRange());
      break;

    case NestedNameSpecifier::TypeSpec:
    case NestedNameSpecifier::TypeSpecWithTemplate:
      Record->push_back(Kind == NestedNameSpecifier::TypeSpecWithTemplate);
      AddTypeRef(NNS.getTypeLoc().getType());
      AddTypeLoc(NNS.getTypeLoc());
      AddSourceLocation(NNS.getLocalSourceRange().getEnd());
      break;

    case NestedNameSpecifier::Global:
      AddSourceLocation(NNS.getLocalSourceRange().getEnd());
      break;

    case NestedNameSpecifier::Super:
      AddDeclRef(NNS.getNestedNameSpecifier()->getAsRecordDecl());
      AddSourceRange(NNS.getLocalSourceRange());
      break;
    }
  }
}

void ASTRecordWriter::AddTemplateParameterList(
    const TemplateParameterList *TemplateParams) {
  assert(TemplateParams && "No TemplateParams!");
  AddSourceLocation(TemplateParams->getTemplateLoc());
  AddSourceLocation(TemplateParams->getLAngleLoc());
  AddSourceLocation(TemplateParams->getRAngleLoc());

  Record->push_back(TemplateParams->size());
  for (const auto &P : *TemplateParams)
    AddDeclRef(P);
  if (const Expr *RequiresClause = TemplateParams->getRequiresClause()) {
    Record->push_back(true);
    AddStmt(const_cast<Expr*>(RequiresClause));
  } else {
    Record->push_back(false);
  }
}

/// Emit a template argument list.
void ASTRecordWriter::AddTemplateArgumentList(
    const TemplateArgumentList *TemplateArgs) {
  assert(TemplateArgs && "No TemplateArgs!");
  Record->push_back(TemplateArgs->size());
  for (int i = 0, e = TemplateArgs->size(); i != e; ++i)
    AddTemplateArgument(TemplateArgs->get(i));
}

void ASTRecordWriter::AddASTTemplateArgumentListInfo(
    const ASTTemplateArgumentListInfo *ASTTemplArgList) {
  assert(ASTTemplArgList && "No ASTTemplArgList!");
  AddSourceLocation(ASTTemplArgList->LAngleLoc);
  AddSourceLocation(ASTTemplArgList->RAngleLoc);
  Record->push_back(ASTTemplArgList->NumTemplateArgs);
  const TemplateArgumentLoc *TemplArgs = ASTTemplArgList->getTemplateArgs();
  for (int i = 0, e = ASTTemplArgList->NumTemplateArgs; i != e; ++i)
    AddTemplateArgumentLoc(TemplArgs[i]);
}

void ASTRecordWriter::AddUnresolvedSet(const ASTUnresolvedSet &Set) {
  Record->push_back(Set.size());
  for (ASTUnresolvedSet::const_iterator
         I = Set.begin(), E = Set.end(); I != E; ++I) {
    AddDeclRef(I.getDecl());
    Record->push_back(I.getAccess());
  }
}

// FIXME: Move this out of the main ASTRecordWriter interface.
void ASTRecordWriter::AddCXXBaseSpecifier(const CXXBaseSpecifier &Base) {
  Record->push_back(Base.isVirtual());
  Record->push_back(Base.isBaseOfClass());
  Record->push_back(Base.getAccessSpecifierAsWritten());
  Record->push_back(Base.getInheritConstructors());
  AddTypeSourceInfo(Base.getTypeSourceInfo());
  AddSourceRange(Base.getSourceRange());
  AddSourceLocation(Base.isPackExpansion()? Base.getEllipsisLoc()
                                          : SourceLocation());
}

static uint64_t EmitCXXBaseSpecifiers(ASTWriter &W,
                                      ArrayRef<CXXBaseSpecifier> Bases) {
  ASTWriter::RecordData Record;
  ASTRecordWriter Writer(W, Record);
  Writer.push_back(Bases.size());

  for (auto &Base : Bases)
    Writer.AddCXXBaseSpecifier(Base);

  return Writer.Emit(serialization::DECL_CXX_BASE_SPECIFIERS);
}

// FIXME: Move this out of the main ASTRecordWriter interface.
void ASTRecordWriter::AddCXXBaseSpecifiers(ArrayRef<CXXBaseSpecifier> Bases) {
  AddOffset(EmitCXXBaseSpecifiers(*Writer, Bases));
}

static uint64_t
EmitCXXCtorInitializers(ASTWriter &W,
                        ArrayRef<CXXCtorInitializer *> CtorInits) {
  ASTWriter::RecordData Record;
  ASTRecordWriter Writer(W, Record);
  Writer.push_back(CtorInits.size());

  for (auto *Init : CtorInits) {
    if (Init->isBaseInitializer()) {
      Writer.push_back(CTOR_INITIALIZER_BASE);
      Writer.AddTypeSourceInfo(Init->getTypeSourceInfo());
      Writer.push_back(Init->isBaseVirtual());
    } else if (Init->isDelegatingInitializer()) {
      Writer.push_back(CTOR_INITIALIZER_DELEGATING);
      Writer.AddTypeSourceInfo(Init->getTypeSourceInfo());
    } else if (Init->isMemberInitializer()){
      Writer.push_back(CTOR_INITIALIZER_MEMBER);
      Writer.AddDeclRef(Init->getMember());
    } else {
      Writer.push_back(CTOR_INITIALIZER_INDIRECT_MEMBER);
      Writer.AddDeclRef(Init->getIndirectMember());
    }

    Writer.AddSourceLocation(Init->getMemberLocation());
    Writer.AddStmt(Init->getInit());
    Writer.AddSourceLocation(Init->getLParenLoc());
    Writer.AddSourceLocation(Init->getRParenLoc());
    Writer.push_back(Init->isWritten());
    if (Init->isWritten())
      Writer.push_back(Init->getSourceOrder());
  }

  return Writer.Emit(serialization::DECL_CXX_CTOR_INITIALIZERS);
}

// FIXME: Move this out of the main ASTRecordWriter interface.
void ASTRecordWriter::AddCXXCtorInitializers(
    ArrayRef<CXXCtorInitializer *> CtorInits) {
  AddOffset(EmitCXXCtorInitializers(*Writer, CtorInits));
}

void ASTRecordWriter::AddCXXDefinitionData(const CXXRecordDecl *D) {
  auto &Data = D->data();
  Record->push_back(Data.IsLambda);

  #define FIELD(Name, Width, Merge) \
  Record->push_back(Data.Name);
  #include "clang/AST/CXXRecordDeclDefinitionBits.def"

  // getODRHash will compute the ODRHash if it has not been previously computed.
  Record->push_back(D->getODRHash());
  bool ModulesDebugInfo =
      Writer->Context->getLangOpts().ModulesDebugInfo && !D->isDependentType();
  Record->push_back(ModulesDebugInfo);
  if (ModulesDebugInfo)
    Writer->ModularCodegenDecls.push_back(Writer->GetDeclRef(D));

  // IsLambda bit is already saved.

  Record->push_back(Data.NumBases);
  if (Data.NumBases > 0)
    AddCXXBaseSpecifiers(Data.bases());

  // FIXME: Make VBases lazily computed when needed to avoid storing them.
  Record->push_back(Data.NumVBases);
  if (Data.NumVBases > 0)
    AddCXXBaseSpecifiers(Data.vbases());

  AddUnresolvedSet(Data.Conversions.get(*Writer->Context));
  Record->push_back(Data.ComputedVisibleConversions);
  if (Data.ComputedVisibleConversions)
    AddUnresolvedSet(Data.VisibleConversions.get(*Writer->Context));
  // Data.Definition is the owning decl, no need to write it.
  AddDeclRef(D->getFirstFriend());

  // Add lambda-specific data.
  if (Data.IsLambda) {
    auto &Lambda = D->getLambdaData();
    Record->push_back(Lambda.DependencyKind);
    Record->push_back(Lambda.IsGenericLambda);
    Record->push_back(Lambda.CaptureDefault);
    Record->push_back(Lambda.NumCaptures);
    Record->push_back(Lambda.NumExplicitCaptures);
    Record->push_back(Lambda.HasKnownInternalLinkage);
    Record->push_back(Lambda.ManglingNumber);
    Record->push_back(D->getDeviceLambdaManglingNumber());
    AddDeclRef(D->getLambdaContextDecl());
    AddTypeSourceInfo(Lambda.MethodTyInfo);
    for (unsigned I = 0, N = Lambda.NumCaptures; I != N; ++I) {
      const LambdaCapture &Capture = Lambda.Captures[I];
      AddSourceLocation(Capture.getLocation());
      Record->push_back(Capture.isImplicit());
      Record->push_back(Capture.getCaptureKind());
      switch (Capture.getCaptureKind()) {
      case LCK_StarThis:
      case LCK_This:
      case LCK_VLAType:
        break;
      case LCK_ByCopy:
      case LCK_ByRef:
        VarDecl *Var =
            Capture.capturesVariable() ? Capture.getCapturedVar() : nullptr;
        AddDeclRef(Var);
        AddSourceLocation(Capture.isPackExpansion() ? Capture.getEllipsisLoc()
                                                    : SourceLocation());
        break;
      }
    }
  }
}

void ASTRecordWriter::AddVarDeclInit(const VarDecl *VD) {
  const Expr *Init = VD->getInit();
  if (!Init) {
    push_back(0);
    return;
  }

  unsigned Val = 1;
  if (EvaluatedStmt *ES = VD->getEvaluatedStmt()) {
    Val |= (ES->HasConstantInitialization ? 2 : 0);
    Val |= (ES->HasConstantDestruction ? 4 : 0);
    // FIXME: Also emit the constant initializer value.
  }
  push_back(Val);
  writeStmtRef(Init);
}

void ASTWriter::ReaderInitialized(ASTReader *Reader) {
  assert(Reader && "Cannot remove chain");
  assert((!Chain || Chain == Reader) && "Cannot replace chain");
  assert(FirstDeclID == NextDeclID &&
         FirstTypeID == NextTypeID &&
         FirstIdentID == NextIdentID &&
         FirstMacroID == NextMacroID &&
         FirstSubmoduleID == NextSubmoduleID &&
         FirstSelectorID == NextSelectorID &&
         "Setting chain after writing has started.");

  Chain = Reader;

  // Note, this will get called multiple times, once one the reader starts up
  // and again each time it's done reading a PCH or module.
  FirstDeclID = NUM_PREDEF_DECL_IDS + Chain->getTotalNumDecls();
  FirstTypeID = NUM_PREDEF_TYPE_IDS + Chain->getTotalNumTypes();
  FirstIdentID = NUM_PREDEF_IDENT_IDS + Chain->getTotalNumIdentifiers();
  FirstMacroID = NUM_PREDEF_MACRO_IDS + Chain->getTotalNumMacros();
  FirstSubmoduleID = NUM_PREDEF_SUBMODULE_IDS + Chain->getTotalNumSubmodules();
  FirstSelectorID = NUM_PREDEF_SELECTOR_IDS + Chain->getTotalNumSelectors();
  NextDeclID = FirstDeclID;
  NextTypeID = FirstTypeID;
  NextIdentID = FirstIdentID;
  NextMacroID = FirstMacroID;
  NextSelectorID = FirstSelectorID;
  NextSubmoduleID = FirstSubmoduleID;
}

void ASTWriter::IdentifierRead(IdentID ID, IdentifierInfo *II) {
  // Always keep the highest ID. See \p TypeRead() for more information.
  IdentID &StoredID = IdentifierIDs[II];
  if (ID > StoredID)
    StoredID = ID;
}

void ASTWriter::MacroRead(serialization::MacroID ID, MacroInfo *MI) {
  // Always keep the highest ID. See \p TypeRead() for more information.
  MacroID &StoredID = MacroIDs[MI];
  if (ID > StoredID)
    StoredID = ID;
}

void ASTWriter::TypeRead(TypeIdx Idx, QualType T) {
  // Always take the highest-numbered type index. This copes with an interesting
  // case for chained AST writing where we schedule writing the type and then,
  // later, deserialize the type from another AST. In this case, we want to
  // keep the higher-numbered entry so that we can properly write it out to
  // the AST file.
  TypeIdx &StoredIdx = TypeIdxs[T];
  if (Idx.getIndex() >= StoredIdx.getIndex())
    StoredIdx = Idx;
}

void ASTWriter::SelectorRead(SelectorID ID, Selector S) {
  // Always keep the highest ID. See \p TypeRead() for more information.
  SelectorID &StoredID = SelectorIDs[S];
  if (ID > StoredID)
    StoredID = ID;
}

void ASTWriter::MacroDefinitionRead(serialization::PreprocessedEntityID ID,
                                    MacroDefinitionRecord *MD) {
  assert(MacroDefinitions.find(MD) == MacroDefinitions.end());
  MacroDefinitions[MD] = ID;
}

void ASTWriter::ModuleRead(serialization::SubmoduleID ID, Module *Mod) {
  assert(SubmoduleIDs.find(Mod) == SubmoduleIDs.end());
  SubmoduleIDs[Mod] = ID;
}

void ASTWriter::CompletedTagDefinition(const TagDecl *D) {
  if (Chain && Chain->isProcessingUpdateRecords()) return;
  assert(D->isCompleteDefinition());
  assert(!WritingAST && "Already writing the AST!");
  if (auto *RD = dyn_cast<CXXRecordDecl>(D)) {
    // We are interested when a PCH decl is modified.
    if (RD->isFromASTFile()) {
      // A forward reference was mutated into a definition. Rewrite it.
      // FIXME: This happens during template instantiation, should we
      // have created a new definition decl instead ?
      assert(isTemplateInstantiation(RD->getTemplateSpecializationKind()) &&
             "completed a tag from another module but not by instantiation?");
      DeclUpdates[RD].push_back(
          DeclUpdate(UPD_CXX_INSTANTIATED_CLASS_DEFINITION));
    }
  }
}

static bool isImportedDeclContext(ASTReader *Chain, const Decl *D) {
  if (D->isFromASTFile())
    return true;

  // The predefined __va_list_tag struct is imported if we imported any decls.
  // FIXME: This is a gross hack.
  return D == D->getASTContext().getVaListTagDecl();
}

void ASTWriter::AddedVisibleDecl(const DeclContext *DC, const Decl *D) {
  if (Chain && Chain->isProcessingUpdateRecords()) return;
  assert(DC->isLookupContext() &&
          "Should not add lookup results to non-lookup contexts!");

  // TU is handled elsewhere.
  if (isa<TranslationUnitDecl>(DC))
    return;

  // Namespaces are handled elsewhere, except for template instantiations of
  // FunctionTemplateDecls in namespaces. We are interested in cases where the
  // local instantiations are added to an imported context. Only happens when
  // adding ADL lookup candidates, for example templated friends.
  if (isa<NamespaceDecl>(DC) && D->getFriendObjectKind() == Decl::FOK_None &&
      !isa<FunctionTemplateDecl>(D))
    return;

  // We're only interested in cases where a local declaration is added to an
  // imported context.
  if (D->isFromASTFile() || !isImportedDeclContext(Chain, cast<Decl>(DC)))
    return;

  assert(DC == DC->getPrimaryContext() && "added to non-primary context");
  assert(!getDefinitiveDeclContext(DC) && "DeclContext not definitive!");
  assert(!WritingAST && "Already writing the AST!");
  if (UpdatedDeclContexts.insert(DC) && !cast<Decl>(DC)->isFromASTFile()) {
    // We're adding a visible declaration to a predefined decl context. Ensure
    // that we write out all of its lookup results so we don't get a nasty
    // surprise when we try to emit its lookup table.
    llvm::append_range(DeclsToEmitEvenIfUnreferenced, DC->decls());
  }
  DeclsToEmitEvenIfUnreferenced.push_back(D);
}

void ASTWriter::AddedCXXImplicitMember(const CXXRecordDecl *RD, const Decl *D) {
  if (Chain && Chain->isProcessingUpdateRecords()) return;
  assert(D->isImplicit());

  // We're only interested in cases where a local declaration is added to an
  // imported context.
  if (D->isFromASTFile() || !isImportedDeclContext(Chain, RD))
    return;

  if (!isa<CXXMethodDecl>(D))
    return;

  // A decl coming from PCH was modified.
  assert(RD->isCompleteDefinition());
  assert(!WritingAST && "Already writing the AST!");
  DeclUpdates[RD].push_back(DeclUpdate(UPD_CXX_ADDED_IMPLICIT_MEMBER, D));
}

void ASTWriter::ResolvedExceptionSpec(const FunctionDecl *FD) {
  if (Chain && Chain->isProcessingUpdateRecords()) return;
  assert(!DoneWritingDeclsAndTypes && "Already done writing updates!");
  if (!Chain) return;
  Chain->forEachImportedKeyDecl(FD, [&](const Decl *D) {
    // If we don't already know the exception specification for this redecl
    // chain, add an update record for it.
    if (isUnresolvedExceptionSpec(cast<FunctionDecl>(D)
                                      ->getType()
                                      ->castAs<FunctionProtoType>()
                                      ->getExceptionSpecType()))
      DeclUpdates[D].push_back(UPD_CXX_RESOLVED_EXCEPTION_SPEC);
  });
}

void ASTWriter::DeducedReturnType(const FunctionDecl *FD, QualType ReturnType) {
  if (Chain && Chain->isProcessingUpdateRecords()) return;
  assert(!WritingAST && "Already writing the AST!");
  if (!Chain) return;
  Chain->forEachImportedKeyDecl(FD, [&](const Decl *D) {
    DeclUpdates[D].push_back(
        DeclUpdate(UPD_CXX_DEDUCED_RETURN_TYPE, ReturnType));
  });
}

void ASTWriter::ResolvedOperatorDelete(const CXXDestructorDecl *DD,
                                       const FunctionDecl *Delete,
                                       Expr *ThisArg) {
  if (Chain && Chain->isProcessingUpdateRecords()) return;
  assert(!WritingAST && "Already writing the AST!");
  assert(Delete && "Not given an operator delete");
  if (!Chain) return;
  Chain->forEachImportedKeyDecl(DD, [&](const Decl *D) {
    DeclUpdates[D].push_back(DeclUpdate(UPD_CXX_RESOLVED_DTOR_DELETE, Delete));
  });
}

void ASTWriter::CompletedImplicitDefinition(const FunctionDecl *D) {
  if (Chain && Chain->isProcessingUpdateRecords()) return;
  assert(!WritingAST && "Already writing the AST!");
  if (!D->isFromASTFile())
    return; // Declaration not imported from PCH.

  // Implicit function decl from a PCH was defined.
  DeclUpdates[D].push_back(DeclUpdate(UPD_CXX_ADDED_FUNCTION_DEFINITION));
}

void ASTWriter::VariableDefinitionInstantiated(const VarDecl *D) {
  if (Chain && Chain->isProcessingUpdateRecords()) return;
  assert(!WritingAST && "Already writing the AST!");
  if (!D->isFromASTFile())
    return;

  DeclUpdates[D].push_back(DeclUpdate(UPD_CXX_ADDED_VAR_DEFINITION));
}

void ASTWriter::FunctionDefinitionInstantiated(const FunctionDecl *D) {
  if (Chain && Chain->isProcessingUpdateRecords()) return;
  assert(!WritingAST && "Already writing the AST!");
  if (!D->isFromASTFile())
    return;

  DeclUpdates[D].push_back(DeclUpdate(UPD_CXX_ADDED_FUNCTION_DEFINITION));
}

void ASTWriter::InstantiationRequested(const ValueDecl *D) {
  if (Chain && Chain->isProcessingUpdateRecords()) return;
  assert(!WritingAST && "Already writing the AST!");
  if (!D->isFromASTFile())
    return;

  // Since the actual instantiation is delayed, this really means that we need
  // to update the instantiation location.
  SourceLocation POI;
  if (auto *VD = dyn_cast<VarDecl>(D))
    POI = VD->getPointOfInstantiation();
  else
    POI = cast<FunctionDecl>(D)->getPointOfInstantiation();
  DeclUpdates[D].push_back(DeclUpdate(UPD_CXX_POINT_OF_INSTANTIATION, POI));
}

void ASTWriter::DefaultArgumentInstantiated(const ParmVarDecl *D) {
  if (Chain && Chain->isProcessingUpdateRecords()) return;
  assert(!WritingAST && "Already writing the AST!");
  if (!D->isFromASTFile())
    return;

  DeclUpdates[D].push_back(
      DeclUpdate(UPD_CXX_INSTANTIATED_DEFAULT_ARGUMENT, D));
}

void ASTWriter::DefaultMemberInitializerInstantiated(const FieldDecl *D) {
  assert(!WritingAST && "Already writing the AST!");
  if (!D->isFromASTFile())
    return;

  DeclUpdates[D].push_back(
      DeclUpdate(UPD_CXX_INSTANTIATED_DEFAULT_MEMBER_INITIALIZER, D));
}

void ASTWriter::AddedObjCCategoryToInterface(const ObjCCategoryDecl *CatD,
                                             const ObjCInterfaceDecl *IFD) {
  if (Chain && Chain->isProcessingUpdateRecords()) return;
  assert(!WritingAST && "Already writing the AST!");
  if (!IFD->isFromASTFile())
    return; // Declaration not imported from PCH.

  assert(IFD->getDefinition() && "Category on a class without a definition?");
  ObjCClassesWithCategories.insert(
    const_cast<ObjCInterfaceDecl *>(IFD->getDefinition()));
}

void ASTWriter::DeclarationMarkedUsed(const Decl *D) {
  if (Chain && Chain->isProcessingUpdateRecords()) return;
  assert(!WritingAST && "Already writing the AST!");

  // If there is *any* declaration of the entity that's not from an AST file,
  // we can skip writing the update record. We make sure that isUsed() triggers
  // completion of the redeclaration chain of the entity.
  for (auto Prev = D->getMostRecentDecl(); Prev; Prev = Prev->getPreviousDecl())
    if (IsLocalDecl(Prev))
      return;

  DeclUpdates[D].push_back(DeclUpdate(UPD_DECL_MARKED_USED));
}

void ASTWriter::DeclarationMarkedOpenMPThreadPrivate(const Decl *D) {
  if (Chain && Chain->isProcessingUpdateRecords()) return;
  assert(!WritingAST && "Already writing the AST!");
  if (!D->isFromASTFile())
    return;

  DeclUpdates[D].push_back(DeclUpdate(UPD_DECL_MARKED_OPENMP_THREADPRIVATE));
}

void ASTWriter::DeclarationMarkedOpenMPAllocate(const Decl *D, const Attr *A) {
  if (Chain && Chain->isProcessingUpdateRecords()) return;
  assert(!WritingAST && "Already writing the AST!");
  if (!D->isFromASTFile())
    return;

  DeclUpdates[D].push_back(DeclUpdate(UPD_DECL_MARKED_OPENMP_ALLOCATE, A));
}

void ASTWriter::DeclarationMarkedOpenMPDeclareTarget(const Decl *D,
                                                     const Attr *Attr) {
  if (Chain && Chain->isProcessingUpdateRecords()) return;
  assert(!WritingAST && "Already writing the AST!");
  if (!D->isFromASTFile())
    return;

  DeclUpdates[D].push_back(
      DeclUpdate(UPD_DECL_MARKED_OPENMP_DECLARETARGET, Attr));
}

void ASTWriter::RedefinedHiddenDefinition(const NamedDecl *D, Module *M) {
  if (Chain && Chain->isProcessingUpdateRecords()) return;
  assert(!WritingAST && "Already writing the AST!");
  assert(!D->isUnconditionallyVisible() && "expected a hidden declaration");
  DeclUpdates[D].push_back(DeclUpdate(UPD_DECL_EXPORTED, M));
}

void ASTWriter::AddedAttributeToRecord(const Attr *Attr,
                                       const RecordDecl *Record) {
  if (Chain && Chain->isProcessingUpdateRecords()) return;
  assert(!WritingAST && "Already writing the AST!");
  if (!Record->isFromASTFile())
    return;
  DeclUpdates[Record].push_back(DeclUpdate(UPD_ADDED_ATTR_TO_RECORD, Attr));
}

void ASTWriter::AddedCXXTemplateSpecialization(
    const ClassTemplateDecl *TD, const ClassTemplateSpecializationDecl *D) {
  assert(!WritingAST && "Already writing the AST!");

  if (!TD->getFirstDecl()->isFromASTFile())
    return;
  if (Chain && Chain->isProcessingUpdateRecords())
    return;

  DeclsToEmitEvenIfUnreferenced.push_back(D);
}

void ASTWriter::AddedCXXTemplateSpecialization(
    const VarTemplateDecl *TD, const VarTemplateSpecializationDecl *D) {
  assert(!WritingAST && "Already writing the AST!");

  if (!TD->getFirstDecl()->isFromASTFile())
    return;
  if (Chain && Chain->isProcessingUpdateRecords())
    return;

  DeclsToEmitEvenIfUnreferenced.push_back(D);
}

void ASTWriter::AddedCXXTemplateSpecialization(const FunctionTemplateDecl *TD,
                                               const FunctionDecl *D) {
  assert(!WritingAST && "Already writing the AST!");

  if (!TD->getFirstDecl()->isFromASTFile())
    return;
  if (Chain && Chain->isProcessingUpdateRecords())
    return;

  DeclsToEmitEvenIfUnreferenced.push_back(D);
}

//===----------------------------------------------------------------------===//
//// OMPClause Serialization
////===----------------------------------------------------------------------===//

namespace {

class OMPClauseWriter : public OMPClauseVisitor<OMPClauseWriter> {
  ASTRecordWriter &Record;

public:
  OMPClauseWriter(ASTRecordWriter &Record) : Record(Record) {}
#define GEN_CLANG_CLAUSE_CLASS
#define CLAUSE_CLASS(Enum, Str, Class) void Visit##Class(Class *S);
#include "llvm/Frontend/OpenMP/OMP.inc"
  void writeClause(OMPClause *C);
  void VisitOMPClauseWithPreInit(OMPClauseWithPreInit *C);
  void VisitOMPClauseWithPostUpdate(OMPClauseWithPostUpdate *C);
};

}

void ASTRecordWriter::writeOMPClause(OMPClause *C) {
  OMPClauseWriter(*this).writeClause(C);
}

void OMPClauseWriter::writeClause(OMPClause *C) {
  Record.push_back(unsigned(C->getClauseKind()));
  Visit(C);
  Record.AddSourceLocation(C->getBeginLoc());
  Record.AddSourceLocation(C->getEndLoc());
}

void OMPClauseWriter::VisitOMPClauseWithPreInit(OMPClauseWithPreInit *C) {
  Record.push_back(uint64_t(C->getCaptureRegion()));
  Record.AddStmt(C->getPreInitStmt());
}

void OMPClauseWriter::VisitOMPClauseWithPostUpdate(OMPClauseWithPostUpdate *C) {
  VisitOMPClauseWithPreInit(C);
  Record.AddStmt(C->getPostUpdateExpr());
}

void OMPClauseWriter::VisitOMPIfClause(OMPIfClause *C) {
  VisitOMPClauseWithPreInit(C);
  Record.push_back(uint64_t(C->getNameModifier()));
  Record.AddSourceLocation(C->getNameModifierLoc());
  Record.AddSourceLocation(C->getColonLoc());
  Record.AddStmt(C->getCondition());
  Record.AddSourceLocation(C->getLParenLoc());
}

void OMPClauseWriter::VisitOMPFinalClause(OMPFinalClause *C) {
  VisitOMPClauseWithPreInit(C);
  Record.AddStmt(C->getCondition());
  Record.AddSourceLocation(C->getLParenLoc());
}

void OMPClauseWriter::VisitOMPNumThreadsClause(OMPNumThreadsClause *C) {
  VisitOMPClauseWithPreInit(C);
  Record.AddStmt(C->getNumThreads());
  Record.AddSourceLocation(C->getLParenLoc());
}

void OMPClauseWriter::VisitOMPSafelenClause(OMPSafelenClause *C) {
  Record.AddStmt(C->getSafelen());
  Record.AddSourceLocation(C->getLParenLoc());
}

void OMPClauseWriter::VisitOMPSimdlenClause(OMPSimdlenClause *C) {
  Record.AddStmt(C->getSimdlen());
  Record.AddSourceLocation(C->getLParenLoc());
}

void OMPClauseWriter::VisitOMPSizesClause(OMPSizesClause *C) {
  Record.push_back(C->getNumSizes());
  for (Expr *Size : C->getSizesRefs())
    Record.AddStmt(Size);
  Record.AddSourceLocation(C->getLParenLoc());
}

void OMPClauseWriter::VisitOMPFullClause(OMPFullClause *C) {}

void OMPClauseWriter::VisitOMPPartialClause(OMPPartialClause *C) {
  Record.AddStmt(C->getFactor());
  Record.AddSourceLocation(C->getLParenLoc());
}

void OMPClauseWriter::VisitOMPAllocatorClause(OMPAllocatorClause *C) {
  Record.AddStmt(C->getAllocator());
  Record.AddSourceLocation(C->getLParenLoc());
}

void OMPClauseWriter::VisitOMPCollapseClause(OMPCollapseClause *C) {
  Record.AddStmt(C->getNumForLoops());
  Record.AddSourceLocation(C->getLParenLoc());
}

void OMPClauseWriter::VisitOMPDetachClause(OMPDetachClause *C) {
  Record.AddStmt(C->getEventHandler());
  Record.AddSourceLocation(C->getLParenLoc());
}

void OMPClauseWriter::VisitOMPDefaultClause(OMPDefaultClause *C) {
  Record.push_back(unsigned(C->getDefaultKind()));
  Record.AddSourceLocation(C->getLParenLoc());
  Record.AddSourceLocation(C->getDefaultKindKwLoc());
}

void OMPClauseWriter::VisitOMPProcBindClause(OMPProcBindClause *C) {
  Record.push_back(unsigned(C->getProcBindKind()));
  Record.AddSourceLocation(C->getLParenLoc());
  Record.AddSourceLocation(C->getProcBindKindKwLoc());
}

void OMPClauseWriter::VisitOMPScheduleClause(OMPScheduleClause *C) {
  VisitOMPClauseWithPreInit(C);
  Record.push_back(C->getScheduleKind());
  Record.push_back(C->getFirstScheduleModifier());
  Record.push_back(C->getSecondScheduleModifier());
  Record.AddStmt(C->getChunkSize());
  Record.AddSourceLocation(C->getLParenLoc());
  Record.AddSourceLocation(C->getFirstScheduleModifierLoc());
  Record.AddSourceLocation(C->getSecondScheduleModifierLoc());
  Record.AddSourceLocation(C->getScheduleKindLoc());
  Record.AddSourceLocation(C->getCommaLoc());
}

void OMPClauseWriter::VisitOMPOrderedClause(OMPOrderedClause *C) {
  Record.push_back(C->getLoopNumIterations().size());
  Record.AddStmt(C->getNumForLoops());
  for (Expr *NumIter : C->getLoopNumIterations())
    Record.AddStmt(NumIter);
  for (unsigned I = 0, E = C->getLoopNumIterations().size(); I <E; ++I)
    Record.AddStmt(C->getLoopCounter(I));
  Record.AddSourceLocation(C->getLParenLoc());
}

void OMPClauseWriter::VisitOMPNowaitClause(OMPNowaitClause *) {}

void OMPClauseWriter::VisitOMPUntiedClause(OMPUntiedClause *) {}

void OMPClauseWriter::VisitOMPMergeableClause(OMPMergeableClause *) {}

void OMPClauseWriter::VisitOMPReadClause(OMPReadClause *) {}

void OMPClauseWriter::VisitOMPWriteClause(OMPWriteClause *) {}

void OMPClauseWriter::VisitOMPUpdateClause(OMPUpdateClause *C) {
  Record.push_back(C->isExtended() ? 1 : 0);
  if (C->isExtended()) {
    Record.AddSourceLocation(C->getLParenLoc());
    Record.AddSourceLocation(C->getArgumentLoc());
    Record.writeEnum(C->getDependencyKind());
  }
}

void OMPClauseWriter::VisitOMPCaptureClause(OMPCaptureClause *) {}

void OMPClauseWriter::VisitOMPCompareClause(OMPCompareClause *) {}

void OMPClauseWriter::VisitOMPSeqCstClause(OMPSeqCstClause *) {}

void OMPClauseWriter::VisitOMPAcqRelClause(OMPAcqRelClause *) {}

void OMPClauseWriter::VisitOMPAcquireClause(OMPAcquireClause *) {}

void OMPClauseWriter::VisitOMPReleaseClause(OMPReleaseClause *) {}

void OMPClauseWriter::VisitOMPRelaxedClause(OMPRelaxedClause *) {}

void OMPClauseWriter::VisitOMPThreadsClause(OMPThreadsClause *) {}

void OMPClauseWriter::VisitOMPSIMDClause(OMPSIMDClause *) {}

void OMPClauseWriter::VisitOMPNogroupClause(OMPNogroupClause *) {}

void OMPClauseWriter::VisitOMPInitClause(OMPInitClause *C) {
  Record.push_back(C->varlist_size());
  for (Expr *VE : C->varlists())
    Record.AddStmt(VE);
  Record.writeBool(C->getIsTarget());
  Record.writeBool(C->getIsTargetSync());
  Record.AddSourceLocation(C->getLParenLoc());
  Record.AddSourceLocation(C->getVarLoc());
}

void OMPClauseWriter::VisitOMPUseClause(OMPUseClause *C) {
  Record.AddStmt(C->getInteropVar());
  Record.AddSourceLocation(C->getLParenLoc());
  Record.AddSourceLocation(C->getVarLoc());
}

void OMPClauseWriter::VisitOMPDestroyClause(OMPDestroyClause *C) {
  Record.AddStmt(C->getInteropVar());
  Record.AddSourceLocation(C->getLParenLoc());
  Record.AddSourceLocation(C->getVarLoc());
}

void OMPClauseWriter::VisitOMPNovariantsClause(OMPNovariantsClause *C) {
  VisitOMPClauseWithPreInit(C);
  Record.AddStmt(C->getCondition());
  Record.AddSourceLocation(C->getLParenLoc());
}

void OMPClauseWriter::VisitOMPNocontextClause(OMPNocontextClause *C) {
  VisitOMPClauseWithPreInit(C);
  Record.AddStmt(C->getCondition());
  Record.AddSourceLocation(C->getLParenLoc());
}

void OMPClauseWriter::VisitOMPFilterClause(OMPFilterClause *C) {
  VisitOMPClauseWithPreInit(C);
  Record.AddStmt(C->getThreadID());
  Record.AddSourceLocation(C->getLParenLoc());
}

void OMPClauseWriter::VisitOMPAlignClause(OMPAlignClause *C) {
  Record.AddStmt(C->getAlignment());
  Record.AddSourceLocation(C->getLParenLoc());
}

void OMPClauseWriter::VisitOMPPrivateClause(OMPPrivateClause *C) {
  Record.push_back(C->varlist_size());
  Record.AddSourceLocation(C->getLParenLoc());
  for (auto *VE : C->varlists()) {
    Record.AddStmt(VE);
  }
  for (auto *VE : C->private_copies()) {
    Record.AddStmt(VE);
  }
}

void OMPClauseWriter::VisitOMPFirstprivateClause(OMPFirstprivateClause *C) {
  Record.push_back(C->varlist_size());
  VisitOMPClauseWithPreInit(C);
  Record.AddSourceLocation(C->getLParenLoc());
  for (auto *VE : C->varlists()) {
    Record.AddStmt(VE);
  }
  for (auto *VE : C->private_copies()) {
    Record.AddStmt(VE);
  }
  for (auto *VE : C->inits()) {
    Record.AddStmt(VE);
  }
}

void OMPClauseWriter::VisitOMPLastprivateClause(OMPLastprivateClause *C) {
  Record.push_back(C->varlist_size());
  VisitOMPClauseWithPostUpdate(C);
  Record.AddSourceLocation(C->getLParenLoc());
  Record.writeEnum(C->getKind());
  Record.AddSourceLocation(C->getKindLoc());
  Record.AddSourceLocation(C->getColonLoc());
  for (auto *VE : C->varlists())
    Record.AddStmt(VE);
  for (auto *E : C->private_copies())
    Record.AddStmt(E);
  for (auto *E : C->source_exprs())
    Record.AddStmt(E);
  for (auto *E : C->destination_exprs())
    Record.AddStmt(E);
  for (auto *E : C->assignment_ops())
    Record.AddStmt(E);
}

void OMPClauseWriter::VisitOMPSharedClause(OMPSharedClause *C) {
  Record.push_back(C->varlist_size());
  Record.AddSourceLocation(C->getLParenLoc());
  for (auto *VE : C->varlists())
    Record.AddStmt(VE);
}

void OMPClauseWriter::VisitOMPReductionClause(OMPReductionClause *C) {
  Record.push_back(C->varlist_size());
  Record.writeEnum(C->getModifier());
  VisitOMPClauseWithPostUpdate(C);
  Record.AddSourceLocation(C->getLParenLoc());
  Record.AddSourceLocation(C->getModifierLoc());
  Record.AddSourceLocation(C->getColonLoc());
  Record.AddNestedNameSpecifierLoc(C->getQualifierLoc());
  Record.AddDeclarationNameInfo(C->getNameInfo());
  for (auto *VE : C->varlists())
    Record.AddStmt(VE);
  for (auto *VE : C->privates())
    Record.AddStmt(VE);
  for (auto *E : C->lhs_exprs())
    Record.AddStmt(E);
  for (auto *E : C->rhs_exprs())
    Record.AddStmt(E);
  for (auto *E : C->reduction_ops())
    Record.AddStmt(E);
  if (C->getModifier() == clang::OMPC_REDUCTION_inscan) {
    for (auto *E : C->copy_ops())
      Record.AddStmt(E);
    for (auto *E : C->copy_array_temps())
      Record.AddStmt(E);
    for (auto *E : C->copy_array_elems())
      Record.AddStmt(E);
  }
}

void OMPClauseWriter::VisitOMPTaskReductionClause(OMPTaskReductionClause *C) {
  Record.push_back(C->varlist_size());
  VisitOMPClauseWithPostUpdate(C);
  Record.AddSourceLocation(C->getLParenLoc());
  Record.AddSourceLocation(C->getColonLoc());
  Record.AddNestedNameSpecifierLoc(C->getQualifierLoc());
  Record.AddDeclarationNameInfo(C->getNameInfo());
  for (auto *VE : C->varlists())
    Record.AddStmt(VE);
  for (auto *VE : C->privates())
    Record.AddStmt(VE);
  for (auto *E : C->lhs_exprs())
    Record.AddStmt(E);
  for (auto *E : C->rhs_exprs())
    Record.AddStmt(E);
  for (auto *E : C->reduction_ops())
    Record.AddStmt(E);
}

void OMPClauseWriter::VisitOMPInReductionClause(OMPInReductionClause *C) {
  Record.push_back(C->varlist_size());
  VisitOMPClauseWithPostUpdate(C);
  Record.AddSourceLocation(C->getLParenLoc());
  Record.AddSourceLocation(C->getColonLoc());
  Record.AddNestedNameSpecifierLoc(C->getQualifierLoc());
  Record.AddDeclarationNameInfo(C->getNameInfo());
  for (auto *VE : C->varlists())
    Record.AddStmt(VE);
  for (auto *VE : C->privates())
    Record.AddStmt(VE);
  for (auto *E : C->lhs_exprs())
    Record.AddStmt(E);
  for (auto *E : C->rhs_exprs())
    Record.AddStmt(E);
  for (auto *E : C->reduction_ops())
    Record.AddStmt(E);
  for (auto *E : C->taskgroup_descriptors())
    Record.AddStmt(E);
}

void OMPClauseWriter::VisitOMPLinearClause(OMPLinearClause *C) {
  Record.push_back(C->varlist_size());
  VisitOMPClauseWithPostUpdate(C);
  Record.AddSourceLocation(C->getLParenLoc());
  Record.AddSourceLocation(C->getColonLoc());
  Record.push_back(C->getModifier());
  Record.AddSourceLocation(C->getModifierLoc());
  for (auto *VE : C->varlists()) {
    Record.AddStmt(VE);
  }
  for (auto *VE : C->privates()) {
    Record.AddStmt(VE);
  }
  for (auto *VE : C->inits()) {
    Record.AddStmt(VE);
  }
  for (auto *VE : C->updates()) {
    Record.AddStmt(VE);
  }
  for (auto *VE : C->finals()) {
    Record.AddStmt(VE);
  }
  Record.AddStmt(C->getStep());
  Record.AddStmt(C->getCalcStep());
  for (auto *VE : C->used_expressions())
    Record.AddStmt(VE);
}

void OMPClauseWriter::VisitOMPAlignedClause(OMPAlignedClause *C) {
  Record.push_back(C->varlist_size());
  Record.AddSourceLocation(C->getLParenLoc());
  Record.AddSourceLocation(C->getColonLoc());
  for (auto *VE : C->varlists())
    Record.AddStmt(VE);
  Record.AddStmt(C->getAlignment());
}

void OMPClauseWriter::VisitOMPCopyinClause(OMPCopyinClause *C) {
  Record.push_back(C->varlist_size());
  Record.AddSourceLocation(C->getLParenLoc());
  for (auto *VE : C->varlists())
    Record.AddStmt(VE);
  for (auto *E : C->source_exprs())
    Record.AddStmt(E);
  for (auto *E : C->destination_exprs())
    Record.AddStmt(E);
  for (auto *E : C->assignment_ops())
    Record.AddStmt(E);
}

void OMPClauseWriter::VisitOMPCopyprivateClause(OMPCopyprivateClause *C) {
  Record.push_back(C->varlist_size());
  Record.AddSourceLocation(C->getLParenLoc());
  for (auto *VE : C->varlists())
    Record.AddStmt(VE);
  for (auto *E : C->source_exprs())
    Record.AddStmt(E);
  for (auto *E : C->destination_exprs())
    Record.AddStmt(E);
  for (auto *E : C->assignment_ops())
    Record.AddStmt(E);
}

void OMPClauseWriter::VisitOMPFlushClause(OMPFlushClause *C) {
  Record.push_back(C->varlist_size());
  Record.AddSourceLocation(C->getLParenLoc());
  for (auto *VE : C->varlists())
    Record.AddStmt(VE);
}

void OMPClauseWriter::VisitOMPDepobjClause(OMPDepobjClause *C) {
  Record.AddStmt(C->getDepobj());
  Record.AddSourceLocation(C->getLParenLoc());
}

void OMPClauseWriter::VisitOMPDependClause(OMPDependClause *C) {
  Record.push_back(C->varlist_size());
  Record.push_back(C->getNumLoops());
  Record.AddSourceLocation(C->getLParenLoc());
  Record.AddStmt(C->getModifier());
  Record.push_back(C->getDependencyKind());
  Record.AddSourceLocation(C->getDependencyLoc());
  Record.AddSourceLocation(C->getColonLoc());
  Record.AddSourceLocation(C->getOmpAllMemoryLoc());
  for (auto *VE : C->varlists())
    Record.AddStmt(VE);
  for (unsigned I = 0, E = C->getNumLoops(); I < E; ++I)
    Record.AddStmt(C->getLoopData(I));
}

void OMPClauseWriter::VisitOMPDeviceClause(OMPDeviceClause *C) {
  VisitOMPClauseWithPreInit(C);
  Record.writeEnum(C->getModifier());
  Record.AddStmt(C->getDevice());
  Record.AddSourceLocation(C->getModifierLoc());
  Record.AddSourceLocation(C->getLParenLoc());
}

void OMPClauseWriter::VisitOMPMapClause(OMPMapClause *C) {
  Record.push_back(C->varlist_size());
  Record.push_back(C->getUniqueDeclarationsNum());
  Record.push_back(C->getTotalComponentListNum());
  Record.push_back(C->getTotalComponentsNum());
  Record.AddSourceLocation(C->getLParenLoc());
  for (unsigned I = 0; I < NumberOfOMPMapClauseModifiers; ++I) {
    Record.push_back(C->getMapTypeModifier(I));
    Record.AddSourceLocation(C->getMapTypeModifierLoc(I));
  }
  Record.AddNestedNameSpecifierLoc(C->getMapperQualifierLoc());
  Record.AddDeclarationNameInfo(C->getMapperIdInfo());
  Record.push_back(C->getMapType());
  Record.AddSourceLocation(C->getMapLoc());
  Record.AddSourceLocation(C->getColonLoc());
  for (auto *E : C->varlists())
    Record.AddStmt(E);
  for (auto *E : C->mapperlists())
    Record.AddStmt(E);
  for (auto *D : C->all_decls())
    Record.AddDeclRef(D);
  for (auto N : C->all_num_lists())
    Record.push_back(N);
  for (auto N : C->all_lists_sizes())
    Record.push_back(N);
  for (auto &M : C->all_components()) {
    Record.AddStmt(M.getAssociatedExpression());
    Record.AddDeclRef(M.getAssociatedDeclaration());
  }
}

void OMPClauseWriter::VisitOMPAllocateClause(OMPAllocateClause *C) {
  Record.push_back(C->varlist_size());
  Record.AddSourceLocation(C->getLParenLoc());
  Record.AddSourceLocation(C->getColonLoc());
  Record.AddStmt(C->getAllocator());
  for (auto *VE : C->varlists())
    Record.AddStmt(VE);
}

void OMPClauseWriter::VisitOMPNumTeamsClause(OMPNumTeamsClause *C) {
  VisitOMPClauseWithPreInit(C);
  Record.AddStmt(C->getNumTeams());
  Record.AddSourceLocation(C->getLParenLoc());
}

void OMPClauseWriter::VisitOMPThreadLimitClause(OMPThreadLimitClause *C) {
  VisitOMPClauseWithPreInit(C);
  Record.AddStmt(C->getThreadLimit());
  Record.AddSourceLocation(C->getLParenLoc());
}

void OMPClauseWriter::VisitOMPPriorityClause(OMPPriorityClause *C) {
  VisitOMPClauseWithPreInit(C);
  Record.AddStmt(C->getPriority());
  Record.AddSourceLocation(C->getLParenLoc());
}

void OMPClauseWriter::VisitOMPGrainsizeClause(OMPGrainsizeClause *C) {
  VisitOMPClauseWithPreInit(C);
  Record.AddStmt(C->getGrainsize());
  Record.AddSourceLocation(C->getLParenLoc());
}

void OMPClauseWriter::VisitOMPNumTasksClause(OMPNumTasksClause *C) {
  VisitOMPClauseWithPreInit(C);
  Record.AddStmt(C->getNumTasks());
  Record.AddSourceLocation(C->getLParenLoc());
}

void OMPClauseWriter::VisitOMPHintClause(OMPHintClause *C) {
  Record.AddStmt(C->getHint());
  Record.AddSourceLocation(C->getLParenLoc());
}

void OMPClauseWriter::VisitOMPDistScheduleClause(OMPDistScheduleClause *C) {
  VisitOMPClauseWithPreInit(C);
  Record.push_back(C->getDistScheduleKind());
  Record.AddStmt(C->getChunkSize());
  Record.AddSourceLocation(C->getLParenLoc());
  Record.AddSourceLocation(C->getDistScheduleKindLoc());
  Record.AddSourceLocation(C->getCommaLoc());
}

void OMPClauseWriter::VisitOMPDefaultmapClause(OMPDefaultmapClause *C) {
  Record.push_back(C->getDefaultmapKind());
  Record.push_back(C->getDefaultmapModifier());
  Record.AddSourceLocation(C->getLParenLoc());
  Record.AddSourceLocation(C->getDefaultmapModifierLoc());
  Record.AddSourceLocation(C->getDefaultmapKindLoc());
}

void OMPClauseWriter::VisitOMPToClause(OMPToClause *C) {
  Record.push_back(C->varlist_size());
  Record.push_back(C->getUniqueDeclarationsNum());
  Record.push_back(C->getTotalComponentListNum());
  Record.push_back(C->getTotalComponentsNum());
  Record.AddSourceLocation(C->getLParenLoc());
  for (unsigned I = 0; I < NumberOfOMPMotionModifiers; ++I) {
    Record.push_back(C->getMotionModifier(I));
    Record.AddSourceLocation(C->getMotionModifierLoc(I));
  }
  Record.AddNestedNameSpecifierLoc(C->getMapperQualifierLoc());
  Record.AddDeclarationNameInfo(C->getMapperIdInfo());
  Record.AddSourceLocation(C->getColonLoc());
  for (auto *E : C->varlists())
    Record.AddStmt(E);
  for (auto *E : C->mapperlists())
    Record.AddStmt(E);
  for (auto *D : C->all_decls())
    Record.AddDeclRef(D);
  for (auto N : C->all_num_lists())
    Record.push_back(N);
  for (auto N : C->all_lists_sizes())
    Record.push_back(N);
  for (auto &M : C->all_components()) {
    Record.AddStmt(M.getAssociatedExpression());
    Record.writeBool(M.isNonContiguous());
    Record.AddDeclRef(M.getAssociatedDeclaration());
  }
}

void OMPClauseWriter::VisitOMPFromClause(OMPFromClause *C) {
  Record.push_back(C->varlist_size());
  Record.push_back(C->getUniqueDeclarationsNum());
  Record.push_back(C->getTotalComponentListNum());
  Record.push_back(C->getTotalComponentsNum());
  Record.AddSourceLocation(C->getLParenLoc());
  for (unsigned I = 0; I < NumberOfOMPMotionModifiers; ++I) {
    Record.push_back(C->getMotionModifier(I));
    Record.AddSourceLocation(C->getMotionModifierLoc(I));
  }
  Record.AddNestedNameSpecifierLoc(C->getMapperQualifierLoc());
  Record.AddDeclarationNameInfo(C->getMapperIdInfo());
  Record.AddSourceLocation(C->getColonLoc());
  for (auto *E : C->varlists())
    Record.AddStmt(E);
  for (auto *E : C->mapperlists())
    Record.AddStmt(E);
  for (auto *D : C->all_decls())
    Record.AddDeclRef(D);
  for (auto N : C->all_num_lists())
    Record.push_back(N);
  for (auto N : C->all_lists_sizes())
    Record.push_back(N);
  for (auto &M : C->all_components()) {
    Record.AddStmt(M.getAssociatedExpression());
    Record.writeBool(M.isNonContiguous());
    Record.AddDeclRef(M.getAssociatedDeclaration());
  }
}

void OMPClauseWriter::VisitOMPUseDevicePtrClause(OMPUseDevicePtrClause *C) {
  Record.push_back(C->varlist_size());
  Record.push_back(C->getUniqueDeclarationsNum());
  Record.push_back(C->getTotalComponentListNum());
  Record.push_back(C->getTotalComponentsNum());
  Record.AddSourceLocation(C->getLParenLoc());
  for (auto *E : C->varlists())
    Record.AddStmt(E);
  for (auto *VE : C->private_copies())
    Record.AddStmt(VE);
  for (auto *VE : C->inits())
    Record.AddStmt(VE);
  for (auto *D : C->all_decls())
    Record.AddDeclRef(D);
  for (auto N : C->all_num_lists())
    Record.push_back(N);
  for (auto N : C->all_lists_sizes())
    Record.push_back(N);
  for (auto &M : C->all_components()) {
    Record.AddStmt(M.getAssociatedExpression());
    Record.AddDeclRef(M.getAssociatedDeclaration());
  }
}

void OMPClauseWriter::VisitOMPUseDeviceAddrClause(OMPUseDeviceAddrClause *C) {
  Record.push_back(C->varlist_size());
  Record.push_back(C->getUniqueDeclarationsNum());
  Record.push_back(C->getTotalComponentListNum());
  Record.push_back(C->getTotalComponentsNum());
  Record.AddSourceLocation(C->getLParenLoc());
  for (auto *E : C->varlists())
    Record.AddStmt(E);
  for (auto *D : C->all_decls())
    Record.AddDeclRef(D);
  for (auto N : C->all_num_lists())
    Record.push_back(N);
  for (auto N : C->all_lists_sizes())
    Record.push_back(N);
  for (auto &M : C->all_components()) {
    Record.AddStmt(M.getAssociatedExpression());
    Record.AddDeclRef(M.getAssociatedDeclaration());
  }
}

void OMPClauseWriter::VisitOMPIsDevicePtrClause(OMPIsDevicePtrClause *C) {
  Record.push_back(C->varlist_size());
  Record.push_back(C->getUniqueDeclarationsNum());
  Record.push_back(C->getTotalComponentListNum());
  Record.push_back(C->getTotalComponentsNum());
  Record.AddSourceLocation(C->getLParenLoc());
  for (auto *E : C->varlists())
    Record.AddStmt(E);
  for (auto *D : C->all_decls())
    Record.AddDeclRef(D);
  for (auto N : C->all_num_lists())
    Record.push_back(N);
  for (auto N : C->all_lists_sizes())
    Record.push_back(N);
  for (auto &M : C->all_components()) {
    Record.AddStmt(M.getAssociatedExpression());
    Record.AddDeclRef(M.getAssociatedDeclaration());
  }
}

void OMPClauseWriter::VisitOMPHasDeviceAddrClause(OMPHasDeviceAddrClause *C) {
  Record.push_back(C->varlist_size());
  Record.push_back(C->getUniqueDeclarationsNum());
  Record.push_back(C->getTotalComponentListNum());
  Record.push_back(C->getTotalComponentsNum());
  Record.AddSourceLocation(C->getLParenLoc());
  for (auto *E : C->varlists())
    Record.AddStmt(E);
  for (auto *D : C->all_decls())
    Record.AddDeclRef(D);
  for (auto N : C->all_num_lists())
    Record.push_back(N);
  for (auto N : C->all_lists_sizes())
    Record.push_back(N);
  for (auto &M : C->all_components()) {
    Record.AddStmt(M.getAssociatedExpression());
    Record.AddDeclRef(M.getAssociatedDeclaration());
  }
}

void OMPClauseWriter::VisitOMPUnifiedAddressClause(OMPUnifiedAddressClause *) {}

void OMPClauseWriter::VisitOMPUnifiedSharedMemoryClause(
    OMPUnifiedSharedMemoryClause *) {}

void OMPClauseWriter::VisitOMPReverseOffloadClause(OMPReverseOffloadClause *) {}

void
OMPClauseWriter::VisitOMPDynamicAllocatorsClause(OMPDynamicAllocatorsClause *) {
}

void OMPClauseWriter::VisitOMPAtomicDefaultMemOrderClause(
    OMPAtomicDefaultMemOrderClause *C) {
  Record.push_back(C->getAtomicDefaultMemOrderKind());
  Record.AddSourceLocation(C->getLParenLoc());
  Record.AddSourceLocation(C->getAtomicDefaultMemOrderKindKwLoc());
}

void OMPClauseWriter::VisitOMPNontemporalClause(OMPNontemporalClause *C) {
  Record.push_back(C->varlist_size());
  Record.AddSourceLocation(C->getLParenLoc());
  for (auto *VE : C->varlists())
    Record.AddStmt(VE);
  for (auto *E : C->private_refs())
    Record.AddStmt(E);
}

void OMPClauseWriter::VisitOMPInclusiveClause(OMPInclusiveClause *C) {
  Record.push_back(C->varlist_size());
  Record.AddSourceLocation(C->getLParenLoc());
  for (auto *VE : C->varlists())
    Record.AddStmt(VE);
}

void OMPClauseWriter::VisitOMPExclusiveClause(OMPExclusiveClause *C) {
  Record.push_back(C->varlist_size());
  Record.AddSourceLocation(C->getLParenLoc());
  for (auto *VE : C->varlists())
    Record.AddStmt(VE);
}

void OMPClauseWriter::VisitOMPOrderClause(OMPOrderClause *C) {
  Record.writeEnum(C->getKind());
  Record.AddSourceLocation(C->getLParenLoc());
  Record.AddSourceLocation(C->getKindKwLoc());
}

void OMPClauseWriter::VisitOMPUsesAllocatorsClause(OMPUsesAllocatorsClause *C) {
  Record.push_back(C->getNumberOfAllocators());
  Record.AddSourceLocation(C->getLParenLoc());
  for (unsigned I = 0, E = C->getNumberOfAllocators(); I < E; ++I) {
    OMPUsesAllocatorsClause::Data Data = C->getAllocatorData(I);
    Record.AddStmt(Data.Allocator);
    Record.AddStmt(Data.AllocatorTraits);
    Record.AddSourceLocation(Data.LParenLoc);
    Record.AddSourceLocation(Data.RParenLoc);
  }
}

void OMPClauseWriter::VisitOMPAffinityClause(OMPAffinityClause *C) {
  Record.push_back(C->varlist_size());
  Record.AddSourceLocation(C->getLParenLoc());
  Record.AddStmt(C->getModifier());
  Record.AddSourceLocation(C->getColonLoc());
  for (Expr *E : C->varlists())
    Record.AddStmt(E);
}

void OMPClauseWriter::VisitOMPBindClause(OMPBindClause *C) {
  Record.writeEnum(C->getBindKind());
  Record.AddSourceLocation(C->getLParenLoc());
  Record.AddSourceLocation(C->getBindKindLoc());
}

void ASTRecordWriter::writeOMPTraitInfo(const OMPTraitInfo *TI) {
  writeUInt32(TI->Sets.size());
  for (const auto &Set : TI->Sets) {
    writeEnum(Set.Kind);
    writeUInt32(Set.Selectors.size());
    for (const auto &Selector : Set.Selectors) {
      writeEnum(Selector.Kind);
      writeBool(Selector.ScoreOrCondition);
      if (Selector.ScoreOrCondition)
        writeExprRef(Selector.ScoreOrCondition);
      writeUInt32(Selector.Properties.size());
      for (const auto &Property : Selector.Properties)
        writeEnum(Property.Kind);
    }
  }
}

void ASTRecordWriter::writeOMPChildren(OMPChildren *Data) {
  if (!Data)
    return;
  writeUInt32(Data->getNumClauses());
  writeUInt32(Data->getNumChildren());
  writeBool(Data->hasAssociatedStmt());
  for (unsigned I = 0, E = Data->getNumClauses(); I < E; ++I)
    writeOMPClause(Data->getClauses()[I]);
  if (Data->hasAssociatedStmt())
    AddStmt(Data->getAssociatedStmt());
  for (unsigned I = 0, E = Data->getNumChildren(); I < E; ++I)
    AddStmt(Data->getChildren()[I]);
}<|MERGE_RESOLUTION|>--- conflicted
+++ resolved
@@ -2011,22 +2011,14 @@
 
   // Compress the buffer if possible. We expect that almost all PCM
   // consumers will not want its contents.
-<<<<<<< HEAD
-
-  if (CompressionScheme->supported()) {
-=======
-  llvm::compression::CompressionAlgorithm *CompressionScheme =
-      new llvm::compression::ZlibCompressionAlgorithm();
 
   CompressionScheme = CompressionScheme->whenSupported();
   if (CompressionScheme->notNone()) {
->>>>>>> 5f2689ab
 
     SmallVector<uint8_t, 0> CompressedBuffer;
 
     CompressionScheme->compress(llvm::arrayRefFromStringRef(Blob.drop_back(1)),
                                 CompressedBuffer);
-<<<<<<< HEAD
     // if our chosen CompressionAlgorithm happens to be zlib output old format
     // for extra back compat
     if (CompressionScheme->getAlgorithmId() ==
@@ -2042,10 +2034,6 @@
         SM_SLOC_BUFFER_BLOB_COMPRESSED_DYNAMIC, Blob.size() - 1,
         static_cast<uint8_t>(CompressionScheme->getAlgorithmId())};
     Stream.EmitRecordWithBlob(SLocBufferBlobCompressedDynamicAbbrv, Record,
-=======
-    RecordDataType Record[] = {SM_SLOC_BUFFER_BLOB_COMPRESSED, Blob.size() - 1};
-    Stream.EmitRecordWithBlob(SLocBufferBlobCompressedAbbrv, Record,
->>>>>>> 5f2689ab
                               llvm::toStringRef(CompressedBuffer));
     return;
   }
