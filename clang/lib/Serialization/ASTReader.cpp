//===- ASTReader.cpp - AST File Reader ------------------------------------===//
//
// Part of the LLVM Project, under the Apache License v2.0 with LLVM Exceptions.
// See https://llvm.org/LICENSE.txt for license information.
// SPDX-License-Identifier: Apache-2.0 WITH LLVM-exception
//
//===----------------------------------------------------------------------===//
//
//  This file defines the ASTReader class, which reads AST files.
//
//===----------------------------------------------------------------------===//

#include "ASTCommon.h"
#include "ASTReaderInternals.h"
#include "clang/AST/ASTConsumer.h"
#include "clang/AST/ASTContext.h"
#include "clang/AST/ASTMutationListener.h"
#include "clang/AST/ASTStructuralEquivalence.h"
#include "clang/AST/ASTUnresolvedSet.h"
#include "clang/AST/AbstractTypeReader.h"
#include "clang/AST/Decl.h"
#include "clang/AST/DeclBase.h"
#include "clang/AST/DeclCXX.h"
#include "clang/AST/DeclFriend.h"
#include "clang/AST/DeclGroup.h"
#include "clang/AST/DeclObjC.h"
#include "clang/AST/DeclTemplate.h"
#include "clang/AST/DeclarationName.h"
#include "clang/AST/Expr.h"
#include "clang/AST/ExprCXX.h"
#include "clang/AST/ExternalASTSource.h"
#include "clang/AST/NestedNameSpecifier.h"
#include "clang/AST/ODRHash.h"
#include "clang/AST/OpenMPClause.h"
#include "clang/AST/RawCommentList.h"
#include "clang/AST/TemplateBase.h"
#include "clang/AST/TemplateName.h"
#include "clang/AST/Type.h"
#include "clang/AST/TypeLoc.h"
#include "clang/AST/TypeLocVisitor.h"
#include "clang/AST/UnresolvedSet.h"
#include "clang/Basic/CommentOptions.h"
#include "clang/Basic/Diagnostic.h"
#include "clang/Basic/DiagnosticError.h"
#include "clang/Basic/DiagnosticOptions.h"
#include "clang/Basic/DiagnosticSema.h"
#include "clang/Basic/ExceptionSpecificationType.h"
#include "clang/Basic/FileManager.h"
#include "clang/Basic/FileSystemOptions.h"
#include "clang/Basic/IdentifierTable.h"
#include "clang/Basic/LLVM.h"
#include "clang/Basic/LangOptions.h"
#include "clang/Basic/Module.h"
#include "clang/Basic/ObjCRuntime.h"
#include "clang/Basic/OpenMPKinds.h"
#include "clang/Basic/OperatorKinds.h"
#include "clang/Basic/PragmaKinds.h"
#include "clang/Basic/Sanitizers.h"
#include "clang/Basic/SourceLocation.h"
#include "clang/Basic/SourceManager.h"
#include "clang/Basic/SourceManagerInternals.h"
#include "clang/Basic/Specifiers.h"
#include "clang/Basic/TargetInfo.h"
#include "clang/Basic/TargetOptions.h"
#include "clang/Basic/TokenKinds.h"
#include "clang/Basic/Version.h"
#include "clang/Lex/HeaderSearch.h"
#include "clang/Lex/HeaderSearchOptions.h"
#include "clang/Lex/MacroInfo.h"
#include "clang/Lex/ModuleMap.h"
#include "clang/Lex/PreprocessingRecord.h"
#include "clang/Lex/Preprocessor.h"
#include "clang/Lex/PreprocessorOptions.h"
#include "clang/Lex/Token.h"
#include "clang/Sema/ObjCMethodList.h"
#include "clang/Sema/Scope.h"
#include "clang/Sema/Sema.h"
#include "clang/Sema/Weak.h"
#include "clang/Serialization/ASTBitCodes.h"
#include "clang/Serialization/ASTDeserializationListener.h"
#include "clang/Serialization/ASTRecordReader.h"
#include "clang/Serialization/ContinuousRangeMap.h"
#include "clang/Serialization/GlobalModuleIndex.h"
#include "clang/Serialization/InMemoryModuleCache.h"
#include "clang/Serialization/ModuleFile.h"
#include "clang/Serialization/ModuleFileExtension.h"
#include "clang/Serialization/ModuleManager.h"
#include "clang/Serialization/PCHContainerOperations.h"
#include "clang/Serialization/SerializationDiagnostic.h"
#include "llvm/ADT/APFloat.h"
#include "llvm/ADT/APInt.h"
#include "llvm/ADT/APSInt.h"
#include "llvm/ADT/ArrayRef.h"
#include "llvm/ADT/DenseMap.h"
#include "llvm/ADT/FloatingPointMode.h"
#include "llvm/ADT/FoldingSet.h"
#include "llvm/ADT/Hashing.h"
#include "llvm/ADT/IntrusiveRefCntPtr.h"
#include "llvm/ADT/None.h"
#include "llvm/ADT/Optional.h"
#include "llvm/ADT/STLExtras.h"
#include "llvm/ADT/ScopeExit.h"
#include "llvm/ADT/SmallPtrSet.h"
#include "llvm/ADT/SmallString.h"
#include "llvm/ADT/SmallVector.h"
#include "llvm/ADT/StringExtras.h"
#include "llvm/ADT/StringMap.h"
#include "llvm/ADT/StringRef.h"
#include "llvm/ADT/Triple.h"
#include "llvm/ADT/iterator_range.h"
#include "llvm/Bitstream/BitstreamReader.h"
#include "llvm/Support/Casting.h"
#include "llvm/Support/Compiler.h"
#include "llvm/Support/Compression.h"
#include "llvm/Support/DJB.h"
#include "llvm/Support/Endian.h"
#include "llvm/Support/Error.h"
#include "llvm/Support/ErrorHandling.h"
#include "llvm/Support/FileSystem.h"
#include "llvm/Support/LEB128.h"
#include "llvm/Support/MemoryBuffer.h"
#include "llvm/Support/Path.h"
#include "llvm/Support/SaveAndRestore.h"
#include "llvm/Support/Timer.h"
#include "llvm/Support/VersionTuple.h"
#include "llvm/Support/raw_ostream.h"
#include <algorithm>
#include <cassert>
#include <cstddef>
#include <cstdint>
#include <cstdio>
#include <ctime>
#include <iterator>
#include <limits>
#include <map>
#include <memory>
#include <string>
#include <system_error>
#include <tuple>
#include <utility>
#include <vector>

using namespace clang;
using namespace clang::serialization;
using namespace clang::serialization::reader;
using llvm::BitstreamCursor;

//===----------------------------------------------------------------------===//
// ChainedASTReaderListener implementation
//===----------------------------------------------------------------------===//

bool
ChainedASTReaderListener::ReadFullVersionInformation(StringRef FullVersion) {
  return First->ReadFullVersionInformation(FullVersion) ||
         Second->ReadFullVersionInformation(FullVersion);
}

void ChainedASTReaderListener::ReadModuleName(StringRef ModuleName) {
  First->ReadModuleName(ModuleName);
  Second->ReadModuleName(ModuleName);
}

void ChainedASTReaderListener::ReadModuleMapFile(StringRef ModuleMapPath) {
  First->ReadModuleMapFile(ModuleMapPath);
  Second->ReadModuleMapFile(ModuleMapPath);
}

bool
ChainedASTReaderListener::ReadLanguageOptions(const LangOptions &LangOpts,
                                              bool Complain,
                                              bool AllowCompatibleDifferences) {
  return First->ReadLanguageOptions(LangOpts, Complain,
                                    AllowCompatibleDifferences) ||
         Second->ReadLanguageOptions(LangOpts, Complain,
                                     AllowCompatibleDifferences);
}

bool ChainedASTReaderListener::ReadTargetOptions(
    const TargetOptions &TargetOpts, bool Complain,
    bool AllowCompatibleDifferences) {
  return First->ReadTargetOptions(TargetOpts, Complain,
                                  AllowCompatibleDifferences) ||
         Second->ReadTargetOptions(TargetOpts, Complain,
                                   AllowCompatibleDifferences);
}

bool ChainedASTReaderListener::ReadDiagnosticOptions(
    IntrusiveRefCntPtr<DiagnosticOptions> DiagOpts, bool Complain) {
  return First->ReadDiagnosticOptions(DiagOpts, Complain) ||
         Second->ReadDiagnosticOptions(DiagOpts, Complain);
}

bool
ChainedASTReaderListener::ReadFileSystemOptions(const FileSystemOptions &FSOpts,
                                                bool Complain) {
  return First->ReadFileSystemOptions(FSOpts, Complain) ||
         Second->ReadFileSystemOptions(FSOpts, Complain);
}

bool ChainedASTReaderListener::ReadHeaderSearchOptions(
    const HeaderSearchOptions &HSOpts, StringRef SpecificModuleCachePath,
    bool Complain) {
  return First->ReadHeaderSearchOptions(HSOpts, SpecificModuleCachePath,
                                        Complain) ||
         Second->ReadHeaderSearchOptions(HSOpts, SpecificModuleCachePath,
                                         Complain);
}

bool ChainedASTReaderListener::ReadPreprocessorOptions(
    const PreprocessorOptions &PPOpts, bool Complain,
    std::string &SuggestedPredefines) {
  return First->ReadPreprocessorOptions(PPOpts, Complain,
                                        SuggestedPredefines) ||
         Second->ReadPreprocessorOptions(PPOpts, Complain, SuggestedPredefines);
}

void ChainedASTReaderListener::ReadCounter(const serialization::ModuleFile &M,
                                           unsigned Value) {
  First->ReadCounter(M, Value);
  Second->ReadCounter(M, Value);
}

bool ChainedASTReaderListener::needsInputFileVisitation() {
  return First->needsInputFileVisitation() ||
         Second->needsInputFileVisitation();
}

bool ChainedASTReaderListener::needsSystemInputFileVisitation() {
  return First->needsSystemInputFileVisitation() ||
  Second->needsSystemInputFileVisitation();
}

void ChainedASTReaderListener::visitModuleFile(StringRef Filename,
                                               ModuleKind Kind) {
  First->visitModuleFile(Filename, Kind);
  Second->visitModuleFile(Filename, Kind);
}

bool ChainedASTReaderListener::visitInputFile(StringRef Filename,
                                              bool isSystem,
                                              bool isOverridden,
                                              bool isExplicitModule) {
  bool Continue = false;
  if (First->needsInputFileVisitation() &&
      (!isSystem || First->needsSystemInputFileVisitation()))
    Continue |= First->visitInputFile(Filename, isSystem, isOverridden,
                                      isExplicitModule);
  if (Second->needsInputFileVisitation() &&
      (!isSystem || Second->needsSystemInputFileVisitation()))
    Continue |= Second->visitInputFile(Filename, isSystem, isOverridden,
                                       isExplicitModule);
  return Continue;
}

void ChainedASTReaderListener::readModuleFileExtension(
       const ModuleFileExtensionMetadata &Metadata) {
  First->readModuleFileExtension(Metadata);
  Second->readModuleFileExtension(Metadata);
}

//===----------------------------------------------------------------------===//
// PCH validator implementation
//===----------------------------------------------------------------------===//

ASTReaderListener::~ASTReaderListener() = default;

/// Compare the given set of language options against an existing set of
/// language options.
///
/// \param Diags If non-NULL, diagnostics will be emitted via this engine.
/// \param AllowCompatibleDifferences If true, differences between compatible
///        language options will be permitted.
///
/// \returns true if the languagae options mis-match, false otherwise.
static bool checkLanguageOptions(const LangOptions &LangOpts,
                                 const LangOptions &ExistingLangOpts,
                                 DiagnosticsEngine *Diags,
                                 bool AllowCompatibleDifferences = true) {
#define LANGOPT(Name, Bits, Default, Description)                 \
  if (ExistingLangOpts.Name != LangOpts.Name) {                   \
    if (Diags)                                                    \
      Diags->Report(diag::err_pch_langopt_mismatch)               \
        << Description << LangOpts.Name << ExistingLangOpts.Name; \
    return true;                                                  \
  }

#define VALUE_LANGOPT(Name, Bits, Default, Description)   \
  if (ExistingLangOpts.Name != LangOpts.Name) {           \
    if (Diags)                                            \
      Diags->Report(diag::err_pch_langopt_value_mismatch) \
        << Description;                                   \
    return true;                                          \
  }

#define ENUM_LANGOPT(Name, Type, Bits, Default, Description)   \
  if (ExistingLangOpts.get##Name() != LangOpts.get##Name()) {  \
    if (Diags)                                                 \
      Diags->Report(diag::err_pch_langopt_value_mismatch)      \
        << Description;                                        \
    return true;                                               \
  }

#define COMPATIBLE_LANGOPT(Name, Bits, Default, Description)  \
  if (!AllowCompatibleDifferences)                            \
    LANGOPT(Name, Bits, Default, Description)

#define COMPATIBLE_ENUM_LANGOPT(Name, Bits, Default, Description)  \
  if (!AllowCompatibleDifferences)                                 \
    ENUM_LANGOPT(Name, Bits, Default, Description)

#define COMPATIBLE_VALUE_LANGOPT(Name, Bits, Default, Description) \
  if (!AllowCompatibleDifferences)                                 \
    VALUE_LANGOPT(Name, Bits, Default, Description)

#define BENIGN_LANGOPT(Name, Bits, Default, Description)
#define BENIGN_ENUM_LANGOPT(Name, Type, Bits, Default, Description)
#define BENIGN_VALUE_LANGOPT(Name, Bits, Default, Description)
#include "clang/Basic/LangOptions.def"

  if (ExistingLangOpts.ModuleFeatures != LangOpts.ModuleFeatures) {
    if (Diags)
      Diags->Report(diag::err_pch_langopt_value_mismatch) << "module features";
    return true;
  }

  if (ExistingLangOpts.ObjCRuntime != LangOpts.ObjCRuntime) {
    if (Diags)
      Diags->Report(diag::err_pch_langopt_value_mismatch)
      << "target Objective-C runtime";
    return true;
  }

  if (ExistingLangOpts.CommentOpts.BlockCommandNames !=
      LangOpts.CommentOpts.BlockCommandNames) {
    if (Diags)
      Diags->Report(diag::err_pch_langopt_value_mismatch)
        << "block command names";
    return true;
  }

  // Sanitizer feature mismatches are treated as compatible differences. If
  // compatible differences aren't allowed, we still only want to check for
  // mismatches of non-modular sanitizers (the only ones which can affect AST
  // generation).
  if (!AllowCompatibleDifferences) {
    SanitizerMask ModularSanitizers = getPPTransparentSanitizers();
    SanitizerSet ExistingSanitizers = ExistingLangOpts.Sanitize;
    SanitizerSet ImportedSanitizers = LangOpts.Sanitize;
    ExistingSanitizers.clear(ModularSanitizers);
    ImportedSanitizers.clear(ModularSanitizers);
    if (ExistingSanitizers.Mask != ImportedSanitizers.Mask) {
      const std::string Flag = "-fsanitize=";
      if (Diags) {
#define SANITIZER(NAME, ID)                                                    \
  {                                                                            \
    bool InExistingModule = ExistingSanitizers.has(SanitizerKind::ID);         \
    bool InImportedModule = ImportedSanitizers.has(SanitizerKind::ID);         \
    if (InExistingModule != InImportedModule)                                  \
      Diags->Report(diag::err_pch_targetopt_feature_mismatch)                  \
          << InExistingModule << (Flag + NAME);                                \
  }
#include "clang/Basic/Sanitizers.def"
      }
      return true;
    }
  }

  return false;
}

/// Compare the given set of target options against an existing set of
/// target options.
///
/// \param Diags If non-NULL, diagnostics will be emitted via this engine.
///
/// \returns true if the target options mis-match, false otherwise.
static bool checkTargetOptions(const TargetOptions &TargetOpts,
                               const TargetOptions &ExistingTargetOpts,
                               DiagnosticsEngine *Diags,
                               bool AllowCompatibleDifferences = true) {
#define CHECK_TARGET_OPT(Field, Name)                             \
  if (TargetOpts.Field != ExistingTargetOpts.Field) {             \
    if (Diags)                                                    \
      Diags->Report(diag::err_pch_targetopt_mismatch)             \
        << Name << TargetOpts.Field << ExistingTargetOpts.Field;  \
    return true;                                                  \
  }

  // The triple and ABI must match exactly.
  CHECK_TARGET_OPT(Triple, "target");
  CHECK_TARGET_OPT(ABI, "target ABI");

  // We can tolerate different CPUs in many cases, notably when one CPU
  // supports a strict superset of another. When allowing compatible
  // differences skip this check.
  if (!AllowCompatibleDifferences) {
    CHECK_TARGET_OPT(CPU, "target CPU");
    CHECK_TARGET_OPT(TuneCPU, "tune CPU");
  }

#undef CHECK_TARGET_OPT

  // Compare feature sets.
  SmallVector<StringRef, 4> ExistingFeatures(
                                             ExistingTargetOpts.FeaturesAsWritten.begin(),
                                             ExistingTargetOpts.FeaturesAsWritten.end());
  SmallVector<StringRef, 4> ReadFeatures(TargetOpts.FeaturesAsWritten.begin(),
                                         TargetOpts.FeaturesAsWritten.end());
  llvm::sort(ExistingFeatures);
  llvm::sort(ReadFeatures);

  // We compute the set difference in both directions explicitly so that we can
  // diagnose the differences differently.
  SmallVector<StringRef, 4> UnmatchedExistingFeatures, UnmatchedReadFeatures;
  std::set_difference(
      ExistingFeatures.begin(), ExistingFeatures.end(), ReadFeatures.begin(),
      ReadFeatures.end(), std::back_inserter(UnmatchedExistingFeatures));
  std::set_difference(ReadFeatures.begin(), ReadFeatures.end(),
                      ExistingFeatures.begin(), ExistingFeatures.end(),
                      std::back_inserter(UnmatchedReadFeatures));

  // If we are allowing compatible differences and the read feature set is
  // a strict subset of the existing feature set, there is nothing to diagnose.
  if (AllowCompatibleDifferences && UnmatchedReadFeatures.empty())
    return false;

  if (Diags) {
    for (StringRef Feature : UnmatchedReadFeatures)
      Diags->Report(diag::err_pch_targetopt_feature_mismatch)
          << /* is-existing-feature */ false << Feature;
    for (StringRef Feature : UnmatchedExistingFeatures)
      Diags->Report(diag::err_pch_targetopt_feature_mismatch)
          << /* is-existing-feature */ true << Feature;
  }

  return !UnmatchedReadFeatures.empty() || !UnmatchedExistingFeatures.empty();
}

bool
PCHValidator::ReadLanguageOptions(const LangOptions &LangOpts,
                                  bool Complain,
                                  bool AllowCompatibleDifferences) {
  const LangOptions &ExistingLangOpts = PP.getLangOpts();
  return checkLanguageOptions(LangOpts, ExistingLangOpts,
                              Complain ? &Reader.Diags : nullptr,
                              AllowCompatibleDifferences);
}

bool PCHValidator::ReadTargetOptions(const TargetOptions &TargetOpts,
                                     bool Complain,
                                     bool AllowCompatibleDifferences) {
  const TargetOptions &ExistingTargetOpts = PP.getTargetInfo().getTargetOpts();
  return checkTargetOptions(TargetOpts, ExistingTargetOpts,
                            Complain ? &Reader.Diags : nullptr,
                            AllowCompatibleDifferences);
}

namespace {

using MacroDefinitionsMap =
    llvm::StringMap<std::pair<StringRef, bool /*IsUndef*/>>;
using DeclsMap = llvm::DenseMap<DeclarationName, SmallVector<NamedDecl *, 8>>;

} // namespace

static bool checkDiagnosticGroupMappings(DiagnosticsEngine &StoredDiags,
                                         DiagnosticsEngine &Diags,
                                         bool Complain) {
  using Level = DiagnosticsEngine::Level;

  // Check current mappings for new -Werror mappings, and the stored mappings
  // for cases that were explicitly mapped to *not* be errors that are now
  // errors because of options like -Werror.
  DiagnosticsEngine *MappingSources[] = { &Diags, &StoredDiags };

  for (DiagnosticsEngine *MappingSource : MappingSources) {
    for (auto DiagIDMappingPair : MappingSource->getDiagnosticMappings()) {
      diag::kind DiagID = DiagIDMappingPair.first;
      Level CurLevel = Diags.getDiagnosticLevel(DiagID, SourceLocation());
      if (CurLevel < DiagnosticsEngine::Error)
        continue; // not significant
      Level StoredLevel =
          StoredDiags.getDiagnosticLevel(DiagID, SourceLocation());
      if (StoredLevel < DiagnosticsEngine::Error) {
        if (Complain)
          Diags.Report(diag::err_pch_diagopt_mismatch) << "-Werror=" +
              Diags.getDiagnosticIDs()->getWarningOptionForDiag(DiagID).str();
        return true;
      }
    }
  }

  return false;
}

static bool isExtHandlingFromDiagsError(DiagnosticsEngine &Diags) {
  diag::Severity Ext = Diags.getExtensionHandlingBehavior();
  if (Ext == diag::Severity::Warning && Diags.getWarningsAsErrors())
    return true;
  return Ext >= diag::Severity::Error;
}

static bool checkDiagnosticMappings(DiagnosticsEngine &StoredDiags,
                                    DiagnosticsEngine &Diags,
                                    bool IsSystem, bool Complain) {
  // Top-level options
  if (IsSystem) {
    if (Diags.getSuppressSystemWarnings())
      return false;
    // If -Wsystem-headers was not enabled before, be conservative
    if (StoredDiags.getSuppressSystemWarnings()) {
      if (Complain)
        Diags.Report(diag::err_pch_diagopt_mismatch) << "-Wsystem-headers";
      return true;
    }
  }

  if (Diags.getWarningsAsErrors() && !StoredDiags.getWarningsAsErrors()) {
    if (Complain)
      Diags.Report(diag::err_pch_diagopt_mismatch) << "-Werror";
    return true;
  }

  if (Diags.getWarningsAsErrors() && Diags.getEnableAllWarnings() &&
      !StoredDiags.getEnableAllWarnings()) {
    if (Complain)
      Diags.Report(diag::err_pch_diagopt_mismatch) << "-Weverything -Werror";
    return true;
  }

  if (isExtHandlingFromDiagsError(Diags) &&
      !isExtHandlingFromDiagsError(StoredDiags)) {
    if (Complain)
      Diags.Report(diag::err_pch_diagopt_mismatch) << "-pedantic-errors";
    return true;
  }

  return checkDiagnosticGroupMappings(StoredDiags, Diags, Complain);
}

/// Return the top import module if it is implicit, nullptr otherwise.
static Module *getTopImportImplicitModule(ModuleManager &ModuleMgr,
                                          Preprocessor &PP) {
  // If the original import came from a file explicitly generated by the user,
  // don't check the diagnostic mappings.
  // FIXME: currently this is approximated by checking whether this is not a
  // module import of an implicitly-loaded module file.
  // Note: ModuleMgr.rbegin() may not be the current module, but it must be in
  // the transitive closure of its imports, since unrelated modules cannot be
  // imported until after this module finishes validation.
  ModuleFile *TopImport = &*ModuleMgr.rbegin();
  while (!TopImport->ImportedBy.empty())
    TopImport = TopImport->ImportedBy[0];
  if (TopImport->Kind != MK_ImplicitModule)
    return nullptr;

  StringRef ModuleName = TopImport->ModuleName;
  assert(!ModuleName.empty() && "diagnostic options read before module name");

  Module *M =
      PP.getHeaderSearchInfo().lookupModule(ModuleName, TopImport->ImportLoc);
  assert(M && "missing module");
  return M;
}

bool PCHValidator::ReadDiagnosticOptions(
    IntrusiveRefCntPtr<DiagnosticOptions> DiagOpts, bool Complain) {
  DiagnosticsEngine &ExistingDiags = PP.getDiagnostics();
  IntrusiveRefCntPtr<DiagnosticIDs> DiagIDs(ExistingDiags.getDiagnosticIDs());
  IntrusiveRefCntPtr<DiagnosticsEngine> Diags(
      new DiagnosticsEngine(DiagIDs, DiagOpts.get()));
  // This should never fail, because we would have processed these options
  // before writing them to an ASTFile.
  ProcessWarningOptions(*Diags, *DiagOpts, /*Report*/false);

  ModuleManager &ModuleMgr = Reader.getModuleManager();
  assert(ModuleMgr.size() >= 1 && "what ASTFile is this then");

  Module *TopM = getTopImportImplicitModule(ModuleMgr, PP);
  if (!TopM)
    return false;

  // FIXME: if the diagnostics are incompatible, save a DiagnosticOptions that
  // contains the union of their flags.
  return checkDiagnosticMappings(*Diags, ExistingDiags, TopM->IsSystem,
                                 Complain);
}

/// Collect the macro definitions provided by the given preprocessor
/// options.
static void
collectMacroDefinitions(const PreprocessorOptions &PPOpts,
                        MacroDefinitionsMap &Macros,
                        SmallVectorImpl<StringRef> *MacroNames = nullptr) {
  for (unsigned I = 0, N = PPOpts.Macros.size(); I != N; ++I) {
    StringRef Macro = PPOpts.Macros[I].first;
    bool IsUndef = PPOpts.Macros[I].second;

    std::pair<StringRef, StringRef> MacroPair = Macro.split('=');
    StringRef MacroName = MacroPair.first;
    StringRef MacroBody = MacroPair.second;

    // For an #undef'd macro, we only care about the name.
    if (IsUndef) {
      if (MacroNames && !Macros.count(MacroName))
        MacroNames->push_back(MacroName);

      Macros[MacroName] = std::make_pair("", true);
      continue;
    }

    // For a #define'd macro, figure out the actual definition.
    if (MacroName.size() == Macro.size())
      MacroBody = "1";
    else {
      // Note: GCC drops anything following an end-of-line character.
      StringRef::size_type End = MacroBody.find_first_of("\n\r");
      MacroBody = MacroBody.substr(0, End);
    }

    if (MacroNames && !Macros.count(MacroName))
      MacroNames->push_back(MacroName);
    Macros[MacroName] = std::make_pair(MacroBody, false);
  }
}

/// Check the preprocessor options deserialized from the control block
/// against the preprocessor options in an existing preprocessor.
///
/// \param Diags If non-null, produce diagnostics for any mismatches incurred.
/// \param Validate If true, validate preprocessor options. If false, allow
///        macros defined by \p ExistingPPOpts to override those defined by
///        \p PPOpts in SuggestedPredefines.
static bool checkPreprocessorOptions(const PreprocessorOptions &PPOpts,
                                     const PreprocessorOptions &ExistingPPOpts,
                                     DiagnosticsEngine *Diags,
                                     FileManager &FileMgr,
                                     std::string &SuggestedPredefines,
                                     const LangOptions &LangOpts,
                                     bool Validate = true) {
  // Check macro definitions.
  MacroDefinitionsMap ASTFileMacros;
  collectMacroDefinitions(PPOpts, ASTFileMacros);
  MacroDefinitionsMap ExistingMacros;
  SmallVector<StringRef, 4> ExistingMacroNames;
  collectMacroDefinitions(ExistingPPOpts, ExistingMacros, &ExistingMacroNames);

  for (unsigned I = 0, N = ExistingMacroNames.size(); I != N; ++I) {
    // Dig out the macro definition in the existing preprocessor options.
    StringRef MacroName = ExistingMacroNames[I];
    std::pair<StringRef, bool> Existing = ExistingMacros[MacroName];

    // Check whether we know anything about this macro name or not.
    llvm::StringMap<std::pair<StringRef, bool /*IsUndef*/>>::iterator Known =
        ASTFileMacros.find(MacroName);
    if (!Validate || Known == ASTFileMacros.end()) {
      // FIXME: Check whether this identifier was referenced anywhere in the
      // AST file. If so, we should reject the AST file. Unfortunately, this
      // information isn't in the control block. What shall we do about it?

      if (Existing.second) {
        SuggestedPredefines += "#undef ";
        SuggestedPredefines += MacroName.str();
        SuggestedPredefines += '\n';
      } else {
        SuggestedPredefines += "#define ";
        SuggestedPredefines += MacroName.str();
        SuggestedPredefines += ' ';
        SuggestedPredefines += Existing.first.str();
        SuggestedPredefines += '\n';
      }
      continue;
    }

    // If the macro was defined in one but undef'd in the other, we have a
    // conflict.
    if (Existing.second != Known->second.second) {
      if (Diags) {
        Diags->Report(diag::err_pch_macro_def_undef)
          << MacroName << Known->second.second;
      }
      return true;
    }

    // If the macro was #undef'd in both, or if the macro bodies are identical,
    // it's fine.
    if (Existing.second || Existing.first == Known->second.first)
      continue;

    // The macro bodies differ; complain.
    if (Diags) {
      Diags->Report(diag::err_pch_macro_def_conflict)
        << MacroName << Known->second.first << Existing.first;
    }
    return true;
  }

  // Check whether we're using predefines.
  if (PPOpts.UsePredefines != ExistingPPOpts.UsePredefines && Validate) {
    if (Diags) {
      Diags->Report(diag::err_pch_undef) << ExistingPPOpts.UsePredefines;
    }
    return true;
  }

  // Detailed record is important since it is used for the module cache hash.
  if (LangOpts.Modules &&
      PPOpts.DetailedRecord != ExistingPPOpts.DetailedRecord && Validate) {
    if (Diags) {
      Diags->Report(diag::err_pch_pp_detailed_record) << PPOpts.DetailedRecord;
    }
    return true;
  }

  // Compute the #include and #include_macros lines we need.
  for (unsigned I = 0, N = ExistingPPOpts.Includes.size(); I != N; ++I) {
    StringRef File = ExistingPPOpts.Includes[I];

    if (!ExistingPPOpts.ImplicitPCHInclude.empty() &&
        !ExistingPPOpts.PCHThroughHeader.empty()) {
      // In case the through header is an include, we must add all the includes
      // to the predefines so the start point can be determined.
      SuggestedPredefines += "#include \"";
      SuggestedPredefines += File;
      SuggestedPredefines += "\"\n";
      continue;
    }

    if (File == ExistingPPOpts.ImplicitPCHInclude)
      continue;

    if (llvm::is_contained(PPOpts.Includes, File))
      continue;

    SuggestedPredefines += "#include \"";
    SuggestedPredefines += File;
    SuggestedPredefines += "\"\n";
  }

  for (unsigned I = 0, N = ExistingPPOpts.MacroIncludes.size(); I != N; ++I) {
    StringRef File = ExistingPPOpts.MacroIncludes[I];
    if (llvm::is_contained(PPOpts.MacroIncludes, File))
      continue;

    SuggestedPredefines += "#__include_macros \"";
    SuggestedPredefines += File;
    SuggestedPredefines += "\"\n##\n";
  }

  return false;
}

bool PCHValidator::ReadPreprocessorOptions(const PreprocessorOptions &PPOpts,
                                           bool Complain,
                                           std::string &SuggestedPredefines) {
  const PreprocessorOptions &ExistingPPOpts = PP.getPreprocessorOpts();

  return checkPreprocessorOptions(PPOpts, ExistingPPOpts,
                                  Complain? &Reader.Diags : nullptr,
                                  PP.getFileManager(),
                                  SuggestedPredefines,
                                  PP.getLangOpts());
}

bool SimpleASTReaderListener::ReadPreprocessorOptions(
                                  const PreprocessorOptions &PPOpts,
                                  bool Complain,
                                  std::string &SuggestedPredefines) {
  return checkPreprocessorOptions(PPOpts,
                                  PP.getPreprocessorOpts(),
                                  nullptr,
                                  PP.getFileManager(),
                                  SuggestedPredefines,
                                  PP.getLangOpts(),
                                  false);
}

/// Check the header search options deserialized from the control block
/// against the header search options in an existing preprocessor.
///
/// \param Diags If non-null, produce diagnostics for any mismatches incurred.
static bool checkHeaderSearchOptions(const HeaderSearchOptions &HSOpts,
                                     StringRef SpecificModuleCachePath,
                                     StringRef ExistingModuleCachePath,
                                     DiagnosticsEngine *Diags,
                                     const LangOptions &LangOpts,
                                     const PreprocessorOptions &PPOpts) {
  if (LangOpts.Modules) {
    if (SpecificModuleCachePath != ExistingModuleCachePath &&
        !PPOpts.AllowPCHWithDifferentModulesCachePath) {
      if (Diags)
        Diags->Report(diag::err_pch_modulecache_mismatch)
          << SpecificModuleCachePath << ExistingModuleCachePath;
      return true;
    }
  }

  return false;
}

bool PCHValidator::ReadHeaderSearchOptions(const HeaderSearchOptions &HSOpts,
                                           StringRef SpecificModuleCachePath,
                                           bool Complain) {
  return checkHeaderSearchOptions(HSOpts, SpecificModuleCachePath,
                                  PP.getHeaderSearchInfo().getModuleCachePath(),
                                  Complain ? &Reader.Diags : nullptr,
                                  PP.getLangOpts(), PP.getPreprocessorOpts());
}

void PCHValidator::ReadCounter(const ModuleFile &M, unsigned Value) {
  PP.setCounterValue(Value);
}

//===----------------------------------------------------------------------===//
// AST reader implementation
//===----------------------------------------------------------------------===//

static uint64_t readULEB(const unsigned char *&P) {
  unsigned Length = 0;
  const char *Error = nullptr;

  uint64_t Val = llvm::decodeULEB128(P, &Length, nullptr, &Error);
  if (Error)
    llvm::report_fatal_error(Error);
  P += Length;
  return Val;
}

/// Read ULEB-encoded key length and data length.
static std::pair<unsigned, unsigned>
readULEBKeyDataLength(const unsigned char *&P) {
  unsigned KeyLen = readULEB(P);
  if ((unsigned)KeyLen != KeyLen)
    llvm::report_fatal_error("key too large");

  unsigned DataLen = readULEB(P);
  if ((unsigned)DataLen != DataLen)
    llvm::report_fatal_error("data too large");

  return std::make_pair(KeyLen, DataLen);
}

void ASTReader::setDeserializationListener(ASTDeserializationListener *Listener,
                                           bool TakeOwnership) {
  DeserializationListener = Listener;
  OwnsDeserializationListener = TakeOwnership;
}

unsigned ASTSelectorLookupTrait::ComputeHash(Selector Sel) {
  return serialization::ComputeHash(Sel);
}

std::pair<unsigned, unsigned>
ASTSelectorLookupTrait::ReadKeyDataLength(const unsigned char*& d) {
  return readULEBKeyDataLength(d);
}

ASTSelectorLookupTrait::internal_key_type
ASTSelectorLookupTrait::ReadKey(const unsigned char* d, unsigned) {
  using namespace llvm::support;

  SelectorTable &SelTable = Reader.getContext().Selectors;
  unsigned N = endian::readNext<uint16_t, little, unaligned>(d);
  IdentifierInfo *FirstII = Reader.getLocalIdentifier(
      F, endian::readNext<uint32_t, little, unaligned>(d));
  if (N == 0)
    return SelTable.getNullarySelector(FirstII);
  else if (N == 1)
    return SelTable.getUnarySelector(FirstII);

  SmallVector<IdentifierInfo *, 16> Args;
  Args.push_back(FirstII);
  for (unsigned I = 1; I != N; ++I)
    Args.push_back(Reader.getLocalIdentifier(
        F, endian::readNext<uint32_t, little, unaligned>(d)));

  return SelTable.getSelector(N, Args.data());
}

ASTSelectorLookupTrait::data_type
ASTSelectorLookupTrait::ReadData(Selector, const unsigned char* d,
                                 unsigned DataLen) {
  using namespace llvm::support;

  data_type Result;

  Result.ID = Reader.getGlobalSelectorID(
      F, endian::readNext<uint32_t, little, unaligned>(d));
  unsigned FullInstanceBits = endian::readNext<uint16_t, little, unaligned>(d);
  unsigned FullFactoryBits = endian::readNext<uint16_t, little, unaligned>(d);
  Result.InstanceBits = FullInstanceBits & 0x3;
  Result.InstanceHasMoreThanOneDecl = (FullInstanceBits >> 2) & 0x1;
  Result.FactoryBits = FullFactoryBits & 0x3;
  Result.FactoryHasMoreThanOneDecl = (FullFactoryBits >> 2) & 0x1;
  unsigned NumInstanceMethods = FullInstanceBits >> 3;
  unsigned NumFactoryMethods = FullFactoryBits >> 3;

  // Load instance methods
  for (unsigned I = 0; I != NumInstanceMethods; ++I) {
    if (ObjCMethodDecl *Method = Reader.GetLocalDeclAs<ObjCMethodDecl>(
            F, endian::readNext<uint32_t, little, unaligned>(d)))
      Result.Instance.push_back(Method);
  }

  // Load factory methods
  for (unsigned I = 0; I != NumFactoryMethods; ++I) {
    if (ObjCMethodDecl *Method = Reader.GetLocalDeclAs<ObjCMethodDecl>(
            F, endian::readNext<uint32_t, little, unaligned>(d)))
      Result.Factory.push_back(Method);
  }

  return Result;
}

unsigned ASTIdentifierLookupTraitBase::ComputeHash(const internal_key_type& a) {
  return llvm::djbHash(a);
}

std::pair<unsigned, unsigned>
ASTIdentifierLookupTraitBase::ReadKeyDataLength(const unsigned char*& d) {
  return readULEBKeyDataLength(d);
}

ASTIdentifierLookupTraitBase::internal_key_type
ASTIdentifierLookupTraitBase::ReadKey(const unsigned char* d, unsigned n) {
  assert(n >= 2 && d[n-1] == '\0');
  return StringRef((const char*) d, n-1);
}

/// Whether the given identifier is "interesting".
static bool isInterestingIdentifier(ASTReader &Reader, IdentifierInfo &II,
                                    bool IsModule) {
  return II.hadMacroDefinition() || II.isPoisoned() ||
         (!IsModule && II.getObjCOrBuiltinID()) ||
         II.hasRevertedTokenIDToIdentifier() ||
         (!(IsModule && Reader.getPreprocessor().getLangOpts().CPlusPlus) &&
          II.getFETokenInfo());
}

static bool readBit(unsigned &Bits) {
  bool Value = Bits & 0x1;
  Bits >>= 1;
  return Value;
}

IdentID ASTIdentifierLookupTrait::ReadIdentifierID(const unsigned char *d) {
  using namespace llvm::support;

  unsigned RawID = endian::readNext<uint32_t, little, unaligned>(d);
  return Reader.getGlobalIdentifierID(F, RawID >> 1);
}

static void markIdentifierFromAST(ASTReader &Reader, IdentifierInfo &II) {
  if (!II.isFromAST()) {
    II.setIsFromAST();
    bool IsModule = Reader.getPreprocessor().getCurrentModule() != nullptr;
    if (isInterestingIdentifier(Reader, II, IsModule))
      II.setChangedSinceDeserialization();
  }
}

IdentifierInfo *ASTIdentifierLookupTrait::ReadData(const internal_key_type& k,
                                                   const unsigned char* d,
                                                   unsigned DataLen) {
  using namespace llvm::support;

  unsigned RawID = endian::readNext<uint32_t, little, unaligned>(d);
  bool IsInteresting = RawID & 0x01;

  // Wipe out the "is interesting" bit.
  RawID = RawID >> 1;

  // Build the IdentifierInfo and link the identifier ID with it.
  IdentifierInfo *II = KnownII;
  if (!II) {
    II = &Reader.getIdentifierTable().getOwn(k);
    KnownII = II;
  }
  markIdentifierFromAST(Reader, *II);
  Reader.markIdentifierUpToDate(II);

  IdentID ID = Reader.getGlobalIdentifierID(F, RawID);
  if (!IsInteresting) {
    // For uninteresting identifiers, there's nothing else to do. Just notify
    // the reader that we've finished loading this identifier.
    Reader.SetIdentifierInfo(ID, II);
    return II;
  }

  unsigned ObjCOrBuiltinID = endian::readNext<uint16_t, little, unaligned>(d);
  unsigned Bits = endian::readNext<uint16_t, little, unaligned>(d);
  bool CPlusPlusOperatorKeyword = readBit(Bits);
  bool HasRevertedTokenIDToIdentifier = readBit(Bits);
  bool Poisoned = readBit(Bits);
  bool ExtensionToken = readBit(Bits);
  bool HadMacroDefinition = readBit(Bits);

  assert(Bits == 0 && "Extra bits in the identifier?");
  DataLen -= 8;

  // Set or check the various bits in the IdentifierInfo structure.
  // Token IDs are read-only.
  if (HasRevertedTokenIDToIdentifier && II->getTokenID() != tok::identifier)
    II->revertTokenIDToIdentifier();
  if (!F.isModule())
    II->setObjCOrBuiltinID(ObjCOrBuiltinID);
  assert(II->isExtensionToken() == ExtensionToken &&
         "Incorrect extension token flag");
  (void)ExtensionToken;
  if (Poisoned)
    II->setIsPoisoned(true);
  assert(II->isCPlusPlusOperatorKeyword() == CPlusPlusOperatorKeyword &&
         "Incorrect C++ operator keyword flag");
  (void)CPlusPlusOperatorKeyword;

  // If this identifier is a macro, deserialize the macro
  // definition.
  if (HadMacroDefinition) {
    uint32_t MacroDirectivesOffset =
        endian::readNext<uint32_t, little, unaligned>(d);
    DataLen -= 4;

    Reader.addPendingMacro(II, &F, MacroDirectivesOffset);
  }

  Reader.SetIdentifierInfo(ID, II);

  // Read all of the declarations visible at global scope with this
  // name.
  if (DataLen > 0) {
    SmallVector<uint32_t, 4> DeclIDs;
    for (; DataLen > 0; DataLen -= 4)
      DeclIDs.push_back(Reader.getGlobalDeclID(
          F, endian::readNext<uint32_t, little, unaligned>(d)));
    Reader.SetGloballyVisibleDecls(II, DeclIDs);
  }

  return II;
}

DeclarationNameKey::DeclarationNameKey(DeclarationName Name)
    : Kind(Name.getNameKind()) {
  switch (Kind) {
  case DeclarationName::Identifier:
    Data = (uint64_t)Name.getAsIdentifierInfo();
    break;
  case DeclarationName::ObjCZeroArgSelector:
  case DeclarationName::ObjCOneArgSelector:
  case DeclarationName::ObjCMultiArgSelector:
    Data = (uint64_t)Name.getObjCSelector().getAsOpaquePtr();
    break;
  case DeclarationName::CXXOperatorName:
    Data = Name.getCXXOverloadedOperator();
    break;
  case DeclarationName::CXXLiteralOperatorName:
    Data = (uint64_t)Name.getCXXLiteralIdentifier();
    break;
  case DeclarationName::CXXDeductionGuideName:
    Data = (uint64_t)Name.getCXXDeductionGuideTemplate()
               ->getDeclName().getAsIdentifierInfo();
    break;
  case DeclarationName::CXXConstructorName:
  case DeclarationName::CXXDestructorName:
  case DeclarationName::CXXConversionFunctionName:
  case DeclarationName::CXXUsingDirective:
    Data = 0;
    break;
  }
}

unsigned DeclarationNameKey::getHash() const {
  llvm::FoldingSetNodeID ID;
  ID.AddInteger(Kind);

  switch (Kind) {
  case DeclarationName::Identifier:
  case DeclarationName::CXXLiteralOperatorName:
  case DeclarationName::CXXDeductionGuideName:
    ID.AddString(((IdentifierInfo*)Data)->getName());
    break;
  case DeclarationName::ObjCZeroArgSelector:
  case DeclarationName::ObjCOneArgSelector:
  case DeclarationName::ObjCMultiArgSelector:
    ID.AddInteger(serialization::ComputeHash(Selector(Data)));
    break;
  case DeclarationName::CXXOperatorName:
    ID.AddInteger((OverloadedOperatorKind)Data);
    break;
  case DeclarationName::CXXConstructorName:
  case DeclarationName::CXXDestructorName:
  case DeclarationName::CXXConversionFunctionName:
  case DeclarationName::CXXUsingDirective:
    break;
  }

  return ID.ComputeHash();
}

ModuleFile *
ASTDeclContextNameLookupTrait::ReadFileRef(const unsigned char *&d) {
  using namespace llvm::support;

  uint32_t ModuleFileID = endian::readNext<uint32_t, little, unaligned>(d);
  return Reader.getLocalModuleFile(F, ModuleFileID);
}

std::pair<unsigned, unsigned>
ASTDeclContextNameLookupTrait::ReadKeyDataLength(const unsigned char *&d) {
  return readULEBKeyDataLength(d);
}

ASTDeclContextNameLookupTrait::internal_key_type
ASTDeclContextNameLookupTrait::ReadKey(const unsigned char *d, unsigned) {
  using namespace llvm::support;

  auto Kind = (DeclarationName::NameKind)*d++;
  uint64_t Data;
  switch (Kind) {
  case DeclarationName::Identifier:
  case DeclarationName::CXXLiteralOperatorName:
  case DeclarationName::CXXDeductionGuideName:
    Data = (uint64_t)Reader.getLocalIdentifier(
        F, endian::readNext<uint32_t, little, unaligned>(d));
    break;
  case DeclarationName::ObjCZeroArgSelector:
  case DeclarationName::ObjCOneArgSelector:
  case DeclarationName::ObjCMultiArgSelector:
    Data =
        (uint64_t)Reader.getLocalSelector(
                             F, endian::readNext<uint32_t, little, unaligned>(
                                    d)).getAsOpaquePtr();
    break;
  case DeclarationName::CXXOperatorName:
    Data = *d++; // OverloadedOperatorKind
    break;
  case DeclarationName::CXXConstructorName:
  case DeclarationName::CXXDestructorName:
  case DeclarationName::CXXConversionFunctionName:
  case DeclarationName::CXXUsingDirective:
    Data = 0;
    break;
  }

  return DeclarationNameKey(Kind, Data);
}

void ASTDeclContextNameLookupTrait::ReadDataInto(internal_key_type,
                                                 const unsigned char *d,
                                                 unsigned DataLen,
                                                 data_type_builder &Val) {
  using namespace llvm::support;

  for (unsigned NumDecls = DataLen / 4; NumDecls; --NumDecls) {
    uint32_t LocalID = endian::readNext<uint32_t, little, unaligned>(d);
    Val.insert(Reader.getGlobalDeclID(F, LocalID));
  }
}

bool ASTReader::ReadLexicalDeclContextStorage(ModuleFile &M,
                                              BitstreamCursor &Cursor,
                                              uint64_t Offset,
                                              DeclContext *DC) {
  assert(Offset != 0);

  SavedStreamPosition SavedPosition(Cursor);
  if (llvm::Error Err = Cursor.JumpToBit(Offset)) {
    Error(std::move(Err));
    return true;
  }

  RecordData Record;
  StringRef Blob;
  Expected<unsigned> MaybeCode = Cursor.ReadCode();
  if (!MaybeCode) {
    Error(MaybeCode.takeError());
    return true;
  }
  unsigned Code = MaybeCode.get();

  Expected<unsigned> MaybeRecCode = Cursor.readRecord(Code, Record, &Blob);
  if (!MaybeRecCode) {
    Error(MaybeRecCode.takeError());
    return true;
  }
  unsigned RecCode = MaybeRecCode.get();
  if (RecCode != DECL_CONTEXT_LEXICAL) {
    Error("Expected lexical block");
    return true;
  }

  assert(!isa<TranslationUnitDecl>(DC) &&
         "expected a TU_UPDATE_LEXICAL record for TU");
  // If we are handling a C++ class template instantiation, we can see multiple
  // lexical updates for the same record. It's important that we select only one
  // of them, so that field numbering works properly. Just pick the first one we
  // see.
  auto &Lex = LexicalDecls[DC];
  if (!Lex.first) {
    Lex = std::make_pair(
        &M, llvm::makeArrayRef(
                reinterpret_cast<const llvm::support::unaligned_uint32_t *>(
                    Blob.data()),
                Blob.size() / 4));
  }
  DC->setHasExternalLexicalStorage(true);
  return false;
}

bool ASTReader::ReadVisibleDeclContextStorage(ModuleFile &M,
                                              BitstreamCursor &Cursor,
                                              uint64_t Offset,
                                              DeclID ID) {
  assert(Offset != 0);

  SavedStreamPosition SavedPosition(Cursor);
  if (llvm::Error Err = Cursor.JumpToBit(Offset)) {
    Error(std::move(Err));
    return true;
  }

  RecordData Record;
  StringRef Blob;
  Expected<unsigned> MaybeCode = Cursor.ReadCode();
  if (!MaybeCode) {
    Error(MaybeCode.takeError());
    return true;
  }
  unsigned Code = MaybeCode.get();

  Expected<unsigned> MaybeRecCode = Cursor.readRecord(Code, Record, &Blob);
  if (!MaybeRecCode) {
    Error(MaybeRecCode.takeError());
    return true;
  }
  unsigned RecCode = MaybeRecCode.get();
  if (RecCode != DECL_CONTEXT_VISIBLE) {
    Error("Expected visible lookup table block");
    return true;
  }

  // We can't safely determine the primary context yet, so delay attaching the
  // lookup table until we're done with recursive deserialization.
  auto *Data = (const unsigned char*)Blob.data();
  PendingVisibleUpdates[ID].push_back(PendingVisibleUpdate{&M, Data});
  return false;
}

void ASTReader::Error(StringRef Msg) const {
  Error(diag::err_fe_pch_malformed, Msg);
  if (PP.getLangOpts().Modules && !Diags.isDiagnosticInFlight() &&
      !PP.getHeaderSearchInfo().getModuleCachePath().empty()) {
    Diag(diag::note_module_cache_path)
      << PP.getHeaderSearchInfo().getModuleCachePath();
  }
}

void ASTReader::Error(unsigned DiagID, StringRef Arg1, StringRef Arg2,
                      StringRef Arg3) const {
  if (Diags.isDiagnosticInFlight())
    Diags.SetDelayedDiagnostic(DiagID, Arg1, Arg2, Arg3);
  else
    Diag(DiagID) << Arg1 << Arg2 << Arg3;
}

void ASTReader::Error(llvm::Error &&Err) const {
  llvm::Error RemainingErr =
      handleErrors(std::move(Err), [this](const DiagnosticError &E) {
        auto Diag = E.getDiagnostic().second;

        // Ideally we'd just emit it, but have to handle a possible in-flight
        // diagnostic. Note that the location is currently ignored as well.
        auto NumArgs = Diag.getStorage()->NumDiagArgs;
        assert(NumArgs <= 3 && "Can only have up to 3 arguments");
        StringRef Arg1, Arg2, Arg3;
        switch (NumArgs) {
        case 3:
          Arg3 = Diag.getStringArg(2);
          LLVM_FALLTHROUGH;
        case 2:
          Arg2 = Diag.getStringArg(1);
          LLVM_FALLTHROUGH;
        case 1:
          Arg1 = Diag.getStringArg(0);
        }
        Error(Diag.getDiagID(), Arg1, Arg2, Arg3);
      });
  if (RemainingErr)
    Error(toString(std::move(RemainingErr)));
}

//===----------------------------------------------------------------------===//
// Source Manager Deserialization
//===----------------------------------------------------------------------===//

/// Read the line table in the source manager block.
void ASTReader::ParseLineTable(ModuleFile &F, const RecordData &Record) {
  unsigned Idx = 0;
  LineTableInfo &LineTable = SourceMgr.getLineTable();

  // Parse the file names
  std::map<int, int> FileIDs;
  FileIDs[-1] = -1; // For unspecified filenames.
  for (unsigned I = 0; Record[Idx]; ++I) {
    // Extract the file name
    auto Filename = ReadPath(F, Record, Idx);
    FileIDs[I] = LineTable.getLineTableFilenameID(Filename);
  }
  ++Idx;

  // Parse the line entries
  std::vector<LineEntry> Entries;
  while (Idx < Record.size()) {
    int FID = Record[Idx++];
    assert(FID >= 0 && "Serialized line entries for non-local file.");
    // Remap FileID from 1-based old view.
    FID += F.SLocEntryBaseID - 1;

    // Extract the line entries
    unsigned NumEntries = Record[Idx++];
    assert(NumEntries && "no line entries for file ID");
    Entries.clear();
    Entries.reserve(NumEntries);
    for (unsigned I = 0; I != NumEntries; ++I) {
      unsigned FileOffset = Record[Idx++];
      unsigned LineNo = Record[Idx++];
      int FilenameID = FileIDs[Record[Idx++]];
      SrcMgr::CharacteristicKind FileKind
        = (SrcMgr::CharacteristicKind)Record[Idx++];
      unsigned IncludeOffset = Record[Idx++];
      Entries.push_back(LineEntry::get(FileOffset, LineNo, FilenameID,
                                       FileKind, IncludeOffset));
    }
    LineTable.AddEntry(FileID::get(FID), Entries);
  }
}

/// Read a source manager block
llvm::Error ASTReader::ReadSourceManagerBlock(ModuleFile &F) {
  using namespace SrcMgr;

  BitstreamCursor &SLocEntryCursor = F.SLocEntryCursor;

  // Set the source-location entry cursor to the current position in
  // the stream. This cursor will be used to read the contents of the
  // source manager block initially, and then lazily read
  // source-location entries as needed.
  SLocEntryCursor = F.Stream;

  // The stream itself is going to skip over the source manager block.
  if (llvm::Error Err = F.Stream.SkipBlock())
    return Err;

  // Enter the source manager block.
  if (llvm::Error Err = SLocEntryCursor.EnterSubBlock(SOURCE_MANAGER_BLOCK_ID))
    return Err;
  F.SourceManagerBlockStartOffset = SLocEntryCursor.GetCurrentBitNo();

  RecordData Record;
  while (true) {
    Expected<llvm::BitstreamEntry> MaybeE =
        SLocEntryCursor.advanceSkippingSubblocks();
    if (!MaybeE)
      return MaybeE.takeError();
    llvm::BitstreamEntry E = MaybeE.get();

    switch (E.Kind) {
    case llvm::BitstreamEntry::SubBlock: // Handled for us already.
    case llvm::BitstreamEntry::Error:
      return llvm::createStringError(std::errc::illegal_byte_sequence,
                                     "malformed block record in AST file");
    case llvm::BitstreamEntry::EndBlock:
      return llvm::Error::success();
    case llvm::BitstreamEntry::Record:
      // The interesting case.
      break;
    }

    // Read a record.
    Record.clear();
    StringRef Blob;
    Expected<unsigned> MaybeRecord =
        SLocEntryCursor.readRecord(E.ID, Record, &Blob);
    if (!MaybeRecord)
      return MaybeRecord.takeError();
    switch (MaybeRecord.get()) {
    default:  // Default behavior: ignore.
      break;

    case SM_SLOC_FILE_ENTRY:
    case SM_SLOC_BUFFER_ENTRY:
    case SM_SLOC_EXPANSION_ENTRY:
      // Once we hit one of the source location entries, we're done.
      return llvm::Error::success();
    }
  }
}

/// If a header file is not found at the path that we expect it to be
/// and the PCH file was moved from its original location, try to resolve the
/// file by assuming that header+PCH were moved together and the header is in
/// the same place relative to the PCH.
static std::string
resolveFileRelativeToOriginalDir(const std::string &Filename,
                                 const std::string &OriginalDir,
                                 const std::string &CurrDir) {
  assert(OriginalDir != CurrDir &&
         "No point trying to resolve the file if the PCH dir didn't change");

  using namespace llvm::sys;

  SmallString<128> filePath(Filename);
  fs::make_absolute(filePath);
  assert(path::is_absolute(OriginalDir));
  SmallString<128> currPCHPath(CurrDir);

  path::const_iterator fileDirI = path::begin(path::parent_path(filePath)),
                       fileDirE = path::end(path::parent_path(filePath));
  path::const_iterator origDirI = path::begin(OriginalDir),
                       origDirE = path::end(OriginalDir);
  // Skip the common path components from filePath and OriginalDir.
  while (fileDirI != fileDirE && origDirI != origDirE &&
         *fileDirI == *origDirI) {
    ++fileDirI;
    ++origDirI;
  }
  for (; origDirI != origDirE; ++origDirI)
    path::append(currPCHPath, "..");
  path::append(currPCHPath, fileDirI, fileDirE);
  path::append(currPCHPath, path::filename(Filename));
  return std::string(currPCHPath.str());
}

bool ASTReader::ReadSLocEntry(int ID) {
  if (ID == 0)
    return false;

  if (unsigned(-ID) - 2 >= getTotalNumSLocs() || ID > 0) {
    Error("source location entry ID out-of-range for AST file");
    return true;
  }

  // Local helper to read the (possibly-compressed) buffer data following the
  // entry record.
  auto ReadBuffer = [this](
      BitstreamCursor &SLocEntryCursor,
      StringRef Name) -> std::unique_ptr<llvm::MemoryBuffer> {
    RecordData Record;
    StringRef Blob;
    Expected<unsigned> MaybeCode = SLocEntryCursor.ReadCode();
    if (!MaybeCode) {
      Error(MaybeCode.takeError());
      return nullptr;
    }
    unsigned Code = MaybeCode.get();

    Expected<unsigned> MaybeRecCode =
        SLocEntryCursor.readRecord(Code, Record, &Blob);
    if (!MaybeRecCode) {
      Error(MaybeRecCode.takeError());
      return nullptr;
    }
    unsigned RecCode = MaybeRecCode.get();

<<<<<<< HEAD
    if (RecCode == SM_SLOC_BUFFER_BLOB_COMPRESSED ||
        RecCode == SM_SLOC_BUFFER_BLOB_COMPRESSED_DYNAMIC) {
      uint8_t CompressionSchemeId =
          RecCode == SM_SLOC_BUFFER_BLOB_COMPRESSED
              ? static_cast<uint8_t>(
                    llvm::compression::SupportCompressionType::Zlib)
              : Record[1];
      llvm::compression::CompressionAlgorithm *CompressionScheme =
          llvm::compression::getCompressionAlgorithm(CompressionSchemeId);
      if (!CompressionScheme->supported()) {
=======
    if (RecCode == SM_SLOC_BUFFER_BLOB_COMPRESSED) {
      uint8_t CompressionSchemeId = llvm::compression::CompressionKind::Zlib;
      llvm::compression::OptionalCompressionKind OptionalCompressionScheme =
          llvm::compression::getOptionalCompressionKind(CompressionSchemeId);
      if (!OptionalCompressionScheme) {
        return llvm::MemoryBuffer::getMemBuffer(Blob, Name, true);
      }
      llvm::compression::CompressionKind CompressionScheme =
          *OptionalCompressionScheme;
      if (!CompressionScheme) {
>>>>>>> aa20bd80
        Error("compression class " +
              (CompressionScheme->Name + " is not available").str());
        return nullptr;
      }
      SmallVector<uint8_t, 0> Uncompressed;
      if (llvm::Error E = CompressionScheme->decompress(
              llvm::arrayRefFromStringRef(Blob), Uncompressed, Record[0])) {
        Error("could not decompress embedded file contents: " +
              llvm::toString(std::move(E)));
        return nullptr;
      }
      return llvm::MemoryBuffer::getMemBufferCopy(
          llvm::toStringRef(Uncompressed), Name);

    } else if (RecCode == SM_SLOC_BUFFER_BLOB) {
      return llvm::MemoryBuffer::getMemBuffer(Blob.drop_back(1), Name, true);
    } else {
      Error("AST record has invalid code");
      return nullptr;
    }
  };

  ModuleFile *F = GlobalSLocEntryMap.find(-ID)->second;
  if (llvm::Error Err = F->SLocEntryCursor.JumpToBit(
          F->SLocEntryOffsetsBase +
          F->SLocEntryOffsets[ID - F->SLocEntryBaseID])) {
    Error(std::move(Err));
    return true;
  }

  BitstreamCursor &SLocEntryCursor = F->SLocEntryCursor;
  SourceLocation::UIntTy BaseOffset = F->SLocEntryBaseOffset;

  ++NumSLocEntriesRead;
  Expected<llvm::BitstreamEntry> MaybeEntry = SLocEntryCursor.advance();
  if (!MaybeEntry) {
    Error(MaybeEntry.takeError());
    return true;
  }
  llvm::BitstreamEntry Entry = MaybeEntry.get();

  if (Entry.Kind != llvm::BitstreamEntry::Record) {
    Error("incorrectly-formatted source location entry in AST file");
    return true;
  }

  RecordData Record;
  StringRef Blob;
  Expected<unsigned> MaybeSLOC =
      SLocEntryCursor.readRecord(Entry.ID, Record, &Blob);
  if (!MaybeSLOC) {
    Error(MaybeSLOC.takeError());
    return true;
  }
  switch (MaybeSLOC.get()) {
  default:
    Error("incorrectly-formatted source location entry in AST file");
    return true;

  case SM_SLOC_FILE_ENTRY: {
    // We will detect whether a file changed and return 'Failure' for it, but
    // we will also try to fail gracefully by setting up the SLocEntry.
    unsigned InputID = Record[4];
    InputFile IF = getInputFile(*F, InputID);
    Optional<FileEntryRef> File = IF.getFile();
    bool OverriddenBuffer = IF.isOverridden();

    // Note that we only check if a File was returned. If it was out-of-date
    // we have complained but we will continue creating a FileID to recover
    // gracefully.
    if (!File)
      return true;

    SourceLocation IncludeLoc = ReadSourceLocation(*F, Record[1]);
    if (IncludeLoc.isInvalid() && F->Kind != MK_MainFile) {
      // This is the module's main file.
      IncludeLoc = getImportLocation(F);
    }
    SrcMgr::CharacteristicKind
      FileCharacter = (SrcMgr::CharacteristicKind)Record[2];
    FileID FID = SourceMgr.createFileID(*File, IncludeLoc, FileCharacter, ID,
                                        BaseOffset + Record[0]);
    SrcMgr::FileInfo &FileInfo =
          const_cast<SrcMgr::FileInfo&>(SourceMgr.getSLocEntry(FID).getFile());
    FileInfo.NumCreatedFIDs = Record[5];
    if (Record[3])
      FileInfo.setHasLineDirectives();

    unsigned NumFileDecls = Record[7];
    if (NumFileDecls && ContextObj) {
      const DeclID *FirstDecl = F->FileSortedDecls + Record[6];
      assert(F->FileSortedDecls && "FILE_SORTED_DECLS not encountered yet ?");
      FileDeclIDs[FID] = FileDeclsInfo(F, llvm::makeArrayRef(FirstDecl,
                                                             NumFileDecls));
    }

    const SrcMgr::ContentCache &ContentCache =
        SourceMgr.getOrCreateContentCache(*File, isSystem(FileCharacter));
    if (OverriddenBuffer && !ContentCache.BufferOverridden &&
        ContentCache.ContentsEntry == ContentCache.OrigEntry &&
        !ContentCache.getBufferIfLoaded()) {
      auto Buffer = ReadBuffer(SLocEntryCursor, File->getName());
      if (!Buffer)
        return true;
      SourceMgr.overrideFileContents(*File, std::move(Buffer));
    }

    break;
  }

  case SM_SLOC_BUFFER_ENTRY: {
    const char *Name = Blob.data();
    unsigned Offset = Record[0];
    SrcMgr::CharacteristicKind
      FileCharacter = (SrcMgr::CharacteristicKind)Record[2];
    SourceLocation IncludeLoc = ReadSourceLocation(*F, Record[1]);
    if (IncludeLoc.isInvalid() && F->isModule()) {
      IncludeLoc = getImportLocation(F);
    }

    auto Buffer = ReadBuffer(SLocEntryCursor, Name);
    if (!Buffer)
      return true;
    SourceMgr.createFileID(std::move(Buffer), FileCharacter, ID,
                           BaseOffset + Offset, IncludeLoc);
    break;
  }

  case SM_SLOC_EXPANSION_ENTRY: {
    LocSeq::State Seq;
    SourceLocation SpellingLoc = ReadSourceLocation(*F, Record[1], Seq);
    SourceLocation ExpansionBegin = ReadSourceLocation(*F, Record[2], Seq);
    SourceLocation ExpansionEnd = ReadSourceLocation(*F, Record[3], Seq);
    SourceMgr.createExpansionLoc(SpellingLoc, ExpansionBegin, ExpansionEnd,
                                 Record[5], Record[4], ID,
                                 BaseOffset + Record[0]);
    break;
  }
  }

  return false;
}

std::pair<SourceLocation, StringRef> ASTReader::getModuleImportLoc(int ID) {
  if (ID == 0)
    return std::make_pair(SourceLocation(), "");

  if (unsigned(-ID) - 2 >= getTotalNumSLocs() || ID > 0) {
    Error("source location entry ID out-of-range for AST file");
    return std::make_pair(SourceLocation(), "");
  }

  // Find which module file this entry lands in.
  ModuleFile *M = GlobalSLocEntryMap.find(-ID)->second;
  if (!M->isModule())
    return std::make_pair(SourceLocation(), "");

  // FIXME: Can we map this down to a particular submodule? That would be
  // ideal.
  return std::make_pair(M->ImportLoc, StringRef(M->ModuleName));
}

/// Find the location where the module F is imported.
SourceLocation ASTReader::getImportLocation(ModuleFile *F) {
  if (F->ImportLoc.isValid())
    return F->ImportLoc;

  // Otherwise we have a PCH. It's considered to be "imported" at the first
  // location of its includer.
  if (F->ImportedBy.empty() || !F->ImportedBy[0]) {
    // Main file is the importer.
    assert(SourceMgr.getMainFileID().isValid() && "missing main file");
    return SourceMgr.getLocForStartOfFile(SourceMgr.getMainFileID());
  }
  return F->ImportedBy[0]->FirstLoc;
}

/// Enter a subblock of the specified BlockID with the specified cursor. Read
/// the abbreviations that are at the top of the block and then leave the cursor
/// pointing into the block.
llvm::Error ASTReader::ReadBlockAbbrevs(BitstreamCursor &Cursor,
                                        unsigned BlockID,
                                        uint64_t *StartOfBlockOffset) {
  if (llvm::Error Err = Cursor.EnterSubBlock(BlockID))
    return Err;

  if (StartOfBlockOffset)
    *StartOfBlockOffset = Cursor.GetCurrentBitNo();

  while (true) {
    uint64_t Offset = Cursor.GetCurrentBitNo();
    Expected<unsigned> MaybeCode = Cursor.ReadCode();
    if (!MaybeCode)
      return MaybeCode.takeError();
    unsigned Code = MaybeCode.get();

    // We expect all abbrevs to be at the start of the block.
    if (Code != llvm::bitc::DEFINE_ABBREV) {
      if (llvm::Error Err = Cursor.JumpToBit(Offset))
        return Err;
      return llvm::Error::success();
    }
    if (llvm::Error Err = Cursor.ReadAbbrevRecord())
      return Err;
  }
}

Token ASTReader::ReadToken(ModuleFile &F, const RecordDataImpl &Record,
                           unsigned &Idx) {
  Token Tok;
  Tok.startToken();
  Tok.setLocation(ReadSourceLocation(F, Record, Idx));
  Tok.setLength(Record[Idx++]);
  if (IdentifierInfo *II = getLocalIdentifier(F, Record[Idx++]))
    Tok.setIdentifierInfo(II);
  Tok.setKind((tok::TokenKind)Record[Idx++]);
  Tok.setFlag((Token::TokenFlags)Record[Idx++]);
  return Tok;
}

MacroInfo *ASTReader::ReadMacroRecord(ModuleFile &F, uint64_t Offset) {
  BitstreamCursor &Stream = F.MacroCursor;

  // Keep track of where we are in the stream, then jump back there
  // after reading this macro.
  SavedStreamPosition SavedPosition(Stream);

  if (llvm::Error Err = Stream.JumpToBit(Offset)) {
    // FIXME this drops errors on the floor.
    consumeError(std::move(Err));
    return nullptr;
  }
  RecordData Record;
  SmallVector<IdentifierInfo*, 16> MacroParams;
  MacroInfo *Macro = nullptr;
  llvm::MutableArrayRef<Token> MacroTokens;

  while (true) {
    // Advance to the next record, but if we get to the end of the block, don't
    // pop it (removing all the abbreviations from the cursor) since we want to
    // be able to reseek within the block and read entries.
    unsigned Flags = BitstreamCursor::AF_DontPopBlockAtEnd;
    Expected<llvm::BitstreamEntry> MaybeEntry =
        Stream.advanceSkippingSubblocks(Flags);
    if (!MaybeEntry) {
      Error(MaybeEntry.takeError());
      return Macro;
    }
    llvm::BitstreamEntry Entry = MaybeEntry.get();

    switch (Entry.Kind) {
    case llvm::BitstreamEntry::SubBlock: // Handled for us already.
    case llvm::BitstreamEntry::Error:
      Error("malformed block record in AST file");
      return Macro;
    case llvm::BitstreamEntry::EndBlock:
      return Macro;
    case llvm::BitstreamEntry::Record:
      // The interesting case.
      break;
    }

    // Read a record.
    Record.clear();
    PreprocessorRecordTypes RecType;
    if (Expected<unsigned> MaybeRecType = Stream.readRecord(Entry.ID, Record))
      RecType = (PreprocessorRecordTypes)MaybeRecType.get();
    else {
      Error(MaybeRecType.takeError());
      return Macro;
    }
    switch (RecType) {
    case PP_MODULE_MACRO:
    case PP_MACRO_DIRECTIVE_HISTORY:
      return Macro;

    case PP_MACRO_OBJECT_LIKE:
    case PP_MACRO_FUNCTION_LIKE: {
      // If we already have a macro, that means that we've hit the end
      // of the definition of the macro we were looking for. We're
      // done.
      if (Macro)
        return Macro;

      unsigned NextIndex = 1; // Skip identifier ID.
      SourceLocation Loc = ReadSourceLocation(F, Record, NextIndex);
      MacroInfo *MI = PP.AllocateMacroInfo(Loc);
      MI->setDefinitionEndLoc(ReadSourceLocation(F, Record, NextIndex));
      MI->setIsUsed(Record[NextIndex++]);
      MI->setUsedForHeaderGuard(Record[NextIndex++]);
      MacroTokens = MI->allocateTokens(Record[NextIndex++],
                                       PP.getPreprocessorAllocator());
      if (RecType == PP_MACRO_FUNCTION_LIKE) {
        // Decode function-like macro info.
        bool isC99VarArgs = Record[NextIndex++];
        bool isGNUVarArgs = Record[NextIndex++];
        bool hasCommaPasting = Record[NextIndex++];
        MacroParams.clear();
        unsigned NumArgs = Record[NextIndex++];
        for (unsigned i = 0; i != NumArgs; ++i)
          MacroParams.push_back(getLocalIdentifier(F, Record[NextIndex++]));

        // Install function-like macro info.
        MI->setIsFunctionLike();
        if (isC99VarArgs) MI->setIsC99Varargs();
        if (isGNUVarArgs) MI->setIsGNUVarargs();
        if (hasCommaPasting) MI->setHasCommaPasting();
        MI->setParameterList(MacroParams, PP.getPreprocessorAllocator());
      }

      // Remember that we saw this macro last so that we add the tokens that
      // form its body to it.
      Macro = MI;

      if (NextIndex + 1 == Record.size() && PP.getPreprocessingRecord() &&
          Record[NextIndex]) {
        // We have a macro definition. Register the association
        PreprocessedEntityID
            GlobalID = getGlobalPreprocessedEntityID(F, Record[NextIndex]);
        PreprocessingRecord &PPRec = *PP.getPreprocessingRecord();
        PreprocessingRecord::PPEntityID PPID =
            PPRec.getPPEntityID(GlobalID - 1, /*isLoaded=*/true);
        MacroDefinitionRecord *PPDef = cast_or_null<MacroDefinitionRecord>(
            PPRec.getPreprocessedEntity(PPID));
        if (PPDef)
          PPRec.RegisterMacroDefinition(Macro, PPDef);
      }

      ++NumMacrosRead;
      break;
    }

    case PP_TOKEN: {
      // If we see a TOKEN before a PP_MACRO_*, then the file is
      // erroneous, just pretend we didn't see this.
      if (!Macro) break;
      if (MacroTokens.empty()) {
        Error("unexpected number of macro tokens for a macro in AST file");
        return Macro;
      }

      unsigned Idx = 0;
      MacroTokens[0] = ReadToken(F, Record, Idx);
      MacroTokens = MacroTokens.drop_front();
      break;
    }
    }
  }
}

PreprocessedEntityID
ASTReader::getGlobalPreprocessedEntityID(ModuleFile &M,
                                         unsigned LocalID) const {
  if (!M.ModuleOffsetMap.empty())
    ReadModuleOffsetMap(M);

  ContinuousRangeMap<uint32_t, int, 2>::const_iterator
    I = M.PreprocessedEntityRemap.find(LocalID - NUM_PREDEF_PP_ENTITY_IDS);
  assert(I != M.PreprocessedEntityRemap.end()
         && "Invalid index into preprocessed entity index remap");

  return LocalID + I->second;
}

unsigned HeaderFileInfoTrait::ComputeHash(internal_key_ref ikey) {
  return llvm::hash_combine(ikey.Size, ikey.ModTime);
}

HeaderFileInfoTrait::internal_key_type
HeaderFileInfoTrait::GetInternalKey(const FileEntry *FE) {
  internal_key_type ikey = {FE->getSize(),
                            M.HasTimestamps ? FE->getModificationTime() : 0,
                            FE->getName(), /*Imported*/ false};
  return ikey;
}

bool HeaderFileInfoTrait::EqualKey(internal_key_ref a, internal_key_ref b) {
  if (a.Size != b.Size || (a.ModTime && b.ModTime && a.ModTime != b.ModTime))
    return false;

  if (llvm::sys::path::is_absolute(a.Filename) && a.Filename == b.Filename)
    return true;

  // Determine whether the actual files are equivalent.
  FileManager &FileMgr = Reader.getFileManager();
  auto GetFile = [&](const internal_key_type &Key) -> const FileEntry* {
    if (!Key.Imported) {
      if (auto File = FileMgr.getFile(Key.Filename))
        return *File;
      return nullptr;
    }

    std::string Resolved = std::string(Key.Filename);
    Reader.ResolveImportedPath(M, Resolved);
    if (auto File = FileMgr.getFile(Resolved))
      return *File;
    return nullptr;
  };

  const FileEntry *FEA = GetFile(a);
  const FileEntry *FEB = GetFile(b);
  return FEA && FEA == FEB;
}

std::pair<unsigned, unsigned>
HeaderFileInfoTrait::ReadKeyDataLength(const unsigned char*& d) {
  return readULEBKeyDataLength(d);
}

HeaderFileInfoTrait::internal_key_type
HeaderFileInfoTrait::ReadKey(const unsigned char *d, unsigned) {
  using namespace llvm::support;

  internal_key_type ikey;
  ikey.Size = off_t(endian::readNext<uint64_t, little, unaligned>(d));
  ikey.ModTime = time_t(endian::readNext<uint64_t, little, unaligned>(d));
  ikey.Filename = (const char *)d;
  ikey.Imported = true;
  return ikey;
}

HeaderFileInfoTrait::data_type
HeaderFileInfoTrait::ReadData(internal_key_ref key, const unsigned char *d,
                              unsigned DataLen) {
  using namespace llvm::support;

  const unsigned char *End = d + DataLen;
  HeaderFileInfo HFI;
  unsigned Flags = *d++;
  // FIXME: Refactor with mergeHeaderFileInfo in HeaderSearch.cpp.
  HFI.isImport |= (Flags >> 5) & 0x01;
  HFI.isPragmaOnce |= (Flags >> 4) & 0x01;
  HFI.DirInfo = (Flags >> 1) & 0x07;
  HFI.IndexHeaderMapHeader = Flags & 0x01;
  HFI.ControllingMacroID = Reader.getGlobalIdentifierID(
      M, endian::readNext<uint32_t, little, unaligned>(d));
  if (unsigned FrameworkOffset =
          endian::readNext<uint32_t, little, unaligned>(d)) {
    // The framework offset is 1 greater than the actual offset,
    // since 0 is used as an indicator for "no framework name".
    StringRef FrameworkName(FrameworkStrings + FrameworkOffset - 1);
    HFI.Framework = HS->getUniqueFrameworkName(FrameworkName);
  }

  assert((End - d) % 4 == 0 &&
         "Wrong data length in HeaderFileInfo deserialization");
  while (d != End) {
    uint32_t LocalSMID = endian::readNext<uint32_t, little, unaligned>(d);
    auto HeaderRole = static_cast<ModuleMap::ModuleHeaderRole>(LocalSMID & 3);
    LocalSMID >>= 2;

    // This header is part of a module. Associate it with the module to enable
    // implicit module import.
    SubmoduleID GlobalSMID = Reader.getGlobalSubmoduleID(M, LocalSMID);
    Module *Mod = Reader.getSubmodule(GlobalSMID);
    FileManager &FileMgr = Reader.getFileManager();
    ModuleMap &ModMap =
        Reader.getPreprocessor().getHeaderSearchInfo().getModuleMap();

    std::string Filename = std::string(key.Filename);
    if (key.Imported)
      Reader.ResolveImportedPath(M, Filename);
    // FIXME: NameAsWritten
    Module::Header H = {std::string(key.Filename), "",
                        *FileMgr.getFile(Filename)};
    ModMap.addHeader(Mod, H, HeaderRole, /*Imported*/true);
    HFI.isModuleHeader |= !(HeaderRole & ModuleMap::TextualHeader);
  }

  // This HeaderFileInfo was externally loaded.
  HFI.External = true;
  HFI.IsValid = true;
  return HFI;
}

void ASTReader::addPendingMacro(IdentifierInfo *II, ModuleFile *M,
                                uint32_t MacroDirectivesOffset) {
  assert(NumCurrentElementsDeserializing > 0 &&"Missing deserialization guard");
  PendingMacroIDs[II].push_back(PendingMacroInfo(M, MacroDirectivesOffset));
}

void ASTReader::ReadDefinedMacros() {
  // Note that we are loading defined macros.
  Deserializing Macros(this);

  for (ModuleFile &I : llvm::reverse(ModuleMgr)) {
    BitstreamCursor &MacroCursor = I.MacroCursor;

    // If there was no preprocessor block, skip this file.
    if (MacroCursor.getBitcodeBytes().empty())
      continue;

    BitstreamCursor Cursor = MacroCursor;
    if (llvm::Error Err = Cursor.JumpToBit(I.MacroStartOffset)) {
      Error(std::move(Err));
      return;
    }

    RecordData Record;
    while (true) {
      Expected<llvm::BitstreamEntry> MaybeE = Cursor.advanceSkippingSubblocks();
      if (!MaybeE) {
        Error(MaybeE.takeError());
        return;
      }
      llvm::BitstreamEntry E = MaybeE.get();

      switch (E.Kind) {
      case llvm::BitstreamEntry::SubBlock: // Handled for us already.
      case llvm::BitstreamEntry::Error:
        Error("malformed block record in AST file");
        return;
      case llvm::BitstreamEntry::EndBlock:
        goto NextCursor;

      case llvm::BitstreamEntry::Record: {
        Record.clear();
        Expected<unsigned> MaybeRecord = Cursor.readRecord(E.ID, Record);
        if (!MaybeRecord) {
          Error(MaybeRecord.takeError());
          return;
        }
        switch (MaybeRecord.get()) {
        default:  // Default behavior: ignore.
          break;

        case PP_MACRO_OBJECT_LIKE:
        case PP_MACRO_FUNCTION_LIKE: {
          IdentifierInfo *II = getLocalIdentifier(I, Record[0]);
          if (II->isOutOfDate())
            updateOutOfDateIdentifier(*II);
          break;
        }

        case PP_TOKEN:
          // Ignore tokens.
          break;
        }
        break;
      }
      }
    }
    NextCursor:  ;
  }
}

namespace {

  /// Visitor class used to look up identifirs in an AST file.
  class IdentifierLookupVisitor {
    StringRef Name;
    unsigned NameHash;
    unsigned PriorGeneration;
    unsigned &NumIdentifierLookups;
    unsigned &NumIdentifierLookupHits;
    IdentifierInfo *Found = nullptr;

  public:
    IdentifierLookupVisitor(StringRef Name, unsigned PriorGeneration,
                            unsigned &NumIdentifierLookups,
                            unsigned &NumIdentifierLookupHits)
      : Name(Name), NameHash(ASTIdentifierLookupTrait::ComputeHash(Name)),
        PriorGeneration(PriorGeneration),
        NumIdentifierLookups(NumIdentifierLookups),
        NumIdentifierLookupHits(NumIdentifierLookupHits) {}

    bool operator()(ModuleFile &M) {
      // If we've already searched this module file, skip it now.
      if (M.Generation <= PriorGeneration)
        return true;

      ASTIdentifierLookupTable *IdTable
        = (ASTIdentifierLookupTable *)M.IdentifierLookupTable;
      if (!IdTable)
        return false;

      ASTIdentifierLookupTrait Trait(IdTable->getInfoObj().getReader(), M,
                                     Found);
      ++NumIdentifierLookups;
      ASTIdentifierLookupTable::iterator Pos =
          IdTable->find_hashed(Name, NameHash, &Trait);
      if (Pos == IdTable->end())
        return false;

      // Dereferencing the iterator has the effect of building the
      // IdentifierInfo node and populating it with the various
      // declarations it needs.
      ++NumIdentifierLookupHits;
      Found = *Pos;
      return true;
    }

    // Retrieve the identifier info found within the module
    // files.
    IdentifierInfo *getIdentifierInfo() const { return Found; }
  };

} // namespace

void ASTReader::updateOutOfDateIdentifier(IdentifierInfo &II) {
  // Note that we are loading an identifier.
  Deserializing AnIdentifier(this);

  unsigned PriorGeneration = 0;
  if (getContext().getLangOpts().Modules)
    PriorGeneration = IdentifierGeneration[&II];

  // If there is a global index, look there first to determine which modules
  // provably do not have any results for this identifier.
  GlobalModuleIndex::HitSet Hits;
  GlobalModuleIndex::HitSet *HitsPtr = nullptr;
  if (!loadGlobalIndex()) {
    if (GlobalIndex->lookupIdentifier(II.getName(), Hits)) {
      HitsPtr = &Hits;
    }
  }

  IdentifierLookupVisitor Visitor(II.getName(), PriorGeneration,
                                  NumIdentifierLookups,
                                  NumIdentifierLookupHits);
  ModuleMgr.visit(Visitor, HitsPtr);
  markIdentifierUpToDate(&II);
}

void ASTReader::markIdentifierUpToDate(IdentifierInfo *II) {
  if (!II)
    return;

  II->setOutOfDate(false);

  // Update the generation for this identifier.
  if (getContext().getLangOpts().Modules)
    IdentifierGeneration[II] = getGeneration();
}

void ASTReader::resolvePendingMacro(IdentifierInfo *II,
                                    const PendingMacroInfo &PMInfo) {
  ModuleFile &M = *PMInfo.M;

  BitstreamCursor &Cursor = M.MacroCursor;
  SavedStreamPosition SavedPosition(Cursor);
  if (llvm::Error Err =
          Cursor.JumpToBit(M.MacroOffsetsBase + PMInfo.MacroDirectivesOffset)) {
    Error(std::move(Err));
    return;
  }

  struct ModuleMacroRecord {
    SubmoduleID SubModID;
    MacroInfo *MI;
    SmallVector<SubmoduleID, 8> Overrides;
  };
  llvm::SmallVector<ModuleMacroRecord, 8> ModuleMacros;

  // We expect to see a sequence of PP_MODULE_MACRO records listing exported
  // macros, followed by a PP_MACRO_DIRECTIVE_HISTORY record with the complete
  // macro histroy.
  RecordData Record;
  while (true) {
    Expected<llvm::BitstreamEntry> MaybeEntry =
        Cursor.advance(BitstreamCursor::AF_DontPopBlockAtEnd);
    if (!MaybeEntry) {
      Error(MaybeEntry.takeError());
      return;
    }
    llvm::BitstreamEntry Entry = MaybeEntry.get();

    if (Entry.Kind != llvm::BitstreamEntry::Record) {
      Error("malformed block record in AST file");
      return;
    }

    Record.clear();
    Expected<unsigned> MaybePP = Cursor.readRecord(Entry.ID, Record);
    if (!MaybePP) {
      Error(MaybePP.takeError());
      return;
    }
    switch ((PreprocessorRecordTypes)MaybePP.get()) {
    case PP_MACRO_DIRECTIVE_HISTORY:
      break;

    case PP_MODULE_MACRO: {
      ModuleMacros.push_back(ModuleMacroRecord());
      auto &Info = ModuleMacros.back();
      Info.SubModID = getGlobalSubmoduleID(M, Record[0]);
      Info.MI = getMacro(getGlobalMacroID(M, Record[1]));
      for (int I = 2, N = Record.size(); I != N; ++I)
        Info.Overrides.push_back(getGlobalSubmoduleID(M, Record[I]));
      continue;
    }

    default:
      Error("malformed block record in AST file");
      return;
    }

    // We found the macro directive history; that's the last record
    // for this macro.
    break;
  }

  // Module macros are listed in reverse dependency order.
  {
    std::reverse(ModuleMacros.begin(), ModuleMacros.end());
    llvm::SmallVector<ModuleMacro*, 8> Overrides;
    for (auto &MMR : ModuleMacros) {
      Overrides.clear();
      for (unsigned ModID : MMR.Overrides) {
        Module *Mod = getSubmodule(ModID);
        auto *Macro = PP.getModuleMacro(Mod, II);
        assert(Macro && "missing definition for overridden macro");
        Overrides.push_back(Macro);
      }

      bool Inserted = false;
      Module *Owner = getSubmodule(MMR.SubModID);
      PP.addModuleMacro(Owner, II, MMR.MI, Overrides, Inserted);
    }
  }

  // Don't read the directive history for a module; we don't have anywhere
  // to put it.
  if (M.isModule())
    return;

  // Deserialize the macro directives history in reverse source-order.
  MacroDirective *Latest = nullptr, *Earliest = nullptr;
  unsigned Idx = 0, N = Record.size();
  while (Idx < N) {
    MacroDirective *MD = nullptr;
    SourceLocation Loc = ReadSourceLocation(M, Record, Idx);
    MacroDirective::Kind K = (MacroDirective::Kind)Record[Idx++];
    switch (K) {
    case MacroDirective::MD_Define: {
      MacroInfo *MI = getMacro(getGlobalMacroID(M, Record[Idx++]));
      MD = PP.AllocateDefMacroDirective(MI, Loc);
      break;
    }
    case MacroDirective::MD_Undefine:
      MD = PP.AllocateUndefMacroDirective(Loc);
      break;
    case MacroDirective::MD_Visibility:
      bool isPublic = Record[Idx++];
      MD = PP.AllocateVisibilityMacroDirective(Loc, isPublic);
      break;
    }

    if (!Latest)
      Latest = MD;
    if (Earliest)
      Earliest->setPrevious(MD);
    Earliest = MD;
  }

  if (Latest)
    PP.setLoadedMacroDirective(II, Earliest, Latest);
}

bool ASTReader::shouldDisableValidationForFile(
    const serialization::ModuleFile &M) const {
  if (DisableValidationKind == DisableValidationForModuleKind::None)
    return false;

  // If a PCH is loaded and validation is disabled for PCH then disable
  // validation for the PCH and the modules it loads.
  ModuleKind K = CurrentDeserializingModuleKind.value_or(M.Kind);

  switch (K) {
  case MK_MainFile:
  case MK_Preamble:
  case MK_PCH:
    return bool(DisableValidationKind & DisableValidationForModuleKind::PCH);
  case MK_ImplicitModule:
  case MK_ExplicitModule:
  case MK_PrebuiltModule:
    return bool(DisableValidationKind & DisableValidationForModuleKind::Module);
  }

  return false;
}

ASTReader::InputFileInfo
ASTReader::readInputFileInfo(ModuleFile &F, unsigned ID) {
  // Go find this input file.
  BitstreamCursor &Cursor = F.InputFilesCursor;
  SavedStreamPosition SavedPosition(Cursor);
  if (llvm::Error Err = Cursor.JumpToBit(F.InputFileOffsets[ID - 1])) {
    // FIXME this drops errors on the floor.
    consumeError(std::move(Err));
  }

  Expected<unsigned> MaybeCode = Cursor.ReadCode();
  if (!MaybeCode) {
    // FIXME this drops errors on the floor.
    consumeError(MaybeCode.takeError());
  }
  unsigned Code = MaybeCode.get();
  RecordData Record;
  StringRef Blob;

  if (Expected<unsigned> Maybe = Cursor.readRecord(Code, Record, &Blob))
    assert(static_cast<InputFileRecordTypes>(Maybe.get()) == INPUT_FILE &&
           "invalid record type for input file");
  else {
    // FIXME this drops errors on the floor.
    consumeError(Maybe.takeError());
  }

  assert(Record[0] == ID && "Bogus stored ID or offset");
  InputFileInfo R;
  R.StoredSize = static_cast<off_t>(Record[1]);
  R.StoredTime = static_cast<time_t>(Record[2]);
  R.Overridden = static_cast<bool>(Record[3]);
  R.Transient = static_cast<bool>(Record[4]);
  R.TopLevelModuleMap = static_cast<bool>(Record[5]);
  R.Filename = std::string(Blob);
  ResolveImportedPath(F, R.Filename);

  Expected<llvm::BitstreamEntry> MaybeEntry = Cursor.advance();
  if (!MaybeEntry) // FIXME this drops errors on the floor.
    consumeError(MaybeEntry.takeError());
  llvm::BitstreamEntry Entry = MaybeEntry.get();
  assert(Entry.Kind == llvm::BitstreamEntry::Record &&
         "expected record type for input file hash");

  Record.clear();
  if (Expected<unsigned> Maybe = Cursor.readRecord(Entry.ID, Record))
    assert(static_cast<InputFileRecordTypes>(Maybe.get()) == INPUT_FILE_HASH &&
           "invalid record type for input file hash");
  else {
    // FIXME this drops errors on the floor.
    consumeError(Maybe.takeError());
  }
  R.ContentHash = (static_cast<uint64_t>(Record[1]) << 32) |
                  static_cast<uint64_t>(Record[0]);
  return R;
}

static unsigned moduleKindForDiagnostic(ModuleKind Kind);
InputFile ASTReader::getInputFile(ModuleFile &F, unsigned ID, bool Complain) {
  // If this ID is bogus, just return an empty input file.
  if (ID == 0 || ID > F.InputFilesLoaded.size())
    return InputFile();

  // If we've already loaded this input file, return it.
  if (F.InputFilesLoaded[ID-1].getFile())
    return F.InputFilesLoaded[ID-1];

  if (F.InputFilesLoaded[ID-1].isNotFound())
    return InputFile();

  // Go find this input file.
  BitstreamCursor &Cursor = F.InputFilesCursor;
  SavedStreamPosition SavedPosition(Cursor);
  if (llvm::Error Err = Cursor.JumpToBit(F.InputFileOffsets[ID - 1])) {
    // FIXME this drops errors on the floor.
    consumeError(std::move(Err));
  }

  InputFileInfo FI = readInputFileInfo(F, ID);
  off_t StoredSize = FI.StoredSize;
  time_t StoredTime = FI.StoredTime;
  bool Overridden = FI.Overridden;
  bool Transient = FI.Transient;
  StringRef Filename = FI.Filename;
  uint64_t StoredContentHash = FI.ContentHash;

  OptionalFileEntryRefDegradesToFileEntryPtr File =
      expectedToOptional(FileMgr.getFileRef(Filename, /*OpenFile=*/false));

  // If we didn't find the file, resolve it relative to the
  // original directory from which this AST file was created.
  if (!File && !F.OriginalDir.empty() && !F.BaseDirectory.empty() &&
      F.OriginalDir != F.BaseDirectory) {
    std::string Resolved = resolveFileRelativeToOriginalDir(
        std::string(Filename), F.OriginalDir, F.BaseDirectory);
    if (!Resolved.empty())
      File = expectedToOptional(FileMgr.getFileRef(Resolved));
  }

  // For an overridden file, create a virtual file with the stored
  // size/timestamp.
  if ((Overridden || Transient) && !File)
    File = FileMgr.getVirtualFileRef(Filename, StoredSize, StoredTime);

  if (!File) {
    if (Complain) {
      std::string ErrorStr = "could not find file '";
      ErrorStr += Filename;
      ErrorStr += "' referenced by AST file '";
      ErrorStr += F.FileName;
      ErrorStr += "'";
      Error(ErrorStr);
    }
    // Record that we didn't find the file.
    F.InputFilesLoaded[ID-1] = InputFile::getNotFound();
    return InputFile();
  }

  // Check if there was a request to override the contents of the file
  // that was part of the precompiled header. Overriding such a file
  // can lead to problems when lexing using the source locations from the
  // PCH.
  SourceManager &SM = getSourceManager();
  // FIXME: Reject if the overrides are different.
  if ((!Overridden && !Transient) && SM.isFileOverridden(File)) {
    if (Complain)
      Error(diag::err_fe_pch_file_overridden, Filename);

    // After emitting the diagnostic, bypass the overriding file to recover
    // (this creates a separate FileEntry).
    File = SM.bypassFileContentsOverride(*File);
    if (!File) {
      F.InputFilesLoaded[ID - 1] = InputFile::getNotFound();
      return InputFile();
    }
  }

  struct Change {
    enum ModificationKind {
      Size,
      ModTime,
      Content,
      None,
    } Kind;
    llvm::Optional<int64_t> Old = llvm::None;
    llvm::Optional<int64_t> New = llvm::None;
  };
  auto HasInputFileChanged = [&]() {
    if (StoredSize != File->getSize())
      return Change{Change::Size, StoredSize, File->getSize()};
    if (!shouldDisableValidationForFile(F) && StoredTime &&
        StoredTime != File->getModificationTime()) {
      Change MTimeChange = {Change::ModTime, StoredTime,
                            File->getModificationTime()};

      // In case the modification time changes but not the content,
      // accept the cached file as legit.
      if (ValidateASTInputFilesContent &&
          StoredContentHash != static_cast<uint64_t>(llvm::hash_code(-1))) {
        auto MemBuffOrError = FileMgr.getBufferForFile(File);
        if (!MemBuffOrError) {
          if (!Complain)
            return MTimeChange;
          std::string ErrorStr = "could not get buffer for file '";
          ErrorStr += File->getName();
          ErrorStr += "'";
          Error(ErrorStr);
          return MTimeChange;
        }

        // FIXME: hash_value is not guaranteed to be stable!
        auto ContentHash = hash_value(MemBuffOrError.get()->getBuffer());
        if (StoredContentHash == static_cast<uint64_t>(ContentHash))
          return Change{Change::None};

        return Change{Change::Content};
      }
      return MTimeChange;
    }
    return Change{Change::None};
  };

  bool IsOutOfDate = false;
  auto FileChange = HasInputFileChanged();
  // For an overridden file, there is nothing to validate.
  if (!Overridden && FileChange.Kind != Change::None) {
    if (Complain && !Diags.isDiagnosticInFlight()) {
      // Build a list of the PCH imports that got us here (in reverse).
      SmallVector<ModuleFile *, 4> ImportStack(1, &F);
      while (!ImportStack.back()->ImportedBy.empty())
        ImportStack.push_back(ImportStack.back()->ImportedBy[0]);

      // The top-level PCH is stale.
      StringRef TopLevelPCHName(ImportStack.back()->FileName);
      Diag(diag::err_fe_ast_file_modified)
          << Filename << moduleKindForDiagnostic(ImportStack.back()->Kind)
          << TopLevelPCHName << FileChange.Kind
          << (FileChange.Old && FileChange.New)
          << llvm::itostr(FileChange.Old.value_or(0))
          << llvm::itostr(FileChange.New.value_or(0));

      // Print the import stack.
      if (ImportStack.size() > 1) {
        Diag(diag::note_pch_required_by)
          << Filename << ImportStack[0]->FileName;
        for (unsigned I = 1; I < ImportStack.size(); ++I)
          Diag(diag::note_pch_required_by)
            << ImportStack[I-1]->FileName << ImportStack[I]->FileName;
      }

      Diag(diag::note_pch_rebuild_required) << TopLevelPCHName;
    }

    IsOutOfDate = true;
  }
  // FIXME: If the file is overridden and we've already opened it,
  // issue an error (or split it into a separate FileEntry).

  InputFile IF = InputFile(*File, Overridden || Transient, IsOutOfDate);

  // Note that we've loaded this input file.
  F.InputFilesLoaded[ID-1] = IF;
  return IF;
}

/// If we are loading a relocatable PCH or module file, and the filename
/// is not an absolute path, add the system or module root to the beginning of
/// the file name.
void ASTReader::ResolveImportedPath(ModuleFile &M, std::string &Filename) {
  // Resolve relative to the base directory, if we have one.
  if (!M.BaseDirectory.empty())
    return ResolveImportedPath(Filename, M.BaseDirectory);
}

void ASTReader::ResolveImportedPath(std::string &Filename, StringRef Prefix) {
  if (Filename.empty() || llvm::sys::path::is_absolute(Filename))
    return;

  SmallString<128> Buffer;
  llvm::sys::path::append(Buffer, Prefix, Filename);
  Filename.assign(Buffer.begin(), Buffer.end());
}

static bool isDiagnosedResult(ASTReader::ASTReadResult ARR, unsigned Caps) {
  switch (ARR) {
  case ASTReader::Failure: return true;
  case ASTReader::Missing: return !(Caps & ASTReader::ARR_Missing);
  case ASTReader::OutOfDate: return !(Caps & ASTReader::ARR_OutOfDate);
  case ASTReader::VersionMismatch: return !(Caps & ASTReader::ARR_VersionMismatch);
  case ASTReader::ConfigurationMismatch:
    return !(Caps & ASTReader::ARR_ConfigurationMismatch);
  case ASTReader::HadErrors: return true;
  case ASTReader::Success: return false;
  }

  llvm_unreachable("unknown ASTReadResult");
}

ASTReader::ASTReadResult ASTReader::ReadOptionsBlock(
    BitstreamCursor &Stream, unsigned ClientLoadCapabilities,
    bool AllowCompatibleConfigurationMismatch, ASTReaderListener &Listener,
    std::string &SuggestedPredefines) {
  if (llvm::Error Err = Stream.EnterSubBlock(OPTIONS_BLOCK_ID)) {
    // FIXME this drops errors on the floor.
    consumeError(std::move(Err));
    return Failure;
  }

  // Read all of the records in the options block.
  RecordData Record;
  ASTReadResult Result = Success;
  while (true) {
    Expected<llvm::BitstreamEntry> MaybeEntry = Stream.advance();
    if (!MaybeEntry) {
      // FIXME this drops errors on the floor.
      consumeError(MaybeEntry.takeError());
      return Failure;
    }
    llvm::BitstreamEntry Entry = MaybeEntry.get();

    switch (Entry.Kind) {
    case llvm::BitstreamEntry::Error:
    case llvm::BitstreamEntry::SubBlock:
      return Failure;

    case llvm::BitstreamEntry::EndBlock:
      return Result;

    case llvm::BitstreamEntry::Record:
      // The interesting case.
      break;
    }

    // Read and process a record.
    Record.clear();
    Expected<unsigned> MaybeRecordType = Stream.readRecord(Entry.ID, Record);
    if (!MaybeRecordType) {
      // FIXME this drops errors on the floor.
      consumeError(MaybeRecordType.takeError());
      return Failure;
    }
    switch ((OptionsRecordTypes)MaybeRecordType.get()) {
    case LANGUAGE_OPTIONS: {
      bool Complain = (ClientLoadCapabilities & ARR_ConfigurationMismatch) == 0;
      if (ParseLanguageOptions(Record, Complain, Listener,
                               AllowCompatibleConfigurationMismatch))
        Result = ConfigurationMismatch;
      break;
    }

    case TARGET_OPTIONS: {
      bool Complain = (ClientLoadCapabilities & ARR_ConfigurationMismatch) == 0;
      if (ParseTargetOptions(Record, Complain, Listener,
                             AllowCompatibleConfigurationMismatch))
        Result = ConfigurationMismatch;
      break;
    }

    case FILE_SYSTEM_OPTIONS: {
      bool Complain = (ClientLoadCapabilities & ARR_ConfigurationMismatch) == 0;
      if (!AllowCompatibleConfigurationMismatch &&
          ParseFileSystemOptions(Record, Complain, Listener))
        Result = ConfigurationMismatch;
      break;
    }

    case HEADER_SEARCH_OPTIONS: {
      bool Complain = (ClientLoadCapabilities & ARR_ConfigurationMismatch) == 0;
      if (!AllowCompatibleConfigurationMismatch &&
          ParseHeaderSearchOptions(Record, Complain, Listener))
        Result = ConfigurationMismatch;
      break;
    }

    case PREPROCESSOR_OPTIONS:
      bool Complain = (ClientLoadCapabilities & ARR_ConfigurationMismatch) == 0;
      if (!AllowCompatibleConfigurationMismatch &&
          ParsePreprocessorOptions(Record, Complain, Listener,
                                   SuggestedPredefines))
        Result = ConfigurationMismatch;
      break;
    }
  }
}

ASTReader::ASTReadResult
ASTReader::ReadControlBlock(ModuleFile &F,
                            SmallVectorImpl<ImportedModule> &Loaded,
                            const ModuleFile *ImportedBy,
                            unsigned ClientLoadCapabilities) {
  BitstreamCursor &Stream = F.Stream;

  if (llvm::Error Err = Stream.EnterSubBlock(CONTROL_BLOCK_ID)) {
    Error(std::move(Err));
    return Failure;
  }

  // Lambda to read the unhashed control block the first time it's called.
  //
  // For PCM files, the unhashed control block cannot be read until after the
  // MODULE_NAME record.  However, PCH files have no MODULE_NAME, and yet still
  // need to look ahead before reading the IMPORTS record.  For consistency,
  // this block is always read somehow (see BitstreamEntry::EndBlock).
  bool HasReadUnhashedControlBlock = false;
  auto readUnhashedControlBlockOnce = [&]() {
    if (!HasReadUnhashedControlBlock) {
      HasReadUnhashedControlBlock = true;
      if (ASTReadResult Result =
              readUnhashedControlBlock(F, ImportedBy, ClientLoadCapabilities))
        return Result;
    }
    return Success;
  };

  bool DisableValidation = shouldDisableValidationForFile(F);

  // Read all of the records and blocks in the control block.
  RecordData Record;
  unsigned NumInputs = 0;
  unsigned NumUserInputs = 0;
  StringRef BaseDirectoryAsWritten;
  while (true) {
    Expected<llvm::BitstreamEntry> MaybeEntry = Stream.advance();
    if (!MaybeEntry) {
      Error(MaybeEntry.takeError());
      return Failure;
    }
    llvm::BitstreamEntry Entry = MaybeEntry.get();

    switch (Entry.Kind) {
    case llvm::BitstreamEntry::Error:
      Error("malformed block record in AST file");
      return Failure;
    case llvm::BitstreamEntry::EndBlock: {
      // Validate the module before returning.  This call catches an AST with
      // no module name and no imports.
      if (ASTReadResult Result = readUnhashedControlBlockOnce())
        return Result;

      // Validate input files.
      const HeaderSearchOptions &HSOpts =
          PP.getHeaderSearchInfo().getHeaderSearchOpts();

      // All user input files reside at the index range [0, NumUserInputs), and
      // system input files reside at [NumUserInputs, NumInputs). For explicitly
      // loaded module files, ignore missing inputs.
      if (!DisableValidation && F.Kind != MK_ExplicitModule &&
          F.Kind != MK_PrebuiltModule) {
        bool Complain = (ClientLoadCapabilities & ARR_OutOfDate) == 0;

        // If we are reading a module, we will create a verification timestamp,
        // so we verify all input files.  Otherwise, verify only user input
        // files.

        unsigned N = NumUserInputs;
        if (ValidateSystemInputs ||
            (HSOpts.ModulesValidateOncePerBuildSession &&
             F.InputFilesValidationTimestamp <= HSOpts.BuildSessionTimestamp &&
             F.Kind == MK_ImplicitModule))
          N = NumInputs;

        for (unsigned I = 0; I < N; ++I) {
          InputFile IF = getInputFile(F, I+1, Complain);
          if (!IF.getFile() || IF.isOutOfDate())
            return OutOfDate;
        }
      }

      if (Listener)
        Listener->visitModuleFile(F.FileName, F.Kind);

      if (Listener && Listener->needsInputFileVisitation()) {
        unsigned N = Listener->needsSystemInputFileVisitation() ? NumInputs
                                                                : NumUserInputs;
        for (unsigned I = 0; I < N; ++I) {
          bool IsSystem = I >= NumUserInputs;
          InputFileInfo FI = readInputFileInfo(F, I+1);
          Listener->visitInputFile(FI.Filename, IsSystem, FI.Overridden,
                                   F.Kind == MK_ExplicitModule ||
                                   F.Kind == MK_PrebuiltModule);
        }
      }

      return Success;
    }

    case llvm::BitstreamEntry::SubBlock:
      switch (Entry.ID) {
      case INPUT_FILES_BLOCK_ID:
        F.InputFilesCursor = Stream;
        if (llvm::Error Err = Stream.SkipBlock()) {
          Error(std::move(Err));
          return Failure;
        }
        if (ReadBlockAbbrevs(F.InputFilesCursor, INPUT_FILES_BLOCK_ID)) {
          Error("malformed block record in AST file");
          return Failure;
        }
        continue;

      case OPTIONS_BLOCK_ID:
        // If we're reading the first module for this group, check its options
        // are compatible with ours. For modules it imports, no further checking
        // is required, because we checked them when we built it.
        if (Listener && !ImportedBy) {
          // Should we allow the configuration of the module file to differ from
          // the configuration of the current translation unit in a compatible
          // way?
          //
          // FIXME: Allow this for files explicitly specified with -include-pch.
          bool AllowCompatibleConfigurationMismatch =
              F.Kind == MK_ExplicitModule || F.Kind == MK_PrebuiltModule;

          ASTReadResult Result =
              ReadOptionsBlock(Stream, ClientLoadCapabilities,
                               AllowCompatibleConfigurationMismatch, *Listener,
                               SuggestedPredefines);
          if (Result == Failure) {
            Error("malformed block record in AST file");
            return Result;
          }

          if (DisableValidation ||
              (AllowConfigurationMismatch && Result == ConfigurationMismatch))
            Result = Success;

          // If we can't load the module, exit early since we likely
          // will rebuild the module anyway. The stream may be in the
          // middle of a block.
          if (Result != Success)
            return Result;
        } else if (llvm::Error Err = Stream.SkipBlock()) {
          Error(std::move(Err));
          return Failure;
        }
        continue;

      default:
        if (llvm::Error Err = Stream.SkipBlock()) {
          Error(std::move(Err));
          return Failure;
        }
        continue;
      }

    case llvm::BitstreamEntry::Record:
      // The interesting case.
      break;
    }

    // Read and process a record.
    Record.clear();
    StringRef Blob;
    Expected<unsigned> MaybeRecordType =
        Stream.readRecord(Entry.ID, Record, &Blob);
    if (!MaybeRecordType) {
      Error(MaybeRecordType.takeError());
      return Failure;
    }
    switch ((ControlRecordTypes)MaybeRecordType.get()) {
    case METADATA: {
      if (Record[0] != VERSION_MAJOR && !DisableValidation) {
        if ((ClientLoadCapabilities & ARR_VersionMismatch) == 0)
          Diag(Record[0] < VERSION_MAJOR? diag::err_pch_version_too_old
                                        : diag::err_pch_version_too_new);
        return VersionMismatch;
      }

      bool hasErrors = Record[6];
      if (hasErrors && !DisableValidation) {
        // If requested by the caller and the module hasn't already been read
        // or compiled, mark modules on error as out-of-date.
        if ((ClientLoadCapabilities & ARR_TreatModuleWithErrorsAsOutOfDate) &&
            canRecoverFromOutOfDate(F.FileName, ClientLoadCapabilities))
          return OutOfDate;

        if (!AllowASTWithCompilerErrors) {
          Diag(diag::err_pch_with_compiler_errors);
          return HadErrors;
        }
      }
      if (hasErrors) {
        Diags.ErrorOccurred = true;
        Diags.UncompilableErrorOccurred = true;
        Diags.UnrecoverableErrorOccurred = true;
      }

      F.RelocatablePCH = Record[4];
      // Relative paths in a relocatable PCH are relative to our sysroot.
      if (F.RelocatablePCH)
        F.BaseDirectory = isysroot.empty() ? "/" : isysroot;

      F.HasTimestamps = Record[5];

      const std::string &CurBranch = getClangFullRepositoryVersion();
      StringRef ASTBranch = Blob;
      if (StringRef(CurBranch) != ASTBranch && !DisableValidation) {
        if ((ClientLoadCapabilities & ARR_VersionMismatch) == 0)
          Diag(diag::err_pch_different_branch) << ASTBranch << CurBranch;
        return VersionMismatch;
      }
      break;
    }

    case IMPORTS: {
      // Validate the AST before processing any imports (otherwise, untangling
      // them can be error-prone and expensive).  A module will have a name and
      // will already have been validated, but this catches the PCH case.
      if (ASTReadResult Result = readUnhashedControlBlockOnce())
        return Result;

      // Load each of the imported PCH files.
      unsigned Idx = 0, N = Record.size();
      while (Idx < N) {
        // Read information about the AST file.
        ModuleKind ImportedKind = (ModuleKind)Record[Idx++];
        // The import location will be the local one for now; we will adjust
        // all import locations of module imports after the global source
        // location info are setup, in ReadAST.
        SourceLocation ImportLoc =
            ReadUntranslatedSourceLocation(Record[Idx++]);
        off_t StoredSize = (off_t)Record[Idx++];
        time_t StoredModTime = (time_t)Record[Idx++];
        auto FirstSignatureByte = Record.begin() + Idx;
        ASTFileSignature StoredSignature = ASTFileSignature::create(
            FirstSignatureByte, FirstSignatureByte + ASTFileSignature::size);
        Idx += ASTFileSignature::size;

        std::string ImportedName = ReadString(Record, Idx);
        std::string ImportedFile;

        // For prebuilt and explicit modules first consult the file map for
        // an override. Note that here we don't search prebuilt module
        // directories, only the explicit name to file mappings. Also, we will
        // still verify the size/signature making sure it is essentially the
        // same file but perhaps in a different location.
        if (ImportedKind == MK_PrebuiltModule || ImportedKind == MK_ExplicitModule)
          ImportedFile = PP.getHeaderSearchInfo().getPrebuiltModuleFileName(
            ImportedName, /*FileMapOnly*/ true);

        if (ImportedFile.empty())
          // Use BaseDirectoryAsWritten to ensure we use the same path in the
          // ModuleCache as when writing.
          ImportedFile = ReadPath(BaseDirectoryAsWritten, Record, Idx);
        else
          SkipPath(Record, Idx);

        // If our client can't cope with us being out of date, we can't cope with
        // our dependency being missing.
        unsigned Capabilities = ClientLoadCapabilities;
        if ((ClientLoadCapabilities & ARR_OutOfDate) == 0)
          Capabilities &= ~ARR_Missing;

        // Load the AST file.
        auto Result = ReadASTCore(ImportedFile, ImportedKind, ImportLoc, &F,
                                  Loaded, StoredSize, StoredModTime,
                                  StoredSignature, Capabilities);

        // If we diagnosed a problem, produce a backtrace.
        bool recompilingFinalized =
            Result == OutOfDate && (Capabilities & ARR_OutOfDate) &&
            getModuleManager().getModuleCache().isPCMFinal(F.FileName);
        if (isDiagnosedResult(Result, Capabilities) || recompilingFinalized)
          Diag(diag::note_module_file_imported_by)
              << F.FileName << !F.ModuleName.empty() << F.ModuleName;
        if (recompilingFinalized)
          Diag(diag::note_module_file_conflict);

        switch (Result) {
        case Failure: return Failure;
          // If we have to ignore the dependency, we'll have to ignore this too.
        case Missing:
        case OutOfDate: return OutOfDate;
        case VersionMismatch: return VersionMismatch;
        case ConfigurationMismatch: return ConfigurationMismatch;
        case HadErrors: return HadErrors;
        case Success: break;
        }
      }
      break;
    }

    case ORIGINAL_FILE:
      F.OriginalSourceFileID = FileID::get(Record[0]);
      F.ActualOriginalSourceFileName = std::string(Blob);
      F.OriginalSourceFileName = F.ActualOriginalSourceFileName;
      ResolveImportedPath(F, F.OriginalSourceFileName);
      break;

    case ORIGINAL_FILE_ID:
      F.OriginalSourceFileID = FileID::get(Record[0]);
      break;

    case ORIGINAL_PCH_DIR:
      F.OriginalDir = std::string(Blob);
      ResolveImportedPath(F, F.OriginalDir);
      break;

    case MODULE_NAME:
      F.ModuleName = std::string(Blob);
      Diag(diag::remark_module_import)
          << F.ModuleName << F.FileName << (ImportedBy ? true : false)
          << (ImportedBy ? StringRef(ImportedBy->ModuleName) : StringRef());
      if (Listener)
        Listener->ReadModuleName(F.ModuleName);

      // Validate the AST as soon as we have a name so we can exit early on
      // failure.
      if (ASTReadResult Result = readUnhashedControlBlockOnce())
        return Result;

      break;

    case MODULE_DIRECTORY: {
      // Save the BaseDirectory as written in the PCM for computing the module
      // filename for the ModuleCache.
      BaseDirectoryAsWritten = Blob;
      assert(!F.ModuleName.empty() &&
             "MODULE_DIRECTORY found before MODULE_NAME");
      // If we've already loaded a module map file covering this module, we may
      // have a better path for it (relative to the current build).
      Module *M = PP.getHeaderSearchInfo().lookupModule(
          F.ModuleName, SourceLocation(), /*AllowSearch*/ true,
          /*AllowExtraModuleMapSearch*/ true);
      if (M && M->Directory) {
        // If we're implicitly loading a module, the base directory can't
        // change between the build and use.
        // Don't emit module relocation error if we have -fno-validate-pch
        if (!bool(PP.getPreprocessorOpts().DisablePCHOrModuleValidation &
                  DisableValidationForModuleKind::Module) &&
            F.Kind != MK_ExplicitModule && F.Kind != MK_PrebuiltModule) {
          auto BuildDir = PP.getFileManager().getDirectory(Blob);
          if (!BuildDir || *BuildDir != M->Directory) {
            if (!canRecoverFromOutOfDate(F.FileName, ClientLoadCapabilities))
              Diag(diag::err_imported_module_relocated)
                  << F.ModuleName << Blob << M->Directory->getName();
            return OutOfDate;
          }
        }
        F.BaseDirectory = std::string(M->Directory->getName());
      } else {
        F.BaseDirectory = std::string(Blob);
      }
      break;
    }

    case MODULE_MAP_FILE:
      if (ASTReadResult Result =
              ReadModuleMapFileBlock(Record, F, ImportedBy, ClientLoadCapabilities))
        return Result;
      break;

    case INPUT_FILE_OFFSETS:
      NumInputs = Record[0];
      NumUserInputs = Record[1];
      F.InputFileOffsets =
          (const llvm::support::unaligned_uint64_t *)Blob.data();
      F.InputFilesLoaded.resize(NumInputs);
      F.NumUserInputFiles = NumUserInputs;
      break;
    }
  }
}

void ASTReader::readIncludedFiles(ModuleFile &F, StringRef Blob,
                                  Preprocessor &PP) {
  using namespace llvm::support;

  const unsigned char *D = (const unsigned char *)Blob.data();
  unsigned FileCount = endian::readNext<uint32_t, little, unaligned>(D);

  for (unsigned I = 0; I < FileCount; ++I) {
    size_t ID = endian::readNext<uint32_t, little, unaligned>(D);
    InputFileInfo IFI = readInputFileInfo(F, ID);
    if (llvm::ErrorOr<const FileEntry *> File =
            PP.getFileManager().getFile(IFI.Filename))
      PP.getIncludedFiles().insert(*File);
  }
}

llvm::Error ASTReader::ReadASTBlock(ModuleFile &F,
                                    unsigned ClientLoadCapabilities) {
  BitstreamCursor &Stream = F.Stream;

  if (llvm::Error Err = Stream.EnterSubBlock(AST_BLOCK_ID))
    return Err;
  F.ASTBlockStartOffset = Stream.GetCurrentBitNo();

  // Read all of the records and blocks for the AST file.
  RecordData Record;
  while (true) {
    Expected<llvm::BitstreamEntry> MaybeEntry = Stream.advance();
    if (!MaybeEntry)
      return MaybeEntry.takeError();
    llvm::BitstreamEntry Entry = MaybeEntry.get();

    switch (Entry.Kind) {
    case llvm::BitstreamEntry::Error:
      return llvm::createStringError(
          std::errc::illegal_byte_sequence,
          "error at end of module block in AST file");
    case llvm::BitstreamEntry::EndBlock:
      // Outside of C++, we do not store a lookup map for the translation unit.
      // Instead, mark it as needing a lookup map to be built if this module
      // contains any declarations lexically within it (which it always does!).
      // This usually has no cost, since we very rarely need the lookup map for
      // the translation unit outside C++.
      if (ASTContext *Ctx = ContextObj) {
        DeclContext *DC = Ctx->getTranslationUnitDecl();
        if (DC->hasExternalLexicalStorage() && !Ctx->getLangOpts().CPlusPlus)
          DC->setMustBuildLookupTable();
      }

      return llvm::Error::success();
    case llvm::BitstreamEntry::SubBlock:
      switch (Entry.ID) {
      case DECLTYPES_BLOCK_ID:
        // We lazily load the decls block, but we want to set up the
        // DeclsCursor cursor to point into it.  Clone our current bitcode
        // cursor to it, enter the block and read the abbrevs in that block.
        // With the main cursor, we just skip over it.
        F.DeclsCursor = Stream;
        if (llvm::Error Err = Stream.SkipBlock())
          return Err;
        if (llvm::Error Err = ReadBlockAbbrevs(
                F.DeclsCursor, DECLTYPES_BLOCK_ID, &F.DeclsBlockStartOffset))
          return Err;
        break;

      case PREPROCESSOR_BLOCK_ID:
        F.MacroCursor = Stream;
        if (!PP.getExternalSource())
          PP.setExternalSource(this);

        if (llvm::Error Err = Stream.SkipBlock())
          return Err;
        if (llvm::Error Err =
                ReadBlockAbbrevs(F.MacroCursor, PREPROCESSOR_BLOCK_ID))
          return Err;
        F.MacroStartOffset = F.MacroCursor.GetCurrentBitNo();
        break;

      case PREPROCESSOR_DETAIL_BLOCK_ID:
        F.PreprocessorDetailCursor = Stream;

        if (llvm::Error Err = Stream.SkipBlock()) {
          return Err;
        }
        if (llvm::Error Err = ReadBlockAbbrevs(F.PreprocessorDetailCursor,
                                               PREPROCESSOR_DETAIL_BLOCK_ID))
          return Err;
        F.PreprocessorDetailStartOffset
        = F.PreprocessorDetailCursor.GetCurrentBitNo();

        if (!PP.getPreprocessingRecord())
          PP.createPreprocessingRecord();
        if (!PP.getPreprocessingRecord()->getExternalSource())
          PP.getPreprocessingRecord()->SetExternalSource(*this);
        break;

      case SOURCE_MANAGER_BLOCK_ID:
        if (llvm::Error Err = ReadSourceManagerBlock(F))
          return Err;
        break;

      case SUBMODULE_BLOCK_ID:
        if (llvm::Error Err = ReadSubmoduleBlock(F, ClientLoadCapabilities))
          return Err;
        break;

      case COMMENTS_BLOCK_ID: {
        BitstreamCursor C = Stream;

        if (llvm::Error Err = Stream.SkipBlock())
          return Err;
        if (llvm::Error Err = ReadBlockAbbrevs(C, COMMENTS_BLOCK_ID))
          return Err;
        CommentsCursors.push_back(std::make_pair(C, &F));
        break;
      }

      default:
        if (llvm::Error Err = Stream.SkipBlock())
          return Err;
        break;
      }
      continue;

    case llvm::BitstreamEntry::Record:
      // The interesting case.
      break;
    }

    // Read and process a record.
    Record.clear();
    StringRef Blob;
    Expected<unsigned> MaybeRecordType =
        Stream.readRecord(Entry.ID, Record, &Blob);
    if (!MaybeRecordType)
      return MaybeRecordType.takeError();
    ASTRecordTypes RecordType = (ASTRecordTypes)MaybeRecordType.get();

    // If we're not loading an AST context, we don't care about most records.
    if (!ContextObj) {
      switch (RecordType) {
      case IDENTIFIER_TABLE:
      case IDENTIFIER_OFFSET:
      case INTERESTING_IDENTIFIERS:
      case STATISTICS:
      case PP_ASSUME_NONNULL_LOC:
      case PP_CONDITIONAL_STACK:
      case PP_COUNTER_VALUE:
      case SOURCE_LOCATION_OFFSETS:
      case MODULE_OFFSET_MAP:
      case SOURCE_MANAGER_LINE_TABLE:
      case SOURCE_LOCATION_PRELOADS:
      case PPD_ENTITIES_OFFSETS:
      case HEADER_SEARCH_TABLE:
      case IMPORTED_MODULES:
      case MACRO_OFFSET:
        break;
      default:
        continue;
      }
    }

    switch (RecordType) {
    default:  // Default behavior: ignore.
      break;

    case TYPE_OFFSET: {
      if (F.LocalNumTypes != 0)
        return llvm::createStringError(
            std::errc::illegal_byte_sequence,
            "duplicate TYPE_OFFSET record in AST file");
      F.TypeOffsets = reinterpret_cast<const UnderalignedInt64 *>(Blob.data());
      F.LocalNumTypes = Record[0];
      unsigned LocalBaseTypeIndex = Record[1];
      F.BaseTypeIndex = getTotalNumTypes();

      if (F.LocalNumTypes > 0) {
        // Introduce the global -> local mapping for types within this module.
        GlobalTypeMap.insert(std::make_pair(getTotalNumTypes(), &F));

        // Introduce the local -> global mapping for types within this module.
        F.TypeRemap.insertOrReplace(
          std::make_pair(LocalBaseTypeIndex,
                         F.BaseTypeIndex - LocalBaseTypeIndex));

        TypesLoaded.resize(TypesLoaded.size() + F.LocalNumTypes);
      }
      break;
    }

    case DECL_OFFSET: {
      if (F.LocalNumDecls != 0)
        return llvm::createStringError(
            std::errc::illegal_byte_sequence,
            "duplicate DECL_OFFSET record in AST file");
      F.DeclOffsets = (const DeclOffset *)Blob.data();
      F.LocalNumDecls = Record[0];
      unsigned LocalBaseDeclID = Record[1];
      F.BaseDeclID = getTotalNumDecls();

      if (F.LocalNumDecls > 0) {
        // Introduce the global -> local mapping for declarations within this
        // module.
        GlobalDeclMap.insert(
          std::make_pair(getTotalNumDecls() + NUM_PREDEF_DECL_IDS, &F));

        // Introduce the local -> global mapping for declarations within this
        // module.
        F.DeclRemap.insertOrReplace(
          std::make_pair(LocalBaseDeclID, F.BaseDeclID - LocalBaseDeclID));

        // Introduce the global -> local mapping for declarations within this
        // module.
        F.GlobalToLocalDeclIDs[&F] = LocalBaseDeclID;

        DeclsLoaded.resize(DeclsLoaded.size() + F.LocalNumDecls);
      }
      break;
    }

    case TU_UPDATE_LEXICAL: {
      DeclContext *TU = ContextObj->getTranslationUnitDecl();
      LexicalContents Contents(
          reinterpret_cast<const llvm::support::unaligned_uint32_t *>(
              Blob.data()),
          static_cast<unsigned int>(Blob.size() / 4));
      TULexicalDecls.push_back(std::make_pair(&F, Contents));
      TU->setHasExternalLexicalStorage(true);
      break;
    }

    case UPDATE_VISIBLE: {
      unsigned Idx = 0;
      serialization::DeclID ID = ReadDeclID(F, Record, Idx);
      auto *Data = (const unsigned char*)Blob.data();
      PendingVisibleUpdates[ID].push_back(PendingVisibleUpdate{&F, Data});
      // If we've already loaded the decl, perform the updates when we finish
      // loading this block.
      if (Decl *D = GetExistingDecl(ID))
        PendingUpdateRecords.push_back(
            PendingUpdateRecord(ID, D, /*JustLoaded=*/false));
      break;
    }

    case IDENTIFIER_TABLE:
      F.IdentifierTableData =
          reinterpret_cast<const unsigned char *>(Blob.data());
      if (Record[0]) {
        F.IdentifierLookupTable = ASTIdentifierLookupTable::Create(
            F.IdentifierTableData + Record[0],
            F.IdentifierTableData + sizeof(uint32_t),
            F.IdentifierTableData,
            ASTIdentifierLookupTrait(*this, F));

        PP.getIdentifierTable().setExternalIdentifierLookup(this);
      }
      break;

    case IDENTIFIER_OFFSET: {
      if (F.LocalNumIdentifiers != 0)
        return llvm::createStringError(
            std::errc::illegal_byte_sequence,
            "duplicate IDENTIFIER_OFFSET record in AST file");
      F.IdentifierOffsets = (const uint32_t *)Blob.data();
      F.LocalNumIdentifiers = Record[0];
      unsigned LocalBaseIdentifierID = Record[1];
      F.BaseIdentifierID = getTotalNumIdentifiers();

      if (F.LocalNumIdentifiers > 0) {
        // Introduce the global -> local mapping for identifiers within this
        // module.
        GlobalIdentifierMap.insert(std::make_pair(getTotalNumIdentifiers() + 1,
                                                  &F));

        // Introduce the local -> global mapping for identifiers within this
        // module.
        F.IdentifierRemap.insertOrReplace(
          std::make_pair(LocalBaseIdentifierID,
                         F.BaseIdentifierID - LocalBaseIdentifierID));

        IdentifiersLoaded.resize(IdentifiersLoaded.size()
                                 + F.LocalNumIdentifiers);
      }
      break;
    }

    case INTERESTING_IDENTIFIERS:
      F.PreloadIdentifierOffsets.assign(Record.begin(), Record.end());
      break;

    case EAGERLY_DESERIALIZED_DECLS:
      // FIXME: Skip reading this record if our ASTConsumer doesn't care
      // about "interesting" decls (for instance, if we're building a module).
      for (unsigned I = 0, N = Record.size(); I != N; ++I)
        EagerlyDeserializedDecls.push_back(getGlobalDeclID(F, Record[I]));
      break;

    case MODULAR_CODEGEN_DECLS:
      // FIXME: Skip reading this record if our ASTConsumer doesn't care about
      // them (ie: if we're not codegenerating this module).
      if (F.Kind == MK_MainFile ||
          getContext().getLangOpts().BuildingPCHWithObjectFile)
        for (unsigned I = 0, N = Record.size(); I != N; ++I)
          EagerlyDeserializedDecls.push_back(getGlobalDeclID(F, Record[I]));
      break;

    case SPECIAL_TYPES:
      if (SpecialTypes.empty()) {
        for (unsigned I = 0, N = Record.size(); I != N; ++I)
          SpecialTypes.push_back(getGlobalTypeID(F, Record[I]));
        break;
      }

      if (SpecialTypes.size() != Record.size())
        return llvm::createStringError(std::errc::illegal_byte_sequence,
                                       "invalid special-types record");

      for (unsigned I = 0, N = Record.size(); I != N; ++I) {
        serialization::TypeID ID = getGlobalTypeID(F, Record[I]);
        if (!SpecialTypes[I])
          SpecialTypes[I] = ID;
        // FIXME: If ID && SpecialTypes[I] != ID, do we need a separate
        // merge step?
      }
      break;

    case STATISTICS:
      TotalNumStatements += Record[0];
      TotalNumMacros += Record[1];
      TotalLexicalDeclContexts += Record[2];
      TotalVisibleDeclContexts += Record[3];
      break;

    case UNUSED_FILESCOPED_DECLS:
      for (unsigned I = 0, N = Record.size(); I != N; ++I)
        UnusedFileScopedDecls.push_back(getGlobalDeclID(F, Record[I]));
      break;

    case DELEGATING_CTORS:
      for (unsigned I = 0, N = Record.size(); I != N; ++I)
        DelegatingCtorDecls.push_back(getGlobalDeclID(F, Record[I]));
      break;

    case WEAK_UNDECLARED_IDENTIFIERS:
      if (Record.size() % 3 != 0)
        return llvm::createStringError(std::errc::illegal_byte_sequence,
                                       "invalid weak identifiers record");

      // FIXME: Ignore weak undeclared identifiers from non-original PCH
      // files. This isn't the way to do it :)
      WeakUndeclaredIdentifiers.clear();

      // Translate the weak, undeclared identifiers into global IDs.
      for (unsigned I = 0, N = Record.size(); I < N; /* in loop */) {
        WeakUndeclaredIdentifiers.push_back(
          getGlobalIdentifierID(F, Record[I++]));
        WeakUndeclaredIdentifiers.push_back(
          getGlobalIdentifierID(F, Record[I++]));
        WeakUndeclaredIdentifiers.push_back(
            ReadSourceLocation(F, Record, I).getRawEncoding());
      }
      break;

    case SELECTOR_OFFSETS: {
      F.SelectorOffsets = (const uint32_t *)Blob.data();
      F.LocalNumSelectors = Record[0];
      unsigned LocalBaseSelectorID = Record[1];
      F.BaseSelectorID = getTotalNumSelectors();

      if (F.LocalNumSelectors > 0) {
        // Introduce the global -> local mapping for selectors within this
        // module.
        GlobalSelectorMap.insert(std::make_pair(getTotalNumSelectors()+1, &F));

        // Introduce the local -> global mapping for selectors within this
        // module.
        F.SelectorRemap.insertOrReplace(
          std::make_pair(LocalBaseSelectorID,
                         F.BaseSelectorID - LocalBaseSelectorID));

        SelectorsLoaded.resize(SelectorsLoaded.size() + F.LocalNumSelectors);
      }
      break;
    }

    case METHOD_POOL:
      F.SelectorLookupTableData = (const unsigned char *)Blob.data();
      if (Record[0])
        F.SelectorLookupTable
          = ASTSelectorLookupTable::Create(
                        F.SelectorLookupTableData + Record[0],
                        F.SelectorLookupTableData,
                        ASTSelectorLookupTrait(*this, F));
      TotalNumMethodPoolEntries += Record[1];
      break;

    case REFERENCED_SELECTOR_POOL:
      if (!Record.empty()) {
        for (unsigned Idx = 0, N = Record.size() - 1; Idx < N; /* in loop */) {
          ReferencedSelectorsData.push_back(getGlobalSelectorID(F,
                                                                Record[Idx++]));
          ReferencedSelectorsData.push_back(ReadSourceLocation(F, Record, Idx).
                                              getRawEncoding());
        }
      }
      break;

    case PP_ASSUME_NONNULL_LOC: {
      unsigned Idx = 0;
      if (!Record.empty())
        PP.setPreambleRecordedPragmaAssumeNonNullLoc(
            ReadSourceLocation(F, Record, Idx));
      break;
    }

    case PP_CONDITIONAL_STACK:
      if (!Record.empty()) {
        unsigned Idx = 0, End = Record.size() - 1;
        bool ReachedEOFWhileSkipping = Record[Idx++];
        llvm::Optional<Preprocessor::PreambleSkipInfo> SkipInfo;
        if (ReachedEOFWhileSkipping) {
          SourceLocation HashToken = ReadSourceLocation(F, Record, Idx);
          SourceLocation IfTokenLoc = ReadSourceLocation(F, Record, Idx);
          bool FoundNonSkipPortion = Record[Idx++];
          bool FoundElse = Record[Idx++];
          SourceLocation ElseLoc = ReadSourceLocation(F, Record, Idx);
          SkipInfo.emplace(HashToken, IfTokenLoc, FoundNonSkipPortion,
                           FoundElse, ElseLoc);
        }
        SmallVector<PPConditionalInfo, 4> ConditionalStack;
        while (Idx < End) {
          auto Loc = ReadSourceLocation(F, Record, Idx);
          bool WasSkipping = Record[Idx++];
          bool FoundNonSkip = Record[Idx++];
          bool FoundElse = Record[Idx++];
          ConditionalStack.push_back(
              {Loc, WasSkipping, FoundNonSkip, FoundElse});
        }
        PP.setReplayablePreambleConditionalStack(ConditionalStack, SkipInfo);
      }
      break;

    case PP_COUNTER_VALUE:
      if (!Record.empty() && Listener)
        Listener->ReadCounter(F, Record[0]);
      break;

    case FILE_SORTED_DECLS:
      F.FileSortedDecls = (const DeclID *)Blob.data();
      F.NumFileSortedDecls = Record[0];
      break;

    case SOURCE_LOCATION_OFFSETS: {
      F.SLocEntryOffsets = (const uint32_t *)Blob.data();
      F.LocalNumSLocEntries = Record[0];
      SourceLocation::UIntTy SLocSpaceSize = Record[1];
      F.SLocEntryOffsetsBase = Record[2] + F.SourceManagerBlockStartOffset;
      std::tie(F.SLocEntryBaseID, F.SLocEntryBaseOffset) =
          SourceMgr.AllocateLoadedSLocEntries(F.LocalNumSLocEntries,
                                              SLocSpaceSize);
      if (!F.SLocEntryBaseID)
        return llvm::createStringError(std::errc::invalid_argument,
                                       "ran out of source locations");
      // Make our entry in the range map. BaseID is negative and growing, so
      // we invert it. Because we invert it, though, we need the other end of
      // the range.
      unsigned RangeStart =
          unsigned(-F.SLocEntryBaseID) - F.LocalNumSLocEntries + 1;
      GlobalSLocEntryMap.insert(std::make_pair(RangeStart, &F));
      F.FirstLoc = SourceLocation::getFromRawEncoding(F.SLocEntryBaseOffset);

      // SLocEntryBaseOffset is lower than MaxLoadedOffset and decreasing.
      assert((F.SLocEntryBaseOffset & SourceLocation::MacroIDBit) == 0);
      GlobalSLocOffsetMap.insert(
          std::make_pair(SourceManager::MaxLoadedOffset - F.SLocEntryBaseOffset
                           - SLocSpaceSize,&F));

      // Initialize the remapping table.
      // Invalid stays invalid.
      F.SLocRemap.insertOrReplace(std::make_pair(0U, 0));
      // This module. Base was 2 when being compiled.
      F.SLocRemap.insertOrReplace(std::make_pair(
          2U, static_cast<SourceLocation::IntTy>(F.SLocEntryBaseOffset - 2)));

      TotalNumSLocEntries += F.LocalNumSLocEntries;
      break;
    }

    case MODULE_OFFSET_MAP:
      F.ModuleOffsetMap = Blob;
      break;

    case SOURCE_MANAGER_LINE_TABLE:
      ParseLineTable(F, Record);
      break;

    case SOURCE_LOCATION_PRELOADS: {
      // Need to transform from the local view (1-based IDs) to the global view,
      // which is based off F.SLocEntryBaseID.
      if (!F.PreloadSLocEntries.empty())
        return llvm::createStringError(
            std::errc::illegal_byte_sequence,
            "Multiple SOURCE_LOCATION_PRELOADS records in AST file");

      F.PreloadSLocEntries.swap(Record);
      break;
    }

    case EXT_VECTOR_DECLS:
      for (unsigned I = 0, N = Record.size(); I != N; ++I)
        ExtVectorDecls.push_back(getGlobalDeclID(F, Record[I]));
      break;

    case VTABLE_USES:
      if (Record.size() % 3 != 0)
        return llvm::createStringError(std::errc::illegal_byte_sequence,
                                       "Invalid VTABLE_USES record");

      // Later tables overwrite earlier ones.
      // FIXME: Modules will have some trouble with this. This is clearly not
      // the right way to do this.
      VTableUses.clear();

      for (unsigned Idx = 0, N = Record.size(); Idx != N; /* In loop */) {
        VTableUses.push_back(getGlobalDeclID(F, Record[Idx++]));
        VTableUses.push_back(
          ReadSourceLocation(F, Record, Idx).getRawEncoding());
        VTableUses.push_back(Record[Idx++]);
      }
      break;

    case PENDING_IMPLICIT_INSTANTIATIONS:
      if (PendingInstantiations.size() % 2 != 0)
        return llvm::createStringError(
            std::errc::illegal_byte_sequence,
            "Invalid existing PendingInstantiations");

      if (Record.size() % 2 != 0)
        return llvm::createStringError(
            std::errc::illegal_byte_sequence,
            "Invalid PENDING_IMPLICIT_INSTANTIATIONS block");

      for (unsigned I = 0, N = Record.size(); I != N; /* in loop */) {
        PendingInstantiations.push_back(getGlobalDeclID(F, Record[I++]));
        PendingInstantiations.push_back(
          ReadSourceLocation(F, Record, I).getRawEncoding());
      }
      break;

    case SEMA_DECL_REFS:
      if (Record.size() != 3)
        return llvm::createStringError(std::errc::illegal_byte_sequence,
                                       "Invalid SEMA_DECL_REFS block");
      for (unsigned I = 0, N = Record.size(); I != N; ++I)
        SemaDeclRefs.push_back(getGlobalDeclID(F, Record[I]));
      break;

    case PPD_ENTITIES_OFFSETS: {
      F.PreprocessedEntityOffsets = (const PPEntityOffset *)Blob.data();
      assert(Blob.size() % sizeof(PPEntityOffset) == 0);
      F.NumPreprocessedEntities = Blob.size() / sizeof(PPEntityOffset);

      unsigned LocalBasePreprocessedEntityID = Record[0];

      unsigned StartingID;
      if (!PP.getPreprocessingRecord())
        PP.createPreprocessingRecord();
      if (!PP.getPreprocessingRecord()->getExternalSource())
        PP.getPreprocessingRecord()->SetExternalSource(*this);
      StartingID
        = PP.getPreprocessingRecord()
            ->allocateLoadedEntities(F.NumPreprocessedEntities);
      F.BasePreprocessedEntityID = StartingID;

      if (F.NumPreprocessedEntities > 0) {
        // Introduce the global -> local mapping for preprocessed entities in
        // this module.
        GlobalPreprocessedEntityMap.insert(std::make_pair(StartingID, &F));

        // Introduce the local -> global mapping for preprocessed entities in
        // this module.
        F.PreprocessedEntityRemap.insertOrReplace(
          std::make_pair(LocalBasePreprocessedEntityID,
            F.BasePreprocessedEntityID - LocalBasePreprocessedEntityID));
      }

      break;
    }

    case PPD_SKIPPED_RANGES: {
      F.PreprocessedSkippedRangeOffsets = (const PPSkippedRange*)Blob.data();
      assert(Blob.size() % sizeof(PPSkippedRange) == 0);
      F.NumPreprocessedSkippedRanges = Blob.size() / sizeof(PPSkippedRange);

      if (!PP.getPreprocessingRecord())
        PP.createPreprocessingRecord();
      if (!PP.getPreprocessingRecord()->getExternalSource())
        PP.getPreprocessingRecord()->SetExternalSource(*this);
      F.BasePreprocessedSkippedRangeID = PP.getPreprocessingRecord()
          ->allocateSkippedRanges(F.NumPreprocessedSkippedRanges);

      if (F.NumPreprocessedSkippedRanges > 0)
        GlobalSkippedRangeMap.insert(
            std::make_pair(F.BasePreprocessedSkippedRangeID, &F));
      break;
    }

    case DECL_UPDATE_OFFSETS:
      if (Record.size() % 2 != 0)
        return llvm::createStringError(
            std::errc::illegal_byte_sequence,
            "invalid DECL_UPDATE_OFFSETS block in AST file");
      for (unsigned I = 0, N = Record.size(); I != N; I += 2) {
        GlobalDeclID ID = getGlobalDeclID(F, Record[I]);
        DeclUpdateOffsets[ID].push_back(std::make_pair(&F, Record[I + 1]));

        // If we've already loaded the decl, perform the updates when we finish
        // loading this block.
        if (Decl *D = GetExistingDecl(ID))
          PendingUpdateRecords.push_back(
              PendingUpdateRecord(ID, D, /*JustLoaded=*/false));
      }
      break;

    case OBJC_CATEGORIES_MAP:
      if (F.LocalNumObjCCategoriesInMap != 0)
        return llvm::createStringError(
            std::errc::illegal_byte_sequence,
            "duplicate OBJC_CATEGORIES_MAP record in AST file");

      F.LocalNumObjCCategoriesInMap = Record[0];
      F.ObjCCategoriesMap = (const ObjCCategoriesInfo *)Blob.data();
      break;

    case OBJC_CATEGORIES:
      F.ObjCCategories.swap(Record);
      break;

    case CUDA_SPECIAL_DECL_REFS:
      // Later tables overwrite earlier ones.
      // FIXME: Modules will have trouble with this.
      CUDASpecialDeclRefs.clear();
      for (unsigned I = 0, N = Record.size(); I != N; ++I)
        CUDASpecialDeclRefs.push_back(getGlobalDeclID(F, Record[I]));
      break;

    case HEADER_SEARCH_TABLE:
      F.HeaderFileInfoTableData = Blob.data();
      F.LocalNumHeaderFileInfos = Record[1];
      if (Record[0]) {
        F.HeaderFileInfoTable
          = HeaderFileInfoLookupTable::Create(
                   (const unsigned char *)F.HeaderFileInfoTableData + Record[0],
                   (const unsigned char *)F.HeaderFileInfoTableData,
                   HeaderFileInfoTrait(*this, F,
                                       &PP.getHeaderSearchInfo(),
                                       Blob.data() + Record[2]));

        PP.getHeaderSearchInfo().SetExternalSource(this);
        if (!PP.getHeaderSearchInfo().getExternalLookup())
          PP.getHeaderSearchInfo().SetExternalLookup(this);
      }
      break;

    case FP_PRAGMA_OPTIONS:
      // Later tables overwrite earlier ones.
      FPPragmaOptions.swap(Record);
      break;

    case OPENCL_EXTENSIONS:
      for (unsigned I = 0, E = Record.size(); I != E; ) {
        auto Name = ReadString(Record, I);
        auto &OptInfo = OpenCLExtensions.OptMap[Name];
        OptInfo.Supported = Record[I++] != 0;
        OptInfo.Enabled = Record[I++] != 0;
        OptInfo.WithPragma = Record[I++] != 0;
        OptInfo.Avail = Record[I++];
        OptInfo.Core = Record[I++];
        OptInfo.Opt = Record[I++];
      }
      break;

    case TENTATIVE_DEFINITIONS:
      for (unsigned I = 0, N = Record.size(); I != N; ++I)
        TentativeDefinitions.push_back(getGlobalDeclID(F, Record[I]));
      break;

    case KNOWN_NAMESPACES:
      for (unsigned I = 0, N = Record.size(); I != N; ++I)
        KnownNamespaces.push_back(getGlobalDeclID(F, Record[I]));
      break;

    case UNDEFINED_BUT_USED:
      if (UndefinedButUsed.size() % 2 != 0)
        return llvm::createStringError(std::errc::illegal_byte_sequence,
                                       "Invalid existing UndefinedButUsed");

      if (Record.size() % 2 != 0)
        return llvm::createStringError(std::errc::illegal_byte_sequence,
                                       "invalid undefined-but-used record");
      for (unsigned I = 0, N = Record.size(); I != N; /* in loop */) {
        UndefinedButUsed.push_back(getGlobalDeclID(F, Record[I++]));
        UndefinedButUsed.push_back(
            ReadSourceLocation(F, Record, I).getRawEncoding());
      }
      break;

    case DELETE_EXPRS_TO_ANALYZE:
      for (unsigned I = 0, N = Record.size(); I != N;) {
        DelayedDeleteExprs.push_back(getGlobalDeclID(F, Record[I++]));
        const uint64_t Count = Record[I++];
        DelayedDeleteExprs.push_back(Count);
        for (uint64_t C = 0; C < Count; ++C) {
          DelayedDeleteExprs.push_back(ReadSourceLocation(F, Record, I).getRawEncoding());
          bool IsArrayForm = Record[I++] == 1;
          DelayedDeleteExprs.push_back(IsArrayForm);
        }
      }
      break;

    case IMPORTED_MODULES:
      if (!F.isModule()) {
        // If we aren't loading a module (which has its own exports), make
        // all of the imported modules visible.
        // FIXME: Deal with macros-only imports.
        for (unsigned I = 0, N = Record.size(); I != N; /**/) {
          unsigned GlobalID = getGlobalSubmoduleID(F, Record[I++]);
          SourceLocation Loc = ReadSourceLocation(F, Record, I);
          if (GlobalID) {
            ImportedModules.push_back(ImportedSubmodule(GlobalID, Loc));
            if (DeserializationListener)
              DeserializationListener->ModuleImportRead(GlobalID, Loc);
          }
        }
      }
      break;

    case MACRO_OFFSET: {
      if (F.LocalNumMacros != 0)
        return llvm::createStringError(
            std::errc::illegal_byte_sequence,
            "duplicate MACRO_OFFSET record in AST file");
      F.MacroOffsets = (const uint32_t *)Blob.data();
      F.LocalNumMacros = Record[0];
      unsigned LocalBaseMacroID = Record[1];
      F.MacroOffsetsBase = Record[2] + F.ASTBlockStartOffset;
      F.BaseMacroID = getTotalNumMacros();

      if (F.LocalNumMacros > 0) {
        // Introduce the global -> local mapping for macros within this module.
        GlobalMacroMap.insert(std::make_pair(getTotalNumMacros() + 1, &F));

        // Introduce the local -> global mapping for macros within this module.
        F.MacroRemap.insertOrReplace(
          std::make_pair(LocalBaseMacroID,
                         F.BaseMacroID - LocalBaseMacroID));

        MacrosLoaded.resize(MacrosLoaded.size() + F.LocalNumMacros);
      }
      break;
    }

    case PP_INCLUDED_FILES:
      readIncludedFiles(F, Blob, PP);
      break;

    case LATE_PARSED_TEMPLATE:
      LateParsedTemplates.emplace_back(
          std::piecewise_construct, std::forward_as_tuple(&F),
          std::forward_as_tuple(Record.begin(), Record.end()));
      break;

    case OPTIMIZE_PRAGMA_OPTIONS:
      if (Record.size() != 1)
        return llvm::createStringError(std::errc::illegal_byte_sequence,
                                       "invalid pragma optimize record");
      OptimizeOffPragmaLocation = ReadSourceLocation(F, Record[0]);
      break;

    case MSSTRUCT_PRAGMA_OPTIONS:
      if (Record.size() != 1)
        return llvm::createStringError(std::errc::illegal_byte_sequence,
                                       "invalid pragma ms_struct record");
      PragmaMSStructState = Record[0];
      break;

    case POINTERS_TO_MEMBERS_PRAGMA_OPTIONS:
      if (Record.size() != 2)
        return llvm::createStringError(
            std::errc::illegal_byte_sequence,
            "invalid pragma pointers to members record");
      PragmaMSPointersToMembersState = Record[0];
      PointersToMembersPragmaLocation = ReadSourceLocation(F, Record[1]);
      break;

    case UNUSED_LOCAL_TYPEDEF_NAME_CANDIDATES:
      for (unsigned I = 0, N = Record.size(); I != N; ++I)
        UnusedLocalTypedefNameCandidates.push_back(
            getGlobalDeclID(F, Record[I]));
      break;

    case CUDA_PRAGMA_FORCE_HOST_DEVICE_DEPTH:
      if (Record.size() != 1)
        return llvm::createStringError(std::errc::illegal_byte_sequence,
                                       "invalid cuda pragma options record");
      ForceCUDAHostDeviceDepth = Record[0];
      break;

    case ALIGN_PACK_PRAGMA_OPTIONS: {
      if (Record.size() < 3)
        return llvm::createStringError(std::errc::illegal_byte_sequence,
                                       "invalid pragma pack record");
      PragmaAlignPackCurrentValue = ReadAlignPackInfo(Record[0]);
      PragmaAlignPackCurrentLocation = ReadSourceLocation(F, Record[1]);
      unsigned NumStackEntries = Record[2];
      unsigned Idx = 3;
      // Reset the stack when importing a new module.
      PragmaAlignPackStack.clear();
      for (unsigned I = 0; I < NumStackEntries; ++I) {
        PragmaAlignPackStackEntry Entry;
        Entry.Value = ReadAlignPackInfo(Record[Idx++]);
        Entry.Location = ReadSourceLocation(F, Record[Idx++]);
        Entry.PushLocation = ReadSourceLocation(F, Record[Idx++]);
        PragmaAlignPackStrings.push_back(ReadString(Record, Idx));
        Entry.SlotLabel = PragmaAlignPackStrings.back();
        PragmaAlignPackStack.push_back(Entry);
      }
      break;
    }

    case FLOAT_CONTROL_PRAGMA_OPTIONS: {
      if (Record.size() < 3)
        return llvm::createStringError(std::errc::illegal_byte_sequence,
                                       "invalid pragma float control record");
      FpPragmaCurrentValue = FPOptionsOverride::getFromOpaqueInt(Record[0]);
      FpPragmaCurrentLocation = ReadSourceLocation(F, Record[1]);
      unsigned NumStackEntries = Record[2];
      unsigned Idx = 3;
      // Reset the stack when importing a new module.
      FpPragmaStack.clear();
      for (unsigned I = 0; I < NumStackEntries; ++I) {
        FpPragmaStackEntry Entry;
        Entry.Value = FPOptionsOverride::getFromOpaqueInt(Record[Idx++]);
        Entry.Location = ReadSourceLocation(F, Record[Idx++]);
        Entry.PushLocation = ReadSourceLocation(F, Record[Idx++]);
        FpPragmaStrings.push_back(ReadString(Record, Idx));
        Entry.SlotLabel = FpPragmaStrings.back();
        FpPragmaStack.push_back(Entry);
      }
      break;
    }

    case DECLS_TO_CHECK_FOR_DEFERRED_DIAGS:
      for (unsigned I = 0, N = Record.size(); I != N; ++I)
        DeclsToCheckForDeferredDiags.insert(getGlobalDeclID(F, Record[I]));
      break;
    }
  }
}

void ASTReader::ReadModuleOffsetMap(ModuleFile &F) const {
  assert(!F.ModuleOffsetMap.empty() && "no module offset map to read");

  // Additional remapping information.
  const unsigned char *Data = (const unsigned char*)F.ModuleOffsetMap.data();
  const unsigned char *DataEnd = Data + F.ModuleOffsetMap.size();
  F.ModuleOffsetMap = StringRef();

  // If we see this entry before SOURCE_LOCATION_OFFSETS, add placeholders.
  if (F.SLocRemap.find(0) == F.SLocRemap.end()) {
    F.SLocRemap.insert(std::make_pair(0U, 0));
    F.SLocRemap.insert(std::make_pair(2U, 1));
  }

  // Continuous range maps we may be updating in our module.
  using SLocRemapBuilder =
      ContinuousRangeMap<SourceLocation::UIntTy, SourceLocation::IntTy,
                         2>::Builder;
  using RemapBuilder = ContinuousRangeMap<uint32_t, int, 2>::Builder;
  SLocRemapBuilder SLocRemap(F.SLocRemap);
  RemapBuilder IdentifierRemap(F.IdentifierRemap);
  RemapBuilder MacroRemap(F.MacroRemap);
  RemapBuilder PreprocessedEntityRemap(F.PreprocessedEntityRemap);
  RemapBuilder SubmoduleRemap(F.SubmoduleRemap);
  RemapBuilder SelectorRemap(F.SelectorRemap);
  RemapBuilder DeclRemap(F.DeclRemap);
  RemapBuilder TypeRemap(F.TypeRemap);

  while (Data < DataEnd) {
    // FIXME: Looking up dependency modules by filename is horrible. Let's
    // start fixing this with prebuilt, explicit and implicit modules and see
    // how it goes...
    using namespace llvm::support;
    ModuleKind Kind = static_cast<ModuleKind>(
      endian::readNext<uint8_t, little, unaligned>(Data));
    uint16_t Len = endian::readNext<uint16_t, little, unaligned>(Data);
    StringRef Name = StringRef((const char*)Data, Len);
    Data += Len;
    ModuleFile *OM = (Kind == MK_PrebuiltModule || Kind == MK_ExplicitModule ||
                              Kind == MK_ImplicitModule
                          ? ModuleMgr.lookupByModuleName(Name)
                          : ModuleMgr.lookupByFileName(Name));
    if (!OM) {
      std::string Msg =
          "SourceLocation remap refers to unknown module, cannot find ";
      Msg.append(std::string(Name));
      Error(Msg);
      return;
    }

    SourceLocation::UIntTy SLocOffset =
        endian::readNext<uint32_t, little, unaligned>(Data);
    uint32_t IdentifierIDOffset =
        endian::readNext<uint32_t, little, unaligned>(Data);
    uint32_t MacroIDOffset =
        endian::readNext<uint32_t, little, unaligned>(Data);
    uint32_t PreprocessedEntityIDOffset =
        endian::readNext<uint32_t, little, unaligned>(Data);
    uint32_t SubmoduleIDOffset =
        endian::readNext<uint32_t, little, unaligned>(Data);
    uint32_t SelectorIDOffset =
        endian::readNext<uint32_t, little, unaligned>(Data);
    uint32_t DeclIDOffset =
        endian::readNext<uint32_t, little, unaligned>(Data);
    uint32_t TypeIndexOffset =
        endian::readNext<uint32_t, little, unaligned>(Data);

    auto mapOffset = [&](uint32_t Offset, uint32_t BaseOffset,
                         RemapBuilder &Remap) {
      constexpr uint32_t None = std::numeric_limits<uint32_t>::max();
      if (Offset != None)
        Remap.insert(std::make_pair(Offset,
                                    static_cast<int>(BaseOffset - Offset)));
    };

    constexpr SourceLocation::UIntTy SLocNone =
        std::numeric_limits<SourceLocation::UIntTy>::max();
    if (SLocOffset != SLocNone)
      SLocRemap.insert(std::make_pair(
          SLocOffset, static_cast<SourceLocation::IntTy>(
                          OM->SLocEntryBaseOffset - SLocOffset)));

    mapOffset(IdentifierIDOffset, OM->BaseIdentifierID, IdentifierRemap);
    mapOffset(MacroIDOffset, OM->BaseMacroID, MacroRemap);
    mapOffset(PreprocessedEntityIDOffset, OM->BasePreprocessedEntityID,
              PreprocessedEntityRemap);
    mapOffset(SubmoduleIDOffset, OM->BaseSubmoduleID, SubmoduleRemap);
    mapOffset(SelectorIDOffset, OM->BaseSelectorID, SelectorRemap);
    mapOffset(DeclIDOffset, OM->BaseDeclID, DeclRemap);
    mapOffset(TypeIndexOffset, OM->BaseTypeIndex, TypeRemap);

    // Global -> local mappings.
    F.GlobalToLocalDeclIDs[OM] = DeclIDOffset;
  }
}

ASTReader::ASTReadResult
ASTReader::ReadModuleMapFileBlock(RecordData &Record, ModuleFile &F,
                                  const ModuleFile *ImportedBy,
                                  unsigned ClientLoadCapabilities) {
  unsigned Idx = 0;
  F.ModuleMapPath = ReadPath(F, Record, Idx);

  // Try to resolve ModuleName in the current header search context and
  // verify that it is found in the same module map file as we saved. If the
  // top-level AST file is a main file, skip this check because there is no
  // usable header search context.
  assert(!F.ModuleName.empty() &&
         "MODULE_NAME should come before MODULE_MAP_FILE");
  if (F.Kind == MK_ImplicitModule && ModuleMgr.begin()->Kind != MK_MainFile) {
    // An implicitly-loaded module file should have its module listed in some
    // module map file that we've already loaded.
    Module *M =
        PP.getHeaderSearchInfo().lookupModule(F.ModuleName, F.ImportLoc);
    auto &Map = PP.getHeaderSearchInfo().getModuleMap();
    const FileEntry *ModMap = M ? Map.getModuleMapFileForUniquing(M) : nullptr;
    // Don't emit module relocation error if we have -fno-validate-pch
    if (!bool(PP.getPreprocessorOpts().DisablePCHOrModuleValidation &
              DisableValidationForModuleKind::Module) &&
        !ModMap) {
      if (!canRecoverFromOutOfDate(F.FileName, ClientLoadCapabilities)) {
        if (auto ASTFE = M ? M->getASTFile() : None) {
          // This module was defined by an imported (explicit) module.
          Diag(diag::err_module_file_conflict) << F.ModuleName << F.FileName
                                               << ASTFE->getName();
        } else {
          // This module was built with a different module map.
          Diag(diag::err_imported_module_not_found)
              << F.ModuleName << F.FileName
              << (ImportedBy ? ImportedBy->FileName : "") << F.ModuleMapPath
              << !ImportedBy;
          // In case it was imported by a PCH, there's a chance the user is
          // just missing to include the search path to the directory containing
          // the modulemap.
          if (ImportedBy && ImportedBy->Kind == MK_PCH)
            Diag(diag::note_imported_by_pch_module_not_found)
                << llvm::sys::path::parent_path(F.ModuleMapPath);
        }
      }
      return OutOfDate;
    }

    assert(M && M->Name == F.ModuleName && "found module with different name");

    // Check the primary module map file.
    auto StoredModMap = FileMgr.getFile(F.ModuleMapPath);
    if (!StoredModMap || *StoredModMap != ModMap) {
      assert(ModMap && "found module is missing module map file");
      assert((ImportedBy || F.Kind == MK_ImplicitModule) &&
             "top-level import should be verified");
      bool NotImported = F.Kind == MK_ImplicitModule && !ImportedBy;
      if (!canRecoverFromOutOfDate(F.FileName, ClientLoadCapabilities))
        Diag(diag::err_imported_module_modmap_changed)
            << F.ModuleName << (NotImported ? F.FileName : ImportedBy->FileName)
            << ModMap->getName() << F.ModuleMapPath << NotImported;
      return OutOfDate;
    }

    llvm::SmallPtrSet<const FileEntry *, 1> AdditionalStoredMaps;
    for (unsigned I = 0, N = Record[Idx++]; I < N; ++I) {
      // FIXME: we should use input files rather than storing names.
      std::string Filename = ReadPath(F, Record, Idx);
      auto SF = FileMgr.getFile(Filename, false, false);
      if (!SF) {
        if (!canRecoverFromOutOfDate(F.FileName, ClientLoadCapabilities))
          Error("could not find file '" + Filename +"' referenced by AST file");
        return OutOfDate;
      }
      AdditionalStoredMaps.insert(*SF);
    }

    // Check any additional module map files (e.g. module.private.modulemap)
    // that are not in the pcm.
    if (auto *AdditionalModuleMaps = Map.getAdditionalModuleMapFiles(M)) {
      for (const FileEntry *ModMap : *AdditionalModuleMaps) {
        // Remove files that match
        // Note: SmallPtrSet::erase is really remove
        if (!AdditionalStoredMaps.erase(ModMap)) {
          if (!canRecoverFromOutOfDate(F.FileName, ClientLoadCapabilities))
            Diag(diag::err_module_different_modmap)
              << F.ModuleName << /*new*/0 << ModMap->getName();
          return OutOfDate;
        }
      }
    }

    // Check any additional module map files that are in the pcm, but not
    // found in header search. Cases that match are already removed.
    for (const FileEntry *ModMap : AdditionalStoredMaps) {
      if (!canRecoverFromOutOfDate(F.FileName, ClientLoadCapabilities))
        Diag(diag::err_module_different_modmap)
          << F.ModuleName << /*not new*/1 << ModMap->getName();
      return OutOfDate;
    }
  }

  if (Listener)
    Listener->ReadModuleMapFile(F.ModuleMapPath);
  return Success;
}

/// Move the given method to the back of the global list of methods.
static void moveMethodToBackOfGlobalList(Sema &S, ObjCMethodDecl *Method) {
  // Find the entry for this selector in the method pool.
  Sema::GlobalMethodPool::iterator Known
    = S.MethodPool.find(Method->getSelector());
  if (Known == S.MethodPool.end())
    return;

  // Retrieve the appropriate method list.
  ObjCMethodList &Start = Method->isInstanceMethod()? Known->second.first
                                                    : Known->second.second;
  bool Found = false;
  for (ObjCMethodList *List = &Start; List; List = List->getNext()) {
    if (!Found) {
      if (List->getMethod() == Method) {
        Found = true;
      } else {
        // Keep searching.
        continue;
      }
    }

    if (List->getNext())
      List->setMethod(List->getNext()->getMethod());
    else
      List->setMethod(Method);
  }
}

void ASTReader::makeNamesVisible(const HiddenNames &Names, Module *Owner) {
  assert(Owner->NameVisibility != Module::Hidden && "nothing to make visible?");
  for (Decl *D : Names) {
    bool wasHidden = !D->isUnconditionallyVisible();
    D->setVisibleDespiteOwningModule();

    if (wasHidden && SemaObj) {
      if (ObjCMethodDecl *Method = dyn_cast<ObjCMethodDecl>(D)) {
        moveMethodToBackOfGlobalList(*SemaObj, Method);
      }
    }
  }
}

void ASTReader::makeModuleVisible(Module *Mod,
                                  Module::NameVisibilityKind NameVisibility,
                                  SourceLocation ImportLoc) {
  llvm::SmallPtrSet<Module *, 4> Visited;
  SmallVector<Module *, 4> Stack;
  Stack.push_back(Mod);
  while (!Stack.empty()) {
    Mod = Stack.pop_back_val();

    if (NameVisibility <= Mod->NameVisibility) {
      // This module already has this level of visibility (or greater), so
      // there is nothing more to do.
      continue;
    }

    if (Mod->isUnimportable()) {
      // Modules that aren't importable cannot be made visible.
      continue;
    }

    // Update the module's name visibility.
    Mod->NameVisibility = NameVisibility;

    // If we've already deserialized any names from this module,
    // mark them as visible.
    HiddenNamesMapType::iterator Hidden = HiddenNamesMap.find(Mod);
    if (Hidden != HiddenNamesMap.end()) {
      auto HiddenNames = std::move(*Hidden);
      HiddenNamesMap.erase(Hidden);
      makeNamesVisible(HiddenNames.second, HiddenNames.first);
      assert(HiddenNamesMap.find(Mod) == HiddenNamesMap.end() &&
             "making names visible added hidden names");
    }

    // Push any exported modules onto the stack to be marked as visible.
    SmallVector<Module *, 16> Exports;
    Mod->getExportedModules(Exports);
    for (SmallVectorImpl<Module *>::iterator
           I = Exports.begin(), E = Exports.end(); I != E; ++I) {
      Module *Exported = *I;
      if (Visited.insert(Exported).second)
        Stack.push_back(Exported);
    }
  }
}

/// We've merged the definition \p MergedDef into the existing definition
/// \p Def. Ensure that \p Def is made visible whenever \p MergedDef is made
/// visible.
void ASTReader::mergeDefinitionVisibility(NamedDecl *Def,
                                          NamedDecl *MergedDef) {
  if (!Def->isUnconditionallyVisible()) {
    // If MergedDef is visible or becomes visible, make the definition visible.
    if (MergedDef->isUnconditionallyVisible())
      Def->setVisibleDespiteOwningModule();
    else {
      getContext().mergeDefinitionIntoModule(
          Def, MergedDef->getImportedOwningModule(),
          /*NotifyListeners*/ false);
      PendingMergedDefinitionsToDeduplicate.insert(Def);
    }
  }
}

bool ASTReader::loadGlobalIndex() {
  if (GlobalIndex)
    return false;

  if (TriedLoadingGlobalIndex || !UseGlobalIndex ||
      !PP.getLangOpts().Modules)
    return true;

  // Try to load the global index.
  TriedLoadingGlobalIndex = true;
  StringRef ModuleCachePath
    = getPreprocessor().getHeaderSearchInfo().getModuleCachePath();
  std::pair<GlobalModuleIndex *, llvm::Error> Result =
      GlobalModuleIndex::readIndex(ModuleCachePath);
  if (llvm::Error Err = std::move(Result.second)) {
    assert(!Result.first);
    consumeError(std::move(Err)); // FIXME this drops errors on the floor.
    return true;
  }

  GlobalIndex.reset(Result.first);
  ModuleMgr.setGlobalIndex(GlobalIndex.get());
  return false;
}

bool ASTReader::isGlobalIndexUnavailable() const {
  return PP.getLangOpts().Modules && UseGlobalIndex &&
         !hasGlobalIndex() && TriedLoadingGlobalIndex;
}

static void updateModuleTimestamp(ModuleFile &MF) {
  // Overwrite the timestamp file contents so that file's mtime changes.
  std::string TimestampFilename = MF.getTimestampFilename();
  std::error_code EC;
  llvm::raw_fd_ostream OS(TimestampFilename, EC,
                          llvm::sys::fs::OF_TextWithCRLF);
  if (EC)
    return;
  OS << "Timestamp file\n";
  OS.close();
  OS.clear_error(); // Avoid triggering a fatal error.
}

/// Given a cursor at the start of an AST file, scan ahead and drop the
/// cursor into the start of the given block ID, returning false on success and
/// true on failure.
static bool SkipCursorToBlock(BitstreamCursor &Cursor, unsigned BlockID) {
  while (true) {
    Expected<llvm::BitstreamEntry> MaybeEntry = Cursor.advance();
    if (!MaybeEntry) {
      // FIXME this drops errors on the floor.
      consumeError(MaybeEntry.takeError());
      return true;
    }
    llvm::BitstreamEntry Entry = MaybeEntry.get();

    switch (Entry.Kind) {
    case llvm::BitstreamEntry::Error:
    case llvm::BitstreamEntry::EndBlock:
      return true;

    case llvm::BitstreamEntry::Record:
      // Ignore top-level records.
      if (Expected<unsigned> Skipped = Cursor.skipRecord(Entry.ID))
        break;
      else {
        // FIXME this drops errors on the floor.
        consumeError(Skipped.takeError());
        return true;
      }

    case llvm::BitstreamEntry::SubBlock:
      if (Entry.ID == BlockID) {
        if (llvm::Error Err = Cursor.EnterSubBlock(BlockID)) {
          // FIXME this drops the error on the floor.
          consumeError(std::move(Err));
          return true;
        }
        // Found it!
        return false;
      }

      if (llvm::Error Err = Cursor.SkipBlock()) {
        // FIXME this drops the error on the floor.
        consumeError(std::move(Err));
        return true;
      }
    }
  }
}

ASTReader::ASTReadResult ASTReader::ReadAST(StringRef FileName,
                                            ModuleKind Type,
                                            SourceLocation ImportLoc,
                                            unsigned ClientLoadCapabilities,
                                            SmallVectorImpl<ImportedSubmodule> *Imported) {
  llvm::SaveAndRestore<SourceLocation>
    SetCurImportLocRAII(CurrentImportLoc, ImportLoc);
  llvm::SaveAndRestore<Optional<ModuleKind>> SetCurModuleKindRAII(
      CurrentDeserializingModuleKind, Type);

  // Defer any pending actions until we get to the end of reading the AST file.
  Deserializing AnASTFile(this);

  // Bump the generation number.
  unsigned PreviousGeneration = 0;
  if (ContextObj)
    PreviousGeneration = incrementGeneration(*ContextObj);

  unsigned NumModules = ModuleMgr.size();
  SmallVector<ImportedModule, 4> Loaded;
  if (ASTReadResult ReadResult =
          ReadASTCore(FileName, Type, ImportLoc,
                      /*ImportedBy=*/nullptr, Loaded, 0, 0, ASTFileSignature(),
                      ClientLoadCapabilities)) {
    ModuleMgr.removeModules(ModuleMgr.begin() + NumModules,
                            PP.getLangOpts().Modules
                                ? &PP.getHeaderSearchInfo().getModuleMap()
                                : nullptr);

    // If we find that any modules are unusable, the global index is going
    // to be out-of-date. Just remove it.
    GlobalIndex.reset();
    ModuleMgr.setGlobalIndex(nullptr);
    return ReadResult;
  }

  // Here comes stuff that we only do once the entire chain is loaded. Do *not*
  // remove modules from this point. Various fields are updated during reading
  // the AST block and removing the modules would result in dangling pointers.
  // They are generally only incidentally dereferenced, ie. a binary search
  // runs over `GlobalSLocEntryMap`, which could cause an invalid module to
  // be dereferenced but it wouldn't actually be used.

  // Load the AST blocks of all of the modules that we loaded. We can still
  // hit errors parsing the ASTs at this point.
  for (ImportedModule &M : Loaded) {
    ModuleFile &F = *M.Mod;

    // Read the AST block.
    if (llvm::Error Err = ReadASTBlock(F, ClientLoadCapabilities)) {
      Error(std::move(Err));
      return Failure;
    }

    // The AST block should always have a definition for the main module.
    if (F.isModule() && !F.DidReadTopLevelSubmodule) {
      Error(diag::err_module_file_missing_top_level_submodule, F.FileName);
      return Failure;
    }

    // Read the extension blocks.
    while (!SkipCursorToBlock(F.Stream, EXTENSION_BLOCK_ID)) {
      if (llvm::Error Err = ReadExtensionBlock(F)) {
        Error(std::move(Err));
        return Failure;
      }
    }

    // Once read, set the ModuleFile bit base offset and update the size in
    // bits of all files we've seen.
    F.GlobalBitOffset = TotalModulesSizeInBits;
    TotalModulesSizeInBits += F.SizeInBits;
    GlobalBitOffsetsMap.insert(std::make_pair(F.GlobalBitOffset, &F));
  }

  // Preload source locations and interesting indentifiers.
  for (ImportedModule &M : Loaded) {
    ModuleFile &F = *M.Mod;

    // Preload SLocEntries.
    for (unsigned I = 0, N = F.PreloadSLocEntries.size(); I != N; ++I) {
      int Index = int(F.PreloadSLocEntries[I] - 1) + F.SLocEntryBaseID;
      // Load it through the SourceManager and don't call ReadSLocEntry()
      // directly because the entry may have already been loaded in which case
      // calling ReadSLocEntry() directly would trigger an assertion in
      // SourceManager.
      SourceMgr.getLoadedSLocEntryByID(Index);
    }

    // Map the original source file ID into the ID space of the current
    // compilation.
    if (F.OriginalSourceFileID.isValid()) {
      F.OriginalSourceFileID = FileID::get(
          F.SLocEntryBaseID + F.OriginalSourceFileID.getOpaqueValue() - 1);
    }

    // Preload all the pending interesting identifiers by marking them out of
    // date.
    for (auto Offset : F.PreloadIdentifierOffsets) {
      const unsigned char *Data = F.IdentifierTableData + Offset;

      ASTIdentifierLookupTrait Trait(*this, F);
      auto KeyDataLen = Trait.ReadKeyDataLength(Data);
      auto Key = Trait.ReadKey(Data, KeyDataLen.first);
      auto &II = PP.getIdentifierTable().getOwn(Key);
      II.setOutOfDate(true);

      // Mark this identifier as being from an AST file so that we can track
      // whether we need to serialize it.
      markIdentifierFromAST(*this, II);

      // Associate the ID with the identifier so that the writer can reuse it.
      auto ID = Trait.ReadIdentifierID(Data + KeyDataLen.first);
      SetIdentifierInfo(ID, &II);
    }
  }

  // Setup the import locations and notify the module manager that we've
  // committed to these module files.
  for (ImportedModule &M : Loaded) {
    ModuleFile &F = *M.Mod;

    ModuleMgr.moduleFileAccepted(&F);

    // Set the import location.
    F.DirectImportLoc = ImportLoc;
    // FIXME: We assume that locations from PCH / preamble do not need
    // any translation.
    if (!M.ImportedBy)
      F.ImportLoc = M.ImportLoc;
    else
      F.ImportLoc = TranslateSourceLocation(*M.ImportedBy, M.ImportLoc);
  }

  if (!PP.getLangOpts().CPlusPlus ||
      (Type != MK_ImplicitModule && Type != MK_ExplicitModule &&
       Type != MK_PrebuiltModule)) {
    // Mark all of the identifiers in the identifier table as being out of date,
    // so that various accessors know to check the loaded modules when the
    // identifier is used.
    //
    // For C++ modules, we don't need information on many identifiers (just
    // those that provide macros or are poisoned), so we mark all of
    // the interesting ones via PreloadIdentifierOffsets.
    for (IdentifierTable::iterator Id = PP.getIdentifierTable().begin(),
                                IdEnd = PP.getIdentifierTable().end();
         Id != IdEnd; ++Id)
      Id->second->setOutOfDate(true);
  }
  // Mark selectors as out of date.
  for (auto Sel : SelectorGeneration)
    SelectorOutOfDate[Sel.first] = true;

  // Resolve any unresolved module exports.
  for (unsigned I = 0, N = UnresolvedModuleRefs.size(); I != N; ++I) {
    UnresolvedModuleRef &Unresolved = UnresolvedModuleRefs[I];
    SubmoduleID GlobalID = getGlobalSubmoduleID(*Unresolved.File,Unresolved.ID);
    Module *ResolvedMod = getSubmodule(GlobalID);

    switch (Unresolved.Kind) {
    case UnresolvedModuleRef::Conflict:
      if (ResolvedMod) {
        Module::Conflict Conflict;
        Conflict.Other = ResolvedMod;
        Conflict.Message = Unresolved.String.str();
        Unresolved.Mod->Conflicts.push_back(Conflict);
      }
      continue;

    case UnresolvedModuleRef::Import:
      if (ResolvedMod)
        Unresolved.Mod->Imports.insert(ResolvedMod);
      continue;

    case UnresolvedModuleRef::Export:
      if (ResolvedMod || Unresolved.IsWildcard)
        Unresolved.Mod->Exports.push_back(
          Module::ExportDecl(ResolvedMod, Unresolved.IsWildcard));
      continue;
    }
  }
  UnresolvedModuleRefs.clear();

  if (Imported)
    Imported->append(ImportedModules.begin(),
                     ImportedModules.end());

  // FIXME: How do we load the 'use'd modules? They may not be submodules.
  // Might be unnecessary as use declarations are only used to build the
  // module itself.

  if (ContextObj)
    InitializeContext();

  if (SemaObj)
    UpdateSema();

  if (DeserializationListener)
    DeserializationListener->ReaderInitialized(this);

  ModuleFile &PrimaryModule = ModuleMgr.getPrimaryModule();
  if (PrimaryModule.OriginalSourceFileID.isValid()) {
    // If this AST file is a precompiled preamble, then set the
    // preamble file ID of the source manager to the file source file
    // from which the preamble was built.
    if (Type == MK_Preamble) {
      SourceMgr.setPreambleFileID(PrimaryModule.OriginalSourceFileID);
    } else if (Type == MK_MainFile) {
      SourceMgr.setMainFileID(PrimaryModule.OriginalSourceFileID);
    }
  }

  // For any Objective-C class definitions we have already loaded, make sure
  // that we load any additional categories.
  if (ContextObj) {
    for (unsigned I = 0, N = ObjCClassesLoaded.size(); I != N; ++I) {
      loadObjCCategories(ObjCClassesLoaded[I]->getGlobalID(),
                         ObjCClassesLoaded[I],
                         PreviousGeneration);
    }
  }

  if (PP.getHeaderSearchInfo()
          .getHeaderSearchOpts()
          .ModulesValidateOncePerBuildSession) {
    // Now we are certain that the module and all modules it depends on are
    // up to date.  Create or update timestamp files for modules that are
    // located in the module cache (not for PCH files that could be anywhere
    // in the filesystem).
    for (unsigned I = 0, N = Loaded.size(); I != N; ++I) {
      ImportedModule &M = Loaded[I];
      if (M.Mod->Kind == MK_ImplicitModule) {
        updateModuleTimestamp(*M.Mod);
      }
    }
  }

  return Success;
}

static ASTFileSignature readASTFileSignature(StringRef PCH);

/// Whether \p Stream doesn't start with the AST/PCH file magic number 'CPCH'.
static llvm::Error doesntStartWithASTFileMagic(BitstreamCursor &Stream) {
  // FIXME checking magic headers is done in other places such as
  // SerializedDiagnosticReader and GlobalModuleIndex, but error handling isn't
  // always done the same. Unify it all with a helper.
  if (!Stream.canSkipToPos(4))
    return llvm::createStringError(std::errc::illegal_byte_sequence,
                                   "file too small to contain AST file magic");
  for (unsigned C : {'C', 'P', 'C', 'H'})
    if (Expected<llvm::SimpleBitstreamCursor::word_t> Res = Stream.Read(8)) {
      if (Res.get() != C)
        return llvm::createStringError(
            std::errc::illegal_byte_sequence,
            "file doesn't start with AST file magic");
    } else
      return Res.takeError();
  return llvm::Error::success();
}

static unsigned moduleKindForDiagnostic(ModuleKind Kind) {
  switch (Kind) {
  case MK_PCH:
    return 0; // PCH
  case MK_ImplicitModule:
  case MK_ExplicitModule:
  case MK_PrebuiltModule:
    return 1; // module
  case MK_MainFile:
  case MK_Preamble:
    return 2; // main source file
  }
  llvm_unreachable("unknown module kind");
}

ASTReader::ASTReadResult
ASTReader::ReadASTCore(StringRef FileName,
                       ModuleKind Type,
                       SourceLocation ImportLoc,
                       ModuleFile *ImportedBy,
                       SmallVectorImpl<ImportedModule> &Loaded,
                       off_t ExpectedSize, time_t ExpectedModTime,
                       ASTFileSignature ExpectedSignature,
                       unsigned ClientLoadCapabilities) {
  ModuleFile *M;
  std::string ErrorStr;
  ModuleManager::AddModuleResult AddResult
    = ModuleMgr.addModule(FileName, Type, ImportLoc, ImportedBy,
                          getGeneration(), ExpectedSize, ExpectedModTime,
                          ExpectedSignature, readASTFileSignature,
                          M, ErrorStr);

  switch (AddResult) {
  case ModuleManager::AlreadyLoaded:
    Diag(diag::remark_module_import)
        << M->ModuleName << M->FileName << (ImportedBy ? true : false)
        << (ImportedBy ? StringRef(ImportedBy->ModuleName) : StringRef());
    return Success;

  case ModuleManager::NewlyLoaded:
    // Load module file below.
    break;

  case ModuleManager::Missing:
    // The module file was missing; if the client can handle that, return
    // it.
    if (ClientLoadCapabilities & ARR_Missing)
      return Missing;

    // Otherwise, return an error.
    Diag(diag::err_ast_file_not_found)
        << moduleKindForDiagnostic(Type) << FileName << !ErrorStr.empty()
        << ErrorStr;
    return Failure;

  case ModuleManager::OutOfDate:
    // We couldn't load the module file because it is out-of-date. If the
    // client can handle out-of-date, return it.
    if (ClientLoadCapabilities & ARR_OutOfDate)
      return OutOfDate;

    // Otherwise, return an error.
    Diag(diag::err_ast_file_out_of_date)
        << moduleKindForDiagnostic(Type) << FileName << !ErrorStr.empty()
        << ErrorStr;
    return Failure;
  }

  assert(M && "Missing module file");

  bool ShouldFinalizePCM = false;
  auto FinalizeOrDropPCM = llvm::make_scope_exit([&]() {
    auto &MC = getModuleManager().getModuleCache();
    if (ShouldFinalizePCM)
      MC.finalizePCM(FileName);
    else
      MC.tryToDropPCM(FileName);
  });
  ModuleFile &F = *M;
  BitstreamCursor &Stream = F.Stream;
  Stream = BitstreamCursor(PCHContainerRdr.ExtractPCH(*F.Buffer));
  F.SizeInBits = F.Buffer->getBufferSize() * 8;

  // Sniff for the signature.
  if (llvm::Error Err = doesntStartWithASTFileMagic(Stream)) {
    Diag(diag::err_ast_file_invalid)
        << moduleKindForDiagnostic(Type) << FileName << std::move(Err);
    return Failure;
  }

  // This is used for compatibility with older PCH formats.
  bool HaveReadControlBlock = false;
  while (true) {
    Expected<llvm::BitstreamEntry> MaybeEntry = Stream.advance();
    if (!MaybeEntry) {
      Error(MaybeEntry.takeError());
      return Failure;
    }
    llvm::BitstreamEntry Entry = MaybeEntry.get();

    switch (Entry.Kind) {
    case llvm::BitstreamEntry::Error:
    case llvm::BitstreamEntry::Record:
    case llvm::BitstreamEntry::EndBlock:
      Error("invalid record at top-level of AST file");
      return Failure;

    case llvm::BitstreamEntry::SubBlock:
      break;
    }

    switch (Entry.ID) {
    case CONTROL_BLOCK_ID:
      HaveReadControlBlock = true;
      switch (ReadControlBlock(F, Loaded, ImportedBy, ClientLoadCapabilities)) {
      case Success:
        // Check that we didn't try to load a non-module AST file as a module.
        //
        // FIXME: Should we also perform the converse check? Loading a module as
        // a PCH file sort of works, but it's a bit wonky.
        if ((Type == MK_ImplicitModule || Type == MK_ExplicitModule ||
             Type == MK_PrebuiltModule) &&
            F.ModuleName.empty()) {
          auto Result = (Type == MK_ImplicitModule) ? OutOfDate : Failure;
          if (Result != OutOfDate ||
              (ClientLoadCapabilities & ARR_OutOfDate) == 0)
            Diag(diag::err_module_file_not_module) << FileName;
          return Result;
        }
        break;

      case Failure: return Failure;
      case Missing: return Missing;
      case OutOfDate: return OutOfDate;
      case VersionMismatch: return VersionMismatch;
      case ConfigurationMismatch: return ConfigurationMismatch;
      case HadErrors: return HadErrors;
      }
      break;

    case AST_BLOCK_ID:
      if (!HaveReadControlBlock) {
        if ((ClientLoadCapabilities & ARR_VersionMismatch) == 0)
          Diag(diag::err_pch_version_too_old);
        return VersionMismatch;
      }

      // Record that we've loaded this module.
      Loaded.push_back(ImportedModule(M, ImportedBy, ImportLoc));
      ShouldFinalizePCM = true;
      return Success;

    case UNHASHED_CONTROL_BLOCK_ID:
      // This block is handled using look-ahead during ReadControlBlock.  We
      // shouldn't get here!
      Error("malformed block record in AST file");
      return Failure;

    default:
      if (llvm::Error Err = Stream.SkipBlock()) {
        Error(std::move(Err));
        return Failure;
      }
      break;
    }
  }

  llvm_unreachable("unexpected break; expected return");
}

ASTReader::ASTReadResult
ASTReader::readUnhashedControlBlock(ModuleFile &F, bool WasImportedBy,
                                    unsigned ClientLoadCapabilities) {
  const HeaderSearchOptions &HSOpts =
      PP.getHeaderSearchInfo().getHeaderSearchOpts();
  bool AllowCompatibleConfigurationMismatch =
      F.Kind == MK_ExplicitModule || F.Kind == MK_PrebuiltModule;
  bool DisableValidation = shouldDisableValidationForFile(F);

  ASTReadResult Result = readUnhashedControlBlockImpl(
      &F, F.Data, ClientLoadCapabilities, AllowCompatibleConfigurationMismatch,
      Listener.get(),
      WasImportedBy ? false : HSOpts.ModulesValidateDiagnosticOptions);

  // If F was directly imported by another module, it's implicitly validated by
  // the importing module.
  if (DisableValidation || WasImportedBy ||
      (AllowConfigurationMismatch && Result == ConfigurationMismatch))
    return Success;

  if (Result == Failure) {
    Error("malformed block record in AST file");
    return Failure;
  }

  if (Result == OutOfDate && F.Kind == MK_ImplicitModule) {
    // If this module has already been finalized in the ModuleCache, we're stuck
    // with it; we can only load a single version of each module.
    //
    // This can happen when a module is imported in two contexts: in one, as a
    // user module; in another, as a system module (due to an import from
    // another module marked with the [system] flag).  It usually indicates a
    // bug in the module map: this module should also be marked with [system].
    //
    // If -Wno-system-headers (the default), and the first import is as a
    // system module, then validation will fail during the as-user import,
    // since -Werror flags won't have been validated.  However, it's reasonable
    // to treat this consistently as a system module.
    //
    // If -Wsystem-headers, the PCM on disk was built with
    // -Wno-system-headers, and the first import is as a user module, then
    // validation will fail during the as-system import since the PCM on disk
    // doesn't guarantee that -Werror was respected.  However, the -Werror
    // flags were checked during the initial as-user import.
    if (getModuleManager().getModuleCache().isPCMFinal(F.FileName)) {
      Diag(diag::warn_module_system_bit_conflict) << F.FileName;
      return Success;
    }
  }

  return Result;
}

ASTReader::ASTReadResult ASTReader::readUnhashedControlBlockImpl(
    ModuleFile *F, llvm::StringRef StreamData, unsigned ClientLoadCapabilities,
    bool AllowCompatibleConfigurationMismatch, ASTReaderListener *Listener,
    bool ValidateDiagnosticOptions) {
  // Initialize a stream.
  BitstreamCursor Stream(StreamData);

  // Sniff for the signature.
  if (llvm::Error Err = doesntStartWithASTFileMagic(Stream)) {
    // FIXME this drops the error on the floor.
    consumeError(std::move(Err));
    return Failure;
  }

  // Scan for the UNHASHED_CONTROL_BLOCK_ID block.
  if (SkipCursorToBlock(Stream, UNHASHED_CONTROL_BLOCK_ID))
    return Failure;

  // Read all of the records in the options block.
  RecordData Record;
  ASTReadResult Result = Success;
  while (true) {
    Expected<llvm::BitstreamEntry> MaybeEntry = Stream.advance();
    if (!MaybeEntry) {
      // FIXME this drops the error on the floor.
      consumeError(MaybeEntry.takeError());
      return Failure;
    }
    llvm::BitstreamEntry Entry = MaybeEntry.get();

    switch (Entry.Kind) {
    case llvm::BitstreamEntry::Error:
    case llvm::BitstreamEntry::SubBlock:
      return Failure;

    case llvm::BitstreamEntry::EndBlock:
      return Result;

    case llvm::BitstreamEntry::Record:
      // The interesting case.
      break;
    }

    // Read and process a record.
    Record.clear();
    StringRef Blob;
    Expected<unsigned> MaybeRecordType =
        Stream.readRecord(Entry.ID, Record, &Blob);
    if (!MaybeRecordType) {
      // FIXME this drops the error.
      return Failure;
    }
    switch ((UnhashedControlBlockRecordTypes)MaybeRecordType.get()) {
    case SIGNATURE:
      if (F)
        F->Signature = ASTFileSignature::create(Record.begin(), Record.end());
      break;
    case AST_BLOCK_HASH:
      if (F)
        F->ASTBlockHash =
            ASTFileSignature::create(Record.begin(), Record.end());
      break;
    case DIAGNOSTIC_OPTIONS: {
      bool Complain = (ClientLoadCapabilities & ARR_OutOfDate) == 0;
      if (Listener && ValidateDiagnosticOptions &&
          !AllowCompatibleConfigurationMismatch &&
          ParseDiagnosticOptions(Record, Complain, *Listener))
        Result = OutOfDate; // Don't return early.  Read the signature.
      break;
    }
    case DIAG_PRAGMA_MAPPINGS:
      if (!F)
        break;
      if (F->PragmaDiagMappings.empty())
        F->PragmaDiagMappings.swap(Record);
      else
        F->PragmaDiagMappings.insert(F->PragmaDiagMappings.end(),
                                     Record.begin(), Record.end());
      break;
    case HEADER_SEARCH_ENTRY_USAGE:
      if (!F)
        break;
      unsigned Count = Record[0];
      const char *Byte = Blob.data();
      F->SearchPathUsage = llvm::BitVector(Count, false);
      for (unsigned I = 0; I < Count; ++Byte)
        for (unsigned Bit = 0; Bit < 8 && I < Count; ++Bit, ++I)
          if (*Byte & (1 << Bit))
            F->SearchPathUsage[I] = true;
      break;
    }
  }
}

/// Parse a record and blob containing module file extension metadata.
static bool parseModuleFileExtensionMetadata(
              const SmallVectorImpl<uint64_t> &Record,
              StringRef Blob,
              ModuleFileExtensionMetadata &Metadata) {
  if (Record.size() < 4) return true;

  Metadata.MajorVersion = Record[0];
  Metadata.MinorVersion = Record[1];

  unsigned BlockNameLen = Record[2];
  unsigned UserInfoLen = Record[3];

  if (BlockNameLen + UserInfoLen > Blob.size()) return true;

  Metadata.BlockName = std::string(Blob.data(), Blob.data() + BlockNameLen);
  Metadata.UserInfo = std::string(Blob.data() + BlockNameLen,
                                  Blob.data() + BlockNameLen + UserInfoLen);
  return false;
}

llvm::Error ASTReader::ReadExtensionBlock(ModuleFile &F) {
  BitstreamCursor &Stream = F.Stream;

  RecordData Record;
  while (true) {
    Expected<llvm::BitstreamEntry> MaybeEntry = Stream.advance();
    if (!MaybeEntry)
      return MaybeEntry.takeError();
    llvm::BitstreamEntry Entry = MaybeEntry.get();

    switch (Entry.Kind) {
    case llvm::BitstreamEntry::SubBlock:
      if (llvm::Error Err = Stream.SkipBlock())
        return Err;
      continue;
    case llvm::BitstreamEntry::EndBlock:
      return llvm::Error::success();
    case llvm::BitstreamEntry::Error:
      return llvm::createStringError(std::errc::illegal_byte_sequence,
                                     "malformed block record in AST file");
    case llvm::BitstreamEntry::Record:
      break;
    }

    Record.clear();
    StringRef Blob;
    Expected<unsigned> MaybeRecCode =
        Stream.readRecord(Entry.ID, Record, &Blob);
    if (!MaybeRecCode)
      return MaybeRecCode.takeError();
    switch (MaybeRecCode.get()) {
    case EXTENSION_METADATA: {
      ModuleFileExtensionMetadata Metadata;
      if (parseModuleFileExtensionMetadata(Record, Blob, Metadata))
        return llvm::createStringError(
            std::errc::illegal_byte_sequence,
            "malformed EXTENSION_METADATA in AST file");

      // Find a module file extension with this block name.
      auto Known = ModuleFileExtensions.find(Metadata.BlockName);
      if (Known == ModuleFileExtensions.end()) break;

      // Form a reader.
      if (auto Reader = Known->second->createExtensionReader(Metadata, *this,
                                                             F, Stream)) {
        F.ExtensionReaders.push_back(std::move(Reader));
      }

      break;
    }
    }
  }

  return llvm::Error::success();
}

void ASTReader::InitializeContext() {
  assert(ContextObj && "no context to initialize");
  ASTContext &Context = *ContextObj;

  // If there's a listener, notify them that we "read" the translation unit.
  if (DeserializationListener)
    DeserializationListener->DeclRead(PREDEF_DECL_TRANSLATION_UNIT_ID,
                                      Context.getTranslationUnitDecl());

  // FIXME: Find a better way to deal with collisions between these
  // built-in types. Right now, we just ignore the problem.

  // Load the special types.
  if (SpecialTypes.size() >= NumSpecialTypeIDs) {
    if (unsigned String = SpecialTypes[SPECIAL_TYPE_CF_CONSTANT_STRING]) {
      if (!Context.CFConstantStringTypeDecl)
        Context.setCFConstantStringType(GetType(String));
    }

    if (unsigned File = SpecialTypes[SPECIAL_TYPE_FILE]) {
      QualType FileType = GetType(File);
      if (FileType.isNull()) {
        Error("FILE type is NULL");
        return;
      }

      if (!Context.FILEDecl) {
        if (const TypedefType *Typedef = FileType->getAs<TypedefType>())
          Context.setFILEDecl(Typedef->getDecl());
        else {
          const TagType *Tag = FileType->getAs<TagType>();
          if (!Tag) {
            Error("Invalid FILE type in AST file");
            return;
          }
          Context.setFILEDecl(Tag->getDecl());
        }
      }
    }

    if (unsigned Jmp_buf = SpecialTypes[SPECIAL_TYPE_JMP_BUF]) {
      QualType Jmp_bufType = GetType(Jmp_buf);
      if (Jmp_bufType.isNull()) {
        Error("jmp_buf type is NULL");
        return;
      }

      if (!Context.jmp_bufDecl) {
        if (const TypedefType *Typedef = Jmp_bufType->getAs<TypedefType>())
          Context.setjmp_bufDecl(Typedef->getDecl());
        else {
          const TagType *Tag = Jmp_bufType->getAs<TagType>();
          if (!Tag) {
            Error("Invalid jmp_buf type in AST file");
            return;
          }
          Context.setjmp_bufDecl(Tag->getDecl());
        }
      }
    }

    if (unsigned Sigjmp_buf = SpecialTypes[SPECIAL_TYPE_SIGJMP_BUF]) {
      QualType Sigjmp_bufType = GetType(Sigjmp_buf);
      if (Sigjmp_bufType.isNull()) {
        Error("sigjmp_buf type is NULL");
        return;
      }

      if (!Context.sigjmp_bufDecl) {
        if (const TypedefType *Typedef = Sigjmp_bufType->getAs<TypedefType>())
          Context.setsigjmp_bufDecl(Typedef->getDecl());
        else {
          const TagType *Tag = Sigjmp_bufType->getAs<TagType>();
          assert(Tag && "Invalid sigjmp_buf type in AST file");
          Context.setsigjmp_bufDecl(Tag->getDecl());
        }
      }
    }

    if (unsigned ObjCIdRedef
          = SpecialTypes[SPECIAL_TYPE_OBJC_ID_REDEFINITION]) {
      if (Context.ObjCIdRedefinitionType.isNull())
        Context.ObjCIdRedefinitionType = GetType(ObjCIdRedef);
    }

    if (unsigned ObjCClassRedef
          = SpecialTypes[SPECIAL_TYPE_OBJC_CLASS_REDEFINITION]) {
      if (Context.ObjCClassRedefinitionType.isNull())
        Context.ObjCClassRedefinitionType = GetType(ObjCClassRedef);
    }

    if (unsigned ObjCSelRedef
          = SpecialTypes[SPECIAL_TYPE_OBJC_SEL_REDEFINITION]) {
      if (Context.ObjCSelRedefinitionType.isNull())
        Context.ObjCSelRedefinitionType = GetType(ObjCSelRedef);
    }

    if (unsigned Ucontext_t = SpecialTypes[SPECIAL_TYPE_UCONTEXT_T]) {
      QualType Ucontext_tType = GetType(Ucontext_t);
      if (Ucontext_tType.isNull()) {
        Error("ucontext_t type is NULL");
        return;
      }

      if (!Context.ucontext_tDecl) {
        if (const TypedefType *Typedef = Ucontext_tType->getAs<TypedefType>())
          Context.setucontext_tDecl(Typedef->getDecl());
        else {
          const TagType *Tag = Ucontext_tType->getAs<TagType>();
          assert(Tag && "Invalid ucontext_t type in AST file");
          Context.setucontext_tDecl(Tag->getDecl());
        }
      }
    }
  }

  ReadPragmaDiagnosticMappings(Context.getDiagnostics());

  // If there were any CUDA special declarations, deserialize them.
  if (!CUDASpecialDeclRefs.empty()) {
    assert(CUDASpecialDeclRefs.size() == 1 && "More decl refs than expected!");
    Context.setcudaConfigureCallDecl(
                           cast<FunctionDecl>(GetDecl(CUDASpecialDeclRefs[0])));
  }

  // Re-export any modules that were imported by a non-module AST file.
  // FIXME: This does not make macro-only imports visible again.
  for (auto &Import : ImportedModules) {
    if (Module *Imported = getSubmodule(Import.ID)) {
      makeModuleVisible(Imported, Module::AllVisible,
                        /*ImportLoc=*/Import.ImportLoc);
      if (Import.ImportLoc.isValid())
        PP.makeModuleVisible(Imported, Import.ImportLoc);
      // This updates visibility for Preprocessor only. For Sema, which can be
      // nullptr here, we do the same later, in UpdateSema().
    }
  }
}

void ASTReader::finalizeForWriting() {
  // Nothing to do for now.
}

/// Reads and return the signature record from \p PCH's control block, or
/// else returns 0.
static ASTFileSignature readASTFileSignature(StringRef PCH) {
  BitstreamCursor Stream(PCH);
  if (llvm::Error Err = doesntStartWithASTFileMagic(Stream)) {
    // FIXME this drops the error on the floor.
    consumeError(std::move(Err));
    return ASTFileSignature();
  }

  // Scan for the UNHASHED_CONTROL_BLOCK_ID block.
  if (SkipCursorToBlock(Stream, UNHASHED_CONTROL_BLOCK_ID))
    return ASTFileSignature();

  // Scan for SIGNATURE inside the diagnostic options block.
  ASTReader::RecordData Record;
  while (true) {
    Expected<llvm::BitstreamEntry> MaybeEntry =
        Stream.advanceSkippingSubblocks();
    if (!MaybeEntry) {
      // FIXME this drops the error on the floor.
      consumeError(MaybeEntry.takeError());
      return ASTFileSignature();
    }
    llvm::BitstreamEntry Entry = MaybeEntry.get();

    if (Entry.Kind != llvm::BitstreamEntry::Record)
      return ASTFileSignature();

    Record.clear();
    StringRef Blob;
    Expected<unsigned> MaybeRecord = Stream.readRecord(Entry.ID, Record, &Blob);
    if (!MaybeRecord) {
      // FIXME this drops the error on the floor.
      consumeError(MaybeRecord.takeError());
      return ASTFileSignature();
    }
    if (SIGNATURE == MaybeRecord.get())
      return ASTFileSignature::create(Record.begin(),
                                      Record.begin() + ASTFileSignature::size);
  }
}

/// Retrieve the name of the original source file name
/// directly from the AST file, without actually loading the AST
/// file.
std::string ASTReader::getOriginalSourceFile(
    const std::string &ASTFileName, FileManager &FileMgr,
    const PCHContainerReader &PCHContainerRdr, DiagnosticsEngine &Diags) {
  // Open the AST file.
  auto Buffer = FileMgr.getBufferForFile(ASTFileName, /*IsVolatile=*/false,
                                         /*RequiresNullTerminator=*/false);
  if (!Buffer) {
    Diags.Report(diag::err_fe_unable_to_read_pch_file)
        << ASTFileName << Buffer.getError().message();
    return std::string();
  }

  // Initialize the stream
  BitstreamCursor Stream(PCHContainerRdr.ExtractPCH(**Buffer));

  // Sniff for the signature.
  if (llvm::Error Err = doesntStartWithASTFileMagic(Stream)) {
    Diags.Report(diag::err_fe_not_a_pch_file) << ASTFileName << std::move(Err);
    return std::string();
  }

  // Scan for the CONTROL_BLOCK_ID block.
  if (SkipCursorToBlock(Stream, CONTROL_BLOCK_ID)) {
    Diags.Report(diag::err_fe_pch_malformed_block) << ASTFileName;
    return std::string();
  }

  // Scan for ORIGINAL_FILE inside the control block.
  RecordData Record;
  while (true) {
    Expected<llvm::BitstreamEntry> MaybeEntry =
        Stream.advanceSkippingSubblocks();
    if (!MaybeEntry) {
      // FIXME this drops errors on the floor.
      consumeError(MaybeEntry.takeError());
      return std::string();
    }
    llvm::BitstreamEntry Entry = MaybeEntry.get();

    if (Entry.Kind == llvm::BitstreamEntry::EndBlock)
      return std::string();

    if (Entry.Kind != llvm::BitstreamEntry::Record) {
      Diags.Report(diag::err_fe_pch_malformed_block) << ASTFileName;
      return std::string();
    }

    Record.clear();
    StringRef Blob;
    Expected<unsigned> MaybeRecord = Stream.readRecord(Entry.ID, Record, &Blob);
    if (!MaybeRecord) {
      // FIXME this drops the errors on the floor.
      consumeError(MaybeRecord.takeError());
      return std::string();
    }
    if (ORIGINAL_FILE == MaybeRecord.get())
      return Blob.str();
  }
}

namespace {

  class SimplePCHValidator : public ASTReaderListener {
    const LangOptions &ExistingLangOpts;
    const TargetOptions &ExistingTargetOpts;
    const PreprocessorOptions &ExistingPPOpts;
    std::string ExistingModuleCachePath;
    FileManager &FileMgr;

  public:
    SimplePCHValidator(const LangOptions &ExistingLangOpts,
                       const TargetOptions &ExistingTargetOpts,
                       const PreprocessorOptions &ExistingPPOpts,
                       StringRef ExistingModuleCachePath, FileManager &FileMgr)
        : ExistingLangOpts(ExistingLangOpts),
          ExistingTargetOpts(ExistingTargetOpts),
          ExistingPPOpts(ExistingPPOpts),
          ExistingModuleCachePath(ExistingModuleCachePath), FileMgr(FileMgr) {}

    bool ReadLanguageOptions(const LangOptions &LangOpts, bool Complain,
                             bool AllowCompatibleDifferences) override {
      return checkLanguageOptions(ExistingLangOpts, LangOpts, nullptr,
                                  AllowCompatibleDifferences);
    }

    bool ReadTargetOptions(const TargetOptions &TargetOpts, bool Complain,
                           bool AllowCompatibleDifferences) override {
      return checkTargetOptions(ExistingTargetOpts, TargetOpts, nullptr,
                                AllowCompatibleDifferences);
    }

    bool ReadHeaderSearchOptions(const HeaderSearchOptions &HSOpts,
                                 StringRef SpecificModuleCachePath,
                                 bool Complain) override {
      return checkHeaderSearchOptions(HSOpts, SpecificModuleCachePath,
                                      ExistingModuleCachePath, nullptr,
                                      ExistingLangOpts, ExistingPPOpts);
    }

    bool ReadPreprocessorOptions(const PreprocessorOptions &PPOpts,
                                 bool Complain,
                                 std::string &SuggestedPredefines) override {
      return checkPreprocessorOptions(PPOpts, ExistingPPOpts, /*Diags=*/nullptr,
                                      FileMgr, SuggestedPredefines,
                                      ExistingLangOpts);
    }
  };

} // namespace

bool ASTReader::readASTFileControlBlock(
    StringRef Filename, FileManager &FileMgr,
    const PCHContainerReader &PCHContainerRdr,
    bool FindModuleFileExtensions,
    ASTReaderListener &Listener, bool ValidateDiagnosticOptions) {
  // Open the AST file.
  // FIXME: This allows use of the VFS; we do not allow use of the
  // VFS when actually loading a module.
  auto Buffer = FileMgr.getBufferForFile(Filename);
  if (!Buffer) {
    return true;
  }

  // Initialize the stream
  StringRef Bytes = PCHContainerRdr.ExtractPCH(**Buffer);
  BitstreamCursor Stream(Bytes);

  // Sniff for the signature.
  if (llvm::Error Err = doesntStartWithASTFileMagic(Stream)) {
    consumeError(std::move(Err)); // FIXME this drops errors on the floor.
    return true;
  }

  // Scan for the CONTROL_BLOCK_ID block.
  if (SkipCursorToBlock(Stream, CONTROL_BLOCK_ID))
    return true;

  bool NeedsInputFiles = Listener.needsInputFileVisitation();
  bool NeedsSystemInputFiles = Listener.needsSystemInputFileVisitation();
  bool NeedsImports = Listener.needsImportVisitation();
  BitstreamCursor InputFilesCursor;

  RecordData Record;
  std::string ModuleDir;
  bool DoneWithControlBlock = false;
  while (!DoneWithControlBlock) {
    Expected<llvm::BitstreamEntry> MaybeEntry = Stream.advance();
    if (!MaybeEntry) {
      // FIXME this drops the error on the floor.
      consumeError(MaybeEntry.takeError());
      return true;
    }
    llvm::BitstreamEntry Entry = MaybeEntry.get();

    switch (Entry.Kind) {
    case llvm::BitstreamEntry::SubBlock: {
      switch (Entry.ID) {
      case OPTIONS_BLOCK_ID: {
        std::string IgnoredSuggestedPredefines;
        if (ReadOptionsBlock(Stream, ARR_ConfigurationMismatch | ARR_OutOfDate,
                             /*AllowCompatibleConfigurationMismatch*/ false,
                             Listener, IgnoredSuggestedPredefines) != Success)
          return true;
        break;
      }

      case INPUT_FILES_BLOCK_ID:
        InputFilesCursor = Stream;
        if (llvm::Error Err = Stream.SkipBlock()) {
          // FIXME this drops the error on the floor.
          consumeError(std::move(Err));
          return true;
        }
        if (NeedsInputFiles &&
            ReadBlockAbbrevs(InputFilesCursor, INPUT_FILES_BLOCK_ID))
          return true;
        break;

      default:
        if (llvm::Error Err = Stream.SkipBlock()) {
          // FIXME this drops the error on the floor.
          consumeError(std::move(Err));
          return true;
        }
        break;
      }

      continue;
    }

    case llvm::BitstreamEntry::EndBlock:
      DoneWithControlBlock = true;
      break;

    case llvm::BitstreamEntry::Error:
      return true;

    case llvm::BitstreamEntry::Record:
      break;
    }

    if (DoneWithControlBlock) break;

    Record.clear();
    StringRef Blob;
    Expected<unsigned> MaybeRecCode =
        Stream.readRecord(Entry.ID, Record, &Blob);
    if (!MaybeRecCode) {
      // FIXME this drops the error.
      return Failure;
    }
    switch ((ControlRecordTypes)MaybeRecCode.get()) {
    case METADATA:
      if (Record[0] != VERSION_MAJOR)
        return true;
      if (Listener.ReadFullVersionInformation(Blob))
        return true;
      break;
    case MODULE_NAME:
      Listener.ReadModuleName(Blob);
      break;
    case MODULE_DIRECTORY:
      ModuleDir = std::string(Blob);
      break;
    case MODULE_MAP_FILE: {
      unsigned Idx = 0;
      auto Path = ReadString(Record, Idx);
      ResolveImportedPath(Path, ModuleDir);
      Listener.ReadModuleMapFile(Path);
      break;
    }
    case INPUT_FILE_OFFSETS: {
      if (!NeedsInputFiles)
        break;

      unsigned NumInputFiles = Record[0];
      unsigned NumUserFiles = Record[1];
      const llvm::support::unaligned_uint64_t *InputFileOffs =
          (const llvm::support::unaligned_uint64_t *)Blob.data();
      for (unsigned I = 0; I != NumInputFiles; ++I) {
        // Go find this input file.
        bool isSystemFile = I >= NumUserFiles;

        if (isSystemFile && !NeedsSystemInputFiles)
          break; // the rest are system input files

        BitstreamCursor &Cursor = InputFilesCursor;
        SavedStreamPosition SavedPosition(Cursor);
        if (llvm::Error Err = Cursor.JumpToBit(InputFileOffs[I])) {
          // FIXME this drops errors on the floor.
          consumeError(std::move(Err));
        }

        Expected<unsigned> MaybeCode = Cursor.ReadCode();
        if (!MaybeCode) {
          // FIXME this drops errors on the floor.
          consumeError(MaybeCode.takeError());
        }
        unsigned Code = MaybeCode.get();

        RecordData Record;
        StringRef Blob;
        bool shouldContinue = false;
        Expected<unsigned> MaybeRecordType =
            Cursor.readRecord(Code, Record, &Blob);
        if (!MaybeRecordType) {
          // FIXME this drops errors on the floor.
          consumeError(MaybeRecordType.takeError());
        }
        switch ((InputFileRecordTypes)MaybeRecordType.get()) {
        case INPUT_FILE_HASH:
          break;
        case INPUT_FILE:
          bool Overridden = static_cast<bool>(Record[3]);
          std::string Filename = std::string(Blob);
          ResolveImportedPath(Filename, ModuleDir);
          shouldContinue = Listener.visitInputFile(
              Filename, isSystemFile, Overridden, /*IsExplicitModule*/false);
          break;
        }
        if (!shouldContinue)
          break;
      }
      break;
    }

    case IMPORTS: {
      if (!NeedsImports)
        break;

      unsigned Idx = 0, N = Record.size();
      while (Idx < N) {
        // Read information about the AST file.
        Idx +=
            1 + 1 + 1 + 1 +
            ASTFileSignature::size; // Kind, ImportLoc, Size, ModTime, Signature
        std::string ModuleName = ReadString(Record, Idx);
        std::string Filename = ReadString(Record, Idx);
        ResolveImportedPath(Filename, ModuleDir);
        Listener.visitImport(ModuleName, Filename);
      }
      break;
    }

    default:
      // No other validation to perform.
      break;
    }
  }

  // Look for module file extension blocks, if requested.
  if (FindModuleFileExtensions) {
    BitstreamCursor SavedStream = Stream;
    while (!SkipCursorToBlock(Stream, EXTENSION_BLOCK_ID)) {
      bool DoneWithExtensionBlock = false;
      while (!DoneWithExtensionBlock) {
        Expected<llvm::BitstreamEntry> MaybeEntry = Stream.advance();
        if (!MaybeEntry) {
          // FIXME this drops the error.
          return true;
        }
        llvm::BitstreamEntry Entry = MaybeEntry.get();

        switch (Entry.Kind) {
        case llvm::BitstreamEntry::SubBlock:
          if (llvm::Error Err = Stream.SkipBlock()) {
            // FIXME this drops the error on the floor.
            consumeError(std::move(Err));
            return true;
          }
          continue;

        case llvm::BitstreamEntry::EndBlock:
          DoneWithExtensionBlock = true;
          continue;

        case llvm::BitstreamEntry::Error:
          return true;

        case llvm::BitstreamEntry::Record:
          break;
        }

       Record.clear();
       StringRef Blob;
       Expected<unsigned> MaybeRecCode =
           Stream.readRecord(Entry.ID, Record, &Blob);
       if (!MaybeRecCode) {
         // FIXME this drops the error.
         return true;
       }
       switch (MaybeRecCode.get()) {
       case EXTENSION_METADATA: {
         ModuleFileExtensionMetadata Metadata;
         if (parseModuleFileExtensionMetadata(Record, Blob, Metadata))
           return true;

         Listener.readModuleFileExtension(Metadata);
         break;
       }
       }
      }
    }
    Stream = SavedStream;
  }

  // Scan for the UNHASHED_CONTROL_BLOCK_ID block.
  if (readUnhashedControlBlockImpl(
          nullptr, Bytes, ARR_ConfigurationMismatch | ARR_OutOfDate,
          /*AllowCompatibleConfigurationMismatch*/ false, &Listener,
          ValidateDiagnosticOptions) != Success)
    return true;

  return false;
}

bool ASTReader::isAcceptableASTFile(StringRef Filename, FileManager &FileMgr,
                                    const PCHContainerReader &PCHContainerRdr,
                                    const LangOptions &LangOpts,
                                    const TargetOptions &TargetOpts,
                                    const PreprocessorOptions &PPOpts,
                                    StringRef ExistingModuleCachePath) {
  SimplePCHValidator validator(LangOpts, TargetOpts, PPOpts,
                               ExistingModuleCachePath, FileMgr);
  return !readASTFileControlBlock(Filename, FileMgr, PCHContainerRdr,
                                  /*FindModuleFileExtensions=*/false,
                                  validator,
                                  /*ValidateDiagnosticOptions=*/true);
}

llvm::Error ASTReader::ReadSubmoduleBlock(ModuleFile &F,
                                          unsigned ClientLoadCapabilities) {
  // Enter the submodule block.
  if (llvm::Error Err = F.Stream.EnterSubBlock(SUBMODULE_BLOCK_ID))
    return Err;

  ModuleMap &ModMap = PP.getHeaderSearchInfo().getModuleMap();
  bool First = true;
  Module *CurrentModule = nullptr;
  RecordData Record;
  while (true) {
    Expected<llvm::BitstreamEntry> MaybeEntry =
        F.Stream.advanceSkippingSubblocks();
    if (!MaybeEntry)
      return MaybeEntry.takeError();
    llvm::BitstreamEntry Entry = MaybeEntry.get();

    switch (Entry.Kind) {
    case llvm::BitstreamEntry::SubBlock: // Handled for us already.
    case llvm::BitstreamEntry::Error:
      return llvm::createStringError(std::errc::illegal_byte_sequence,
                                     "malformed block record in AST file");
    case llvm::BitstreamEntry::EndBlock:
      return llvm::Error::success();
    case llvm::BitstreamEntry::Record:
      // The interesting case.
      break;
    }

    // Read a record.
    StringRef Blob;
    Record.clear();
    Expected<unsigned> MaybeKind = F.Stream.readRecord(Entry.ID, Record, &Blob);
    if (!MaybeKind)
      return MaybeKind.takeError();
    unsigned Kind = MaybeKind.get();

    if ((Kind == SUBMODULE_METADATA) != First)
      return llvm::createStringError(
          std::errc::illegal_byte_sequence,
          "submodule metadata record should be at beginning of block");
    First = false;

    // Submodule information is only valid if we have a current module.
    // FIXME: Should we error on these cases?
    if (!CurrentModule && Kind != SUBMODULE_METADATA &&
        Kind != SUBMODULE_DEFINITION)
      continue;

    switch (Kind) {
    default:  // Default behavior: ignore.
      break;

    case SUBMODULE_DEFINITION: {
      if (Record.size() < 12)
        return llvm::createStringError(std::errc::illegal_byte_sequence,
                                       "malformed module definition");

      StringRef Name = Blob;
      unsigned Idx = 0;
      SubmoduleID GlobalID = getGlobalSubmoduleID(F, Record[Idx++]);
      SubmoduleID Parent = getGlobalSubmoduleID(F, Record[Idx++]);
      Module::ModuleKind Kind = (Module::ModuleKind)Record[Idx++];
      bool IsFramework = Record[Idx++];
      bool IsExplicit = Record[Idx++];
      bool IsSystem = Record[Idx++];
      bool IsExternC = Record[Idx++];
      bool InferSubmodules = Record[Idx++];
      bool InferExplicitSubmodules = Record[Idx++];
      bool InferExportWildcard = Record[Idx++];
      bool ConfigMacrosExhaustive = Record[Idx++];
      bool ModuleMapIsPrivate = Record[Idx++];

      Module *ParentModule = nullptr;
      if (Parent)
        ParentModule = getSubmodule(Parent);

      // Retrieve this (sub)module from the module map, creating it if
      // necessary.
      CurrentModule =
          ModMap.findOrCreateModule(Name, ParentModule, IsFramework, IsExplicit)
              .first;

      // FIXME: set the definition loc for CurrentModule, or call
      // ModMap.setInferredModuleAllowedBy()

      SubmoduleID GlobalIndex = GlobalID - NUM_PREDEF_SUBMODULE_IDS;
      if (GlobalIndex >= SubmodulesLoaded.size() ||
          SubmodulesLoaded[GlobalIndex])
        return llvm::createStringError(std::errc::invalid_argument,
                                       "too many submodules");

      if (!ParentModule) {
        if (const FileEntry *CurFile = CurrentModule->getASTFile()) {
          // Don't emit module relocation error if we have -fno-validate-pch
          if (!bool(PP.getPreprocessorOpts().DisablePCHOrModuleValidation &
                    DisableValidationForModuleKind::Module) &&
              CurFile != F.File) {
            auto ConflictError =
                PartialDiagnostic(diag::err_module_file_conflict,
                                  ContextObj->DiagAllocator)
                << CurrentModule->getTopLevelModuleName() << CurFile->getName()
                << F.File->getName();
            return DiagnosticError::create(CurrentImportLoc, ConflictError);
          }
        }

        F.DidReadTopLevelSubmodule = true;
        CurrentModule->setASTFile(F.File);
        CurrentModule->PresumedModuleMapFile = F.ModuleMapPath;
      }

      CurrentModule->Kind = Kind;
      CurrentModule->Signature = F.Signature;
      CurrentModule->IsFromModuleFile = true;
      CurrentModule->IsSystem = IsSystem || CurrentModule->IsSystem;
      CurrentModule->IsExternC = IsExternC;
      CurrentModule->InferSubmodules = InferSubmodules;
      CurrentModule->InferExplicitSubmodules = InferExplicitSubmodules;
      CurrentModule->InferExportWildcard = InferExportWildcard;
      CurrentModule->ConfigMacrosExhaustive = ConfigMacrosExhaustive;
      CurrentModule->ModuleMapIsPrivate = ModuleMapIsPrivate;
      if (DeserializationListener)
        DeserializationListener->ModuleRead(GlobalID, CurrentModule);

      SubmodulesLoaded[GlobalIndex] = CurrentModule;

      // Clear out data that will be replaced by what is in the module file.
      CurrentModule->LinkLibraries.clear();
      CurrentModule->ConfigMacros.clear();
      CurrentModule->UnresolvedConflicts.clear();
      CurrentModule->Conflicts.clear();

      // The module is available unless it's missing a requirement; relevant
      // requirements will be (re-)added by SUBMODULE_REQUIRES records.
      // Missing headers that were present when the module was built do not
      // make it unavailable -- if we got this far, this must be an explicitly
      // imported module file.
      CurrentModule->Requirements.clear();
      CurrentModule->MissingHeaders.clear();
      CurrentModule->IsUnimportable =
          ParentModule && ParentModule->IsUnimportable;
      CurrentModule->IsAvailable = !CurrentModule->IsUnimportable;
      break;
    }

    case SUBMODULE_UMBRELLA_HEADER: {
      // FIXME: This doesn't work for framework modules as `Filename` is the
      //        name as written in the module file and does not include
      //        `Headers/`, so this path will never exist.
      std::string Filename = std::string(Blob);
      ResolveImportedPath(F, Filename);
      if (auto Umbrella = PP.getFileManager().getFile(Filename)) {
        if (!CurrentModule->getUmbrellaHeader()) {
          // FIXME: NameAsWritten
          ModMap.setUmbrellaHeader(CurrentModule, *Umbrella, Blob, "");
        }
        // Note that it's too late at this point to return out of date if the
        // name from the PCM doesn't match up with the one in the module map,
        // but also quite unlikely since we will have already checked the
        // modification time and size of the module map file itself.
      }
      break;
    }

    case SUBMODULE_HEADER:
    case SUBMODULE_EXCLUDED_HEADER:
    case SUBMODULE_PRIVATE_HEADER:
      // We lazily associate headers with their modules via the HeaderInfo table.
      // FIXME: Re-evaluate this section; maybe only store InputFile IDs instead
      // of complete filenames or remove it entirely.
      break;

    case SUBMODULE_TEXTUAL_HEADER:
    case SUBMODULE_PRIVATE_TEXTUAL_HEADER:
      // FIXME: Textual headers are not marked in the HeaderInfo table. Load
      // them here.
      break;

    case SUBMODULE_TOPHEADER: {
      std::string HeaderName(Blob);
      ResolveImportedPath(F, HeaderName);
      CurrentModule->addTopHeaderFilename(HeaderName);
      break;
    }

    case SUBMODULE_UMBRELLA_DIR: {
      // See comments in SUBMODULE_UMBRELLA_HEADER
      std::string Dirname = std::string(Blob);
      ResolveImportedPath(F, Dirname);
      if (auto Umbrella = PP.getFileManager().getDirectory(Dirname)) {
        if (!CurrentModule->getUmbrellaDir()) {
          // FIXME: NameAsWritten
          ModMap.setUmbrellaDir(CurrentModule, *Umbrella, Blob, "");
        }
      }
      break;
    }

    case SUBMODULE_METADATA: {
      F.BaseSubmoduleID = getTotalNumSubmodules();
      F.LocalNumSubmodules = Record[0];
      unsigned LocalBaseSubmoduleID = Record[1];
      if (F.LocalNumSubmodules > 0) {
        // Introduce the global -> local mapping for submodules within this
        // module.
        GlobalSubmoduleMap.insert(std::make_pair(getTotalNumSubmodules()+1,&F));

        // Introduce the local -> global mapping for submodules within this
        // module.
        F.SubmoduleRemap.insertOrReplace(
          std::make_pair(LocalBaseSubmoduleID,
                         F.BaseSubmoduleID - LocalBaseSubmoduleID));

        SubmodulesLoaded.resize(SubmodulesLoaded.size() + F.LocalNumSubmodules);
      }
      break;
    }

    case SUBMODULE_IMPORTS:
      for (unsigned Idx = 0; Idx != Record.size(); ++Idx) {
        UnresolvedModuleRef Unresolved;
        Unresolved.File = &F;
        Unresolved.Mod = CurrentModule;
        Unresolved.ID = Record[Idx];
        Unresolved.Kind = UnresolvedModuleRef::Import;
        Unresolved.IsWildcard = false;
        UnresolvedModuleRefs.push_back(Unresolved);
      }
      break;

    case SUBMODULE_EXPORTS:
      for (unsigned Idx = 0; Idx + 1 < Record.size(); Idx += 2) {
        UnresolvedModuleRef Unresolved;
        Unresolved.File = &F;
        Unresolved.Mod = CurrentModule;
        Unresolved.ID = Record[Idx];
        Unresolved.Kind = UnresolvedModuleRef::Export;
        Unresolved.IsWildcard = Record[Idx + 1];
        UnresolvedModuleRefs.push_back(Unresolved);
      }

      // Once we've loaded the set of exports, there's no reason to keep
      // the parsed, unresolved exports around.
      CurrentModule->UnresolvedExports.clear();
      break;

    case SUBMODULE_REQUIRES:
      CurrentModule->addRequirement(Blob, Record[0], PP.getLangOpts(),
                                    PP.getTargetInfo());
      break;

    case SUBMODULE_LINK_LIBRARY:
      ModMap.resolveLinkAsDependencies(CurrentModule);
      CurrentModule->LinkLibraries.push_back(
          Module::LinkLibrary(std::string(Blob), Record[0]));
      break;

    case SUBMODULE_CONFIG_MACRO:
      CurrentModule->ConfigMacros.push_back(Blob.str());
      break;

    case SUBMODULE_CONFLICT: {
      UnresolvedModuleRef Unresolved;
      Unresolved.File = &F;
      Unresolved.Mod = CurrentModule;
      Unresolved.ID = Record[0];
      Unresolved.Kind = UnresolvedModuleRef::Conflict;
      Unresolved.IsWildcard = false;
      Unresolved.String = Blob;
      UnresolvedModuleRefs.push_back(Unresolved);
      break;
    }

    case SUBMODULE_INITIALIZERS: {
      if (!ContextObj)
        break;
      SmallVector<uint32_t, 16> Inits;
      for (auto &ID : Record)
        Inits.push_back(getGlobalDeclID(F, ID));
      ContextObj->addLazyModuleInitializers(CurrentModule, Inits);
      break;
    }

    case SUBMODULE_EXPORT_AS:
      CurrentModule->ExportAsModule = Blob.str();
      ModMap.addLinkAsDependency(CurrentModule);
      break;
    }
  }
}

/// Parse the record that corresponds to a LangOptions data
/// structure.
///
/// This routine parses the language options from the AST file and then gives
/// them to the AST listener if one is set.
///
/// \returns true if the listener deems the file unacceptable, false otherwise.
bool ASTReader::ParseLanguageOptions(const RecordData &Record,
                                     bool Complain,
                                     ASTReaderListener &Listener,
                                     bool AllowCompatibleDifferences) {
  LangOptions LangOpts;
  unsigned Idx = 0;
#define LANGOPT(Name, Bits, Default, Description) \
  LangOpts.Name = Record[Idx++];
#define ENUM_LANGOPT(Name, Type, Bits, Default, Description) \
  LangOpts.set##Name(static_cast<LangOptions::Type>(Record[Idx++]));
#include "clang/Basic/LangOptions.def"
#define SANITIZER(NAME, ID)                                                    \
  LangOpts.Sanitize.set(SanitizerKind::ID, Record[Idx++]);
#include "clang/Basic/Sanitizers.def"

  for (unsigned N = Record[Idx++]; N; --N)
    LangOpts.ModuleFeatures.push_back(ReadString(Record, Idx));

  ObjCRuntime::Kind runtimeKind = (ObjCRuntime::Kind) Record[Idx++];
  VersionTuple runtimeVersion = ReadVersionTuple(Record, Idx);
  LangOpts.ObjCRuntime = ObjCRuntime(runtimeKind, runtimeVersion);

  LangOpts.CurrentModule = ReadString(Record, Idx);

  // Comment options.
  for (unsigned N = Record[Idx++]; N; --N) {
    LangOpts.CommentOpts.BlockCommandNames.push_back(
      ReadString(Record, Idx));
  }
  LangOpts.CommentOpts.ParseAllComments = Record[Idx++];

  // OpenMP offloading options.
  for (unsigned N = Record[Idx++]; N; --N) {
    LangOpts.OMPTargetTriples.push_back(llvm::Triple(ReadString(Record, Idx)));
  }

  LangOpts.OMPHostIRFile = ReadString(Record, Idx);

  return Listener.ReadLanguageOptions(LangOpts, Complain,
                                      AllowCompatibleDifferences);
}

bool ASTReader::ParseTargetOptions(const RecordData &Record, bool Complain,
                                   ASTReaderListener &Listener,
                                   bool AllowCompatibleDifferences) {
  unsigned Idx = 0;
  TargetOptions TargetOpts;
  TargetOpts.Triple = ReadString(Record, Idx);
  TargetOpts.CPU = ReadString(Record, Idx);
  TargetOpts.TuneCPU = ReadString(Record, Idx);
  TargetOpts.ABI = ReadString(Record, Idx);
  for (unsigned N = Record[Idx++]; N; --N) {
    TargetOpts.FeaturesAsWritten.push_back(ReadString(Record, Idx));
  }
  for (unsigned N = Record[Idx++]; N; --N) {
    TargetOpts.Features.push_back(ReadString(Record, Idx));
  }

  return Listener.ReadTargetOptions(TargetOpts, Complain,
                                    AllowCompatibleDifferences);
}

bool ASTReader::ParseDiagnosticOptions(const RecordData &Record, bool Complain,
                                       ASTReaderListener &Listener) {
  IntrusiveRefCntPtr<DiagnosticOptions> DiagOpts(new DiagnosticOptions);
  unsigned Idx = 0;
#define DIAGOPT(Name, Bits, Default) DiagOpts->Name = Record[Idx++];
#define ENUM_DIAGOPT(Name, Type, Bits, Default) \
  DiagOpts->set##Name(static_cast<Type>(Record[Idx++]));
#include "clang/Basic/DiagnosticOptions.def"

  for (unsigned N = Record[Idx++]; N; --N)
    DiagOpts->Warnings.push_back(ReadString(Record, Idx));
  for (unsigned N = Record[Idx++]; N; --N)
    DiagOpts->Remarks.push_back(ReadString(Record, Idx));

  return Listener.ReadDiagnosticOptions(DiagOpts, Complain);
}

bool ASTReader::ParseFileSystemOptions(const RecordData &Record, bool Complain,
                                       ASTReaderListener &Listener) {
  FileSystemOptions FSOpts;
  unsigned Idx = 0;
  FSOpts.WorkingDir = ReadString(Record, Idx);
  return Listener.ReadFileSystemOptions(FSOpts, Complain);
}

bool ASTReader::ParseHeaderSearchOptions(const RecordData &Record,
                                         bool Complain,
                                         ASTReaderListener &Listener) {
  HeaderSearchOptions HSOpts;
  unsigned Idx = 0;
  HSOpts.Sysroot = ReadString(Record, Idx);

  // Include entries.
  for (unsigned N = Record[Idx++]; N; --N) {
    std::string Path = ReadString(Record, Idx);
    frontend::IncludeDirGroup Group
      = static_cast<frontend::IncludeDirGroup>(Record[Idx++]);
    bool IsFramework = Record[Idx++];
    bool IgnoreSysRoot = Record[Idx++];
    HSOpts.UserEntries.emplace_back(std::move(Path), Group, IsFramework,
                                    IgnoreSysRoot);
  }

  // System header prefixes.
  for (unsigned N = Record[Idx++]; N; --N) {
    std::string Prefix = ReadString(Record, Idx);
    bool IsSystemHeader = Record[Idx++];
    HSOpts.SystemHeaderPrefixes.emplace_back(std::move(Prefix), IsSystemHeader);
  }

  HSOpts.ResourceDir = ReadString(Record, Idx);
  HSOpts.ModuleCachePath = ReadString(Record, Idx);
  HSOpts.ModuleUserBuildPath = ReadString(Record, Idx);
  HSOpts.DisableModuleHash = Record[Idx++];
  HSOpts.ImplicitModuleMaps = Record[Idx++];
  HSOpts.ModuleMapFileHomeIsCwd = Record[Idx++];
  HSOpts.EnablePrebuiltImplicitModules = Record[Idx++];
  HSOpts.UseBuiltinIncludes = Record[Idx++];
  HSOpts.UseStandardSystemIncludes = Record[Idx++];
  HSOpts.UseStandardCXXIncludes = Record[Idx++];
  HSOpts.UseLibcxx = Record[Idx++];
  std::string SpecificModuleCachePath = ReadString(Record, Idx);

  return Listener.ReadHeaderSearchOptions(HSOpts, SpecificModuleCachePath,
                                          Complain);
}

bool ASTReader::ParsePreprocessorOptions(const RecordData &Record,
                                         bool Complain,
                                         ASTReaderListener &Listener,
                                         std::string &SuggestedPredefines) {
  PreprocessorOptions PPOpts;
  unsigned Idx = 0;

  // Macro definitions/undefs
  for (unsigned N = Record[Idx++]; N; --N) {
    std::string Macro = ReadString(Record, Idx);
    bool IsUndef = Record[Idx++];
    PPOpts.Macros.push_back(std::make_pair(Macro, IsUndef));
  }

  // Includes
  for (unsigned N = Record[Idx++]; N; --N) {
    PPOpts.Includes.push_back(ReadString(Record, Idx));
  }

  // Macro Includes
  for (unsigned N = Record[Idx++]; N; --N) {
    PPOpts.MacroIncludes.push_back(ReadString(Record, Idx));
  }

  PPOpts.UsePredefines = Record[Idx++];
  PPOpts.DetailedRecord = Record[Idx++];
  PPOpts.ImplicitPCHInclude = ReadString(Record, Idx);
  PPOpts.ObjCXXARCStandardLibrary =
    static_cast<ObjCXXARCStandardLibraryKind>(Record[Idx++]);
  SuggestedPredefines.clear();
  return Listener.ReadPreprocessorOptions(PPOpts, Complain,
                                          SuggestedPredefines);
}

std::pair<ModuleFile *, unsigned>
ASTReader::getModulePreprocessedEntity(unsigned GlobalIndex) {
  GlobalPreprocessedEntityMapType::iterator
  I = GlobalPreprocessedEntityMap.find(GlobalIndex);
  assert(I != GlobalPreprocessedEntityMap.end() &&
         "Corrupted global preprocessed entity map");
  ModuleFile *M = I->second;
  unsigned LocalIndex = GlobalIndex - M->BasePreprocessedEntityID;
  return std::make_pair(M, LocalIndex);
}

llvm::iterator_range<PreprocessingRecord::iterator>
ASTReader::getModulePreprocessedEntities(ModuleFile &Mod) const {
  if (PreprocessingRecord *PPRec = PP.getPreprocessingRecord())
    return PPRec->getIteratorsForLoadedRange(Mod.BasePreprocessedEntityID,
                                             Mod.NumPreprocessedEntities);

  return llvm::make_range(PreprocessingRecord::iterator(),
                          PreprocessingRecord::iterator());
}

bool ASTReader::canRecoverFromOutOfDate(StringRef ModuleFileName,
                                        unsigned int ClientLoadCapabilities) {
  return ClientLoadCapabilities & ARR_OutOfDate &&
         !getModuleManager().getModuleCache().isPCMFinal(ModuleFileName);
}

llvm::iterator_range<ASTReader::ModuleDeclIterator>
ASTReader::getModuleFileLevelDecls(ModuleFile &Mod) {
  return llvm::make_range(
      ModuleDeclIterator(this, &Mod, Mod.FileSortedDecls),
      ModuleDeclIterator(this, &Mod,
                         Mod.FileSortedDecls + Mod.NumFileSortedDecls));
}

SourceRange ASTReader::ReadSkippedRange(unsigned GlobalIndex) {
  auto I = GlobalSkippedRangeMap.find(GlobalIndex);
  assert(I != GlobalSkippedRangeMap.end() &&
    "Corrupted global skipped range map");
  ModuleFile *M = I->second;
  unsigned LocalIndex = GlobalIndex - M->BasePreprocessedSkippedRangeID;
  assert(LocalIndex < M->NumPreprocessedSkippedRanges);
  PPSkippedRange RawRange = M->PreprocessedSkippedRangeOffsets[LocalIndex];
  SourceRange Range(TranslateSourceLocation(*M, RawRange.getBegin()),
                    TranslateSourceLocation(*M, RawRange.getEnd()));
  assert(Range.isValid());
  return Range;
}

PreprocessedEntity *ASTReader::ReadPreprocessedEntity(unsigned Index) {
  PreprocessedEntityID PPID = Index+1;
  std::pair<ModuleFile *, unsigned> PPInfo = getModulePreprocessedEntity(Index);
  ModuleFile &M = *PPInfo.first;
  unsigned LocalIndex = PPInfo.second;
  const PPEntityOffset &PPOffs = M.PreprocessedEntityOffsets[LocalIndex];

  if (!PP.getPreprocessingRecord()) {
    Error("no preprocessing record");
    return nullptr;
  }

  SavedStreamPosition SavedPosition(M.PreprocessorDetailCursor);
  if (llvm::Error Err = M.PreprocessorDetailCursor.JumpToBit(
          M.MacroOffsetsBase + PPOffs.BitOffset)) {
    Error(std::move(Err));
    return nullptr;
  }

  Expected<llvm::BitstreamEntry> MaybeEntry =
      M.PreprocessorDetailCursor.advance(BitstreamCursor::AF_DontPopBlockAtEnd);
  if (!MaybeEntry) {
    Error(MaybeEntry.takeError());
    return nullptr;
  }
  llvm::BitstreamEntry Entry = MaybeEntry.get();

  if (Entry.Kind != llvm::BitstreamEntry::Record)
    return nullptr;

  // Read the record.
  SourceRange Range(TranslateSourceLocation(M, PPOffs.getBegin()),
                    TranslateSourceLocation(M, PPOffs.getEnd()));
  PreprocessingRecord &PPRec = *PP.getPreprocessingRecord();
  StringRef Blob;
  RecordData Record;
  Expected<unsigned> MaybeRecType =
      M.PreprocessorDetailCursor.readRecord(Entry.ID, Record, &Blob);
  if (!MaybeRecType) {
    Error(MaybeRecType.takeError());
    return nullptr;
  }
  switch ((PreprocessorDetailRecordTypes)MaybeRecType.get()) {
  case PPD_MACRO_EXPANSION: {
    bool isBuiltin = Record[0];
    IdentifierInfo *Name = nullptr;
    MacroDefinitionRecord *Def = nullptr;
    if (isBuiltin)
      Name = getLocalIdentifier(M, Record[1]);
    else {
      PreprocessedEntityID GlobalID =
          getGlobalPreprocessedEntityID(M, Record[1]);
      Def = cast<MacroDefinitionRecord>(
          PPRec.getLoadedPreprocessedEntity(GlobalID - 1));
    }

    MacroExpansion *ME;
    if (isBuiltin)
      ME = new (PPRec) MacroExpansion(Name, Range);
    else
      ME = new (PPRec) MacroExpansion(Def, Range);

    return ME;
  }

  case PPD_MACRO_DEFINITION: {
    // Decode the identifier info and then check again; if the macro is
    // still defined and associated with the identifier,
    IdentifierInfo *II = getLocalIdentifier(M, Record[0]);
    MacroDefinitionRecord *MD = new (PPRec) MacroDefinitionRecord(II, Range);

    if (DeserializationListener)
      DeserializationListener->MacroDefinitionRead(PPID, MD);

    return MD;
  }

  case PPD_INCLUSION_DIRECTIVE: {
    const char *FullFileNameStart = Blob.data() + Record[0];
    StringRef FullFileName(FullFileNameStart, Blob.size() - Record[0]);
    Optional<FileEntryRef> File;
    if (!FullFileName.empty())
      File = PP.getFileManager().getOptionalFileRef(FullFileName);

    // FIXME: Stable encoding
    InclusionDirective::InclusionKind Kind
      = static_cast<InclusionDirective::InclusionKind>(Record[2]);
    InclusionDirective *ID
      = new (PPRec) InclusionDirective(PPRec, Kind,
                                       StringRef(Blob.data(), Record[0]),
                                       Record[1], Record[3],
                                       File,
                                       Range);
    return ID;
  }
  }

  llvm_unreachable("Invalid PreprocessorDetailRecordTypes");
}

/// Find the next module that contains entities and return the ID
/// of the first entry.
///
/// \param SLocMapI points at a chunk of a module that contains no
/// preprocessed entities or the entities it contains are not the ones we are
/// looking for.
PreprocessedEntityID ASTReader::findNextPreprocessedEntity(
                       GlobalSLocOffsetMapType::const_iterator SLocMapI) const {
  ++SLocMapI;
  for (GlobalSLocOffsetMapType::const_iterator
         EndI = GlobalSLocOffsetMap.end(); SLocMapI != EndI; ++SLocMapI) {
    ModuleFile &M = *SLocMapI->second;
    if (M.NumPreprocessedEntities)
      return M.BasePreprocessedEntityID;
  }

  return getTotalNumPreprocessedEntities();
}

namespace {

struct PPEntityComp {
  const ASTReader &Reader;
  ModuleFile &M;

  PPEntityComp(const ASTReader &Reader, ModuleFile &M) : Reader(Reader), M(M) {}

  bool operator()(const PPEntityOffset &L, const PPEntityOffset &R) const {
    SourceLocation LHS = getLoc(L);
    SourceLocation RHS = getLoc(R);
    return Reader.getSourceManager().isBeforeInTranslationUnit(LHS, RHS);
  }

  bool operator()(const PPEntityOffset &L, SourceLocation RHS) const {
    SourceLocation LHS = getLoc(L);
    return Reader.getSourceManager().isBeforeInTranslationUnit(LHS, RHS);
  }

  bool operator()(SourceLocation LHS, const PPEntityOffset &R) const {
    SourceLocation RHS = getLoc(R);
    return Reader.getSourceManager().isBeforeInTranslationUnit(LHS, RHS);
  }

  SourceLocation getLoc(const PPEntityOffset &PPE) const {
    return Reader.TranslateSourceLocation(M, PPE.getBegin());
  }
};

} // namespace

PreprocessedEntityID ASTReader::findPreprocessedEntity(SourceLocation Loc,
                                                       bool EndsAfter) const {
  if (SourceMgr.isLocalSourceLocation(Loc))
    return getTotalNumPreprocessedEntities();

  GlobalSLocOffsetMapType::const_iterator SLocMapI = GlobalSLocOffsetMap.find(
      SourceManager::MaxLoadedOffset - Loc.getOffset() - 1);
  assert(SLocMapI != GlobalSLocOffsetMap.end() &&
         "Corrupted global sloc offset map");

  if (SLocMapI->second->NumPreprocessedEntities == 0)
    return findNextPreprocessedEntity(SLocMapI);

  ModuleFile &M = *SLocMapI->second;

  using pp_iterator = const PPEntityOffset *;

  pp_iterator pp_begin = M.PreprocessedEntityOffsets;
  pp_iterator pp_end = pp_begin + M.NumPreprocessedEntities;

  size_t Count = M.NumPreprocessedEntities;
  size_t Half;
  pp_iterator First = pp_begin;
  pp_iterator PPI;

  if (EndsAfter) {
    PPI = std::upper_bound(pp_begin, pp_end, Loc,
                           PPEntityComp(*this, M));
  } else {
    // Do a binary search manually instead of using std::lower_bound because
    // The end locations of entities may be unordered (when a macro expansion
    // is inside another macro argument), but for this case it is not important
    // whether we get the first macro expansion or its containing macro.
    while (Count > 0) {
      Half = Count / 2;
      PPI = First;
      std::advance(PPI, Half);
      if (SourceMgr.isBeforeInTranslationUnit(
              TranslateSourceLocation(M, PPI->getEnd()), Loc)) {
        First = PPI;
        ++First;
        Count = Count - Half - 1;
      } else
        Count = Half;
    }
  }

  if (PPI == pp_end)
    return findNextPreprocessedEntity(SLocMapI);

  return M.BasePreprocessedEntityID + (PPI - pp_begin);
}

/// Returns a pair of [Begin, End) indices of preallocated
/// preprocessed entities that \arg Range encompasses.
std::pair<unsigned, unsigned>
    ASTReader::findPreprocessedEntitiesInRange(SourceRange Range) {
  if (Range.isInvalid())
    return std::make_pair(0,0);
  assert(!SourceMgr.isBeforeInTranslationUnit(Range.getEnd(),Range.getBegin()));

  PreprocessedEntityID BeginID =
      findPreprocessedEntity(Range.getBegin(), false);
  PreprocessedEntityID EndID = findPreprocessedEntity(Range.getEnd(), true);
  return std::make_pair(BeginID, EndID);
}

/// Optionally returns true or false if the preallocated preprocessed
/// entity with index \arg Index came from file \arg FID.
Optional<bool> ASTReader::isPreprocessedEntityInFileID(unsigned Index,
                                                             FileID FID) {
  if (FID.isInvalid())
    return false;

  std::pair<ModuleFile *, unsigned> PPInfo = getModulePreprocessedEntity(Index);
  ModuleFile &M = *PPInfo.first;
  unsigned LocalIndex = PPInfo.second;
  const PPEntityOffset &PPOffs = M.PreprocessedEntityOffsets[LocalIndex];

  SourceLocation Loc = TranslateSourceLocation(M, PPOffs.getBegin());
  if (Loc.isInvalid())
    return false;

  if (SourceMgr.isInFileID(SourceMgr.getFileLoc(Loc), FID))
    return true;
  else
    return false;
}

namespace {

  /// Visitor used to search for information about a header file.
  class HeaderFileInfoVisitor {
    const FileEntry *FE;
    Optional<HeaderFileInfo> HFI;

  public:
    explicit HeaderFileInfoVisitor(const FileEntry *FE) : FE(FE) {}

    bool operator()(ModuleFile &M) {
      HeaderFileInfoLookupTable *Table
        = static_cast<HeaderFileInfoLookupTable *>(M.HeaderFileInfoTable);
      if (!Table)
        return false;

      // Look in the on-disk hash table for an entry for this file name.
      HeaderFileInfoLookupTable::iterator Pos = Table->find(FE);
      if (Pos == Table->end())
        return false;

      HFI = *Pos;
      return true;
    }

    Optional<HeaderFileInfo> getHeaderFileInfo() const { return HFI; }
  };

} // namespace

HeaderFileInfo ASTReader::GetHeaderFileInfo(const FileEntry *FE) {
  HeaderFileInfoVisitor Visitor(FE);
  ModuleMgr.visit(Visitor);
  if (Optional<HeaderFileInfo> HFI = Visitor.getHeaderFileInfo())
    return *HFI;

  return HeaderFileInfo();
}

void ASTReader::ReadPragmaDiagnosticMappings(DiagnosticsEngine &Diag) {
  using DiagState = DiagnosticsEngine::DiagState;
  SmallVector<DiagState *, 32> DiagStates;

  for (ModuleFile &F : ModuleMgr) {
    unsigned Idx = 0;
    auto &Record = F.PragmaDiagMappings;
    if (Record.empty())
      continue;

    DiagStates.clear();

    auto ReadDiagState =
        [&](const DiagState &BasedOn, SourceLocation Loc,
            bool IncludeNonPragmaStates) -> DiagnosticsEngine::DiagState * {
      unsigned BackrefID = Record[Idx++];
      if (BackrefID != 0)
        return DiagStates[BackrefID - 1];

      // A new DiagState was created here.
      Diag.DiagStates.push_back(BasedOn);
      DiagState *NewState = &Diag.DiagStates.back();
      DiagStates.push_back(NewState);
      unsigned Size = Record[Idx++];
      assert(Idx + Size * 2 <= Record.size() &&
             "Invalid data, not enough diag/map pairs");
      while (Size--) {
        unsigned DiagID = Record[Idx++];
        DiagnosticMapping NewMapping =
            DiagnosticMapping::deserialize(Record[Idx++]);
        if (!NewMapping.isPragma() && !IncludeNonPragmaStates)
          continue;

        DiagnosticMapping &Mapping = NewState->getOrAddMapping(DiagID);

        // If this mapping was specified as a warning but the severity was
        // upgraded due to diagnostic settings, simulate the current diagnostic
        // settings (and use a warning).
        if (NewMapping.wasUpgradedFromWarning() && !Mapping.isErrorOrFatal()) {
          NewMapping.setSeverity(diag::Severity::Warning);
          NewMapping.setUpgradedFromWarning(false);
        }

        Mapping = NewMapping;
      }
      return NewState;
    };

    // Read the first state.
    DiagState *FirstState;
    if (F.Kind == MK_ImplicitModule) {
      // Implicitly-built modules are reused with different diagnostic
      // settings.  Use the initial diagnostic state from Diag to simulate this
      // compilation's diagnostic settings.
      FirstState = Diag.DiagStatesByLoc.FirstDiagState;
      DiagStates.push_back(FirstState);

      // Skip the initial diagnostic state from the serialized module.
      assert(Record[1] == 0 &&
             "Invalid data, unexpected backref in initial state");
      Idx = 3 + Record[2] * 2;
      assert(Idx < Record.size() &&
             "Invalid data, not enough state change pairs in initial state");
    } else if (F.isModule()) {
      // For an explicit module, preserve the flags from the module build
      // command line (-w, -Weverything, -Werror, ...) along with any explicit
      // -Wblah flags.
      unsigned Flags = Record[Idx++];
      DiagState Initial;
      Initial.SuppressSystemWarnings = Flags & 1; Flags >>= 1;
      Initial.ErrorsAsFatal = Flags & 1; Flags >>= 1;
      Initial.WarningsAsErrors = Flags & 1; Flags >>= 1;
      Initial.EnableAllWarnings = Flags & 1; Flags >>= 1;
      Initial.IgnoreAllWarnings = Flags & 1; Flags >>= 1;
      Initial.ExtBehavior = (diag::Severity)Flags;
      FirstState = ReadDiagState(Initial, SourceLocation(), true);

      assert(F.OriginalSourceFileID.isValid());

      // Set up the root buffer of the module to start with the initial
      // diagnostic state of the module itself, to cover files that contain no
      // explicit transitions (for which we did not serialize anything).
      Diag.DiagStatesByLoc.Files[F.OriginalSourceFileID]
          .StateTransitions.push_back({FirstState, 0});
    } else {
      // For prefix ASTs, start with whatever the user configured on the
      // command line.
      Idx++; // Skip flags.
      FirstState = ReadDiagState(*Diag.DiagStatesByLoc.CurDiagState,
                                 SourceLocation(), false);
    }

    // Read the state transitions.
    unsigned NumLocations = Record[Idx++];
    while (NumLocations--) {
      assert(Idx < Record.size() &&
             "Invalid data, missing pragma diagnostic states");
      SourceLocation Loc = ReadSourceLocation(F, Record[Idx++]);
      auto IDAndOffset = SourceMgr.getDecomposedLoc(Loc);
      assert(IDAndOffset.first.isValid() && "invalid FileID for transition");
      assert(IDAndOffset.second == 0 && "not a start location for a FileID");
      unsigned Transitions = Record[Idx++];

      // Note that we don't need to set up Parent/ParentOffset here, because
      // we won't be changing the diagnostic state within imported FileIDs
      // (other than perhaps appending to the main source file, which has no
      // parent).
      auto &F = Diag.DiagStatesByLoc.Files[IDAndOffset.first];
      F.StateTransitions.reserve(F.StateTransitions.size() + Transitions);
      for (unsigned I = 0; I != Transitions; ++I) {
        unsigned Offset = Record[Idx++];
        auto *State =
            ReadDiagState(*FirstState, Loc.getLocWithOffset(Offset), false);
        F.StateTransitions.push_back({State, Offset});
      }
    }

    // Read the final state.
    assert(Idx < Record.size() &&
           "Invalid data, missing final pragma diagnostic state");
    SourceLocation CurStateLoc =
        ReadSourceLocation(F, F.PragmaDiagMappings[Idx++]);
    auto *CurState = ReadDiagState(*FirstState, CurStateLoc, false);

    if (!F.isModule()) {
      Diag.DiagStatesByLoc.CurDiagState = CurState;
      Diag.DiagStatesByLoc.CurDiagStateLoc = CurStateLoc;

      // Preserve the property that the imaginary root file describes the
      // current state.
      FileID NullFile;
      auto &T = Diag.DiagStatesByLoc.Files[NullFile].StateTransitions;
      if (T.empty())
        T.push_back({CurState, 0});
      else
        T[0].State = CurState;
    }

    // Don't try to read these mappings again.
    Record.clear();
  }
}

/// Get the correct cursor and offset for loading a type.
ASTReader::RecordLocation ASTReader::TypeCursorForIndex(unsigned Index) {
  GlobalTypeMapType::iterator I = GlobalTypeMap.find(Index);
  assert(I != GlobalTypeMap.end() && "Corrupted global type map");
  ModuleFile *M = I->second;
  return RecordLocation(
      M, M->TypeOffsets[Index - M->BaseTypeIndex].getBitOffset() +
             M->DeclsBlockStartOffset);
}

static llvm::Optional<Type::TypeClass> getTypeClassForCode(TypeCode code) {
  switch (code) {
#define TYPE_BIT_CODE(CLASS_ID, CODE_ID, CODE_VALUE) \
  case TYPE_##CODE_ID: return Type::CLASS_ID;
#include "clang/Serialization/TypeBitCodes.def"
  default: return llvm::None;
  }
}

/// Read and return the type with the given index..
///
/// The index is the type ID, shifted and minus the number of predefs. This
/// routine actually reads the record corresponding to the type at the given
/// location. It is a helper routine for GetType, which deals with reading type
/// IDs.
QualType ASTReader::readTypeRecord(unsigned Index) {
  assert(ContextObj && "reading type with no AST context");
  ASTContext &Context = *ContextObj;
  RecordLocation Loc = TypeCursorForIndex(Index);
  BitstreamCursor &DeclsCursor = Loc.F->DeclsCursor;

  // Keep track of where we are in the stream, then jump back there
  // after reading this type.
  SavedStreamPosition SavedPosition(DeclsCursor);

  ReadingKindTracker ReadingKind(Read_Type, *this);

  // Note that we are loading a type record.
  Deserializing AType(this);

  if (llvm::Error Err = DeclsCursor.JumpToBit(Loc.Offset)) {
    Error(std::move(Err));
    return QualType();
  }
  Expected<unsigned> RawCode = DeclsCursor.ReadCode();
  if (!RawCode) {
    Error(RawCode.takeError());
    return QualType();
  }

  ASTRecordReader Record(*this, *Loc.F);
  Expected<unsigned> Code = Record.readRecord(DeclsCursor, RawCode.get());
  if (!Code) {
    Error(Code.takeError());
    return QualType();
  }
  if (Code.get() == TYPE_EXT_QUAL) {
    QualType baseType = Record.readQualType();
    Qualifiers quals = Record.readQualifiers();
    return Context.getQualifiedType(baseType, quals);
  }

  auto maybeClass = getTypeClassForCode((TypeCode) Code.get());
  if (!maybeClass) {
    Error("Unexpected code for type");
    return QualType();
  }

  serialization::AbstractTypeReader<ASTRecordReader> TypeReader(Record);
  return TypeReader.read(*maybeClass);
}

namespace clang {

class TypeLocReader : public TypeLocVisitor<TypeLocReader> {
  using LocSeq = SourceLocationSequence;

  ASTRecordReader &Reader;
  LocSeq *Seq;

  SourceLocation readSourceLocation() { return Reader.readSourceLocation(Seq); }
  SourceRange readSourceRange() { return Reader.readSourceRange(Seq); }

  TypeSourceInfo *GetTypeSourceInfo() {
    return Reader.readTypeSourceInfo();
  }

  NestedNameSpecifierLoc ReadNestedNameSpecifierLoc() {
    return Reader.readNestedNameSpecifierLoc();
  }

  Attr *ReadAttr() {
    return Reader.readAttr();
  }

public:
  TypeLocReader(ASTRecordReader &Reader, LocSeq *Seq)
      : Reader(Reader), Seq(Seq) {}

  // We want compile-time assurance that we've enumerated all of
  // these, so unfortunately we have to declare them first, then
  // define them out-of-line.
#define ABSTRACT_TYPELOC(CLASS, PARENT)
#define TYPELOC(CLASS, PARENT) \
  void Visit##CLASS##TypeLoc(CLASS##TypeLoc TyLoc);
#include "clang/AST/TypeLocNodes.def"

  void VisitFunctionTypeLoc(FunctionTypeLoc);
  void VisitArrayTypeLoc(ArrayTypeLoc);
};

} // namespace clang

void TypeLocReader::VisitQualifiedTypeLoc(QualifiedTypeLoc TL) {
  // nothing to do
}

void TypeLocReader::VisitBuiltinTypeLoc(BuiltinTypeLoc TL) {
  TL.setBuiltinLoc(readSourceLocation());
  if (TL.needsExtraLocalData()) {
    TL.setWrittenTypeSpec(static_cast<DeclSpec::TST>(Reader.readInt()));
    TL.setWrittenSignSpec(static_cast<TypeSpecifierSign>(Reader.readInt()));
    TL.setWrittenWidthSpec(static_cast<TypeSpecifierWidth>(Reader.readInt()));
    TL.setModeAttr(Reader.readInt());
  }
}

void TypeLocReader::VisitComplexTypeLoc(ComplexTypeLoc TL) {
  TL.setNameLoc(readSourceLocation());
}

void TypeLocReader::VisitPointerTypeLoc(PointerTypeLoc TL) {
  TL.setStarLoc(readSourceLocation());
}

void TypeLocReader::VisitDecayedTypeLoc(DecayedTypeLoc TL) {
  // nothing to do
}

void TypeLocReader::VisitAdjustedTypeLoc(AdjustedTypeLoc TL) {
  // nothing to do
}

void TypeLocReader::VisitMacroQualifiedTypeLoc(MacroQualifiedTypeLoc TL) {
  TL.setExpansionLoc(readSourceLocation());
}

void TypeLocReader::VisitBlockPointerTypeLoc(BlockPointerTypeLoc TL) {
  TL.setCaretLoc(readSourceLocation());
}

void TypeLocReader::VisitLValueReferenceTypeLoc(LValueReferenceTypeLoc TL) {
  TL.setAmpLoc(readSourceLocation());
}

void TypeLocReader::VisitRValueReferenceTypeLoc(RValueReferenceTypeLoc TL) {
  TL.setAmpAmpLoc(readSourceLocation());
}

void TypeLocReader::VisitMemberPointerTypeLoc(MemberPointerTypeLoc TL) {
  TL.setStarLoc(readSourceLocation());
  TL.setClassTInfo(GetTypeSourceInfo());
}

void TypeLocReader::VisitArrayTypeLoc(ArrayTypeLoc TL) {
  TL.setLBracketLoc(readSourceLocation());
  TL.setRBracketLoc(readSourceLocation());
  if (Reader.readBool())
    TL.setSizeExpr(Reader.readExpr());
  else
    TL.setSizeExpr(nullptr);
}

void TypeLocReader::VisitConstantArrayTypeLoc(ConstantArrayTypeLoc TL) {
  VisitArrayTypeLoc(TL);
}

void TypeLocReader::VisitIncompleteArrayTypeLoc(IncompleteArrayTypeLoc TL) {
  VisitArrayTypeLoc(TL);
}

void TypeLocReader::VisitVariableArrayTypeLoc(VariableArrayTypeLoc TL) {
  VisitArrayTypeLoc(TL);
}

void TypeLocReader::VisitDependentSizedArrayTypeLoc(
                                            DependentSizedArrayTypeLoc TL) {
  VisitArrayTypeLoc(TL);
}

void TypeLocReader::VisitDependentAddressSpaceTypeLoc(
    DependentAddressSpaceTypeLoc TL) {

    TL.setAttrNameLoc(readSourceLocation());
    TL.setAttrOperandParensRange(readSourceRange());
    TL.setAttrExprOperand(Reader.readExpr());
}

void TypeLocReader::VisitDependentSizedExtVectorTypeLoc(
                                        DependentSizedExtVectorTypeLoc TL) {
  TL.setNameLoc(readSourceLocation());
}

void TypeLocReader::VisitVectorTypeLoc(VectorTypeLoc TL) {
  TL.setNameLoc(readSourceLocation());
}

void TypeLocReader::VisitDependentVectorTypeLoc(
    DependentVectorTypeLoc TL) {
  TL.setNameLoc(readSourceLocation());
}

void TypeLocReader::VisitExtVectorTypeLoc(ExtVectorTypeLoc TL) {
  TL.setNameLoc(readSourceLocation());
}

void TypeLocReader::VisitConstantMatrixTypeLoc(ConstantMatrixTypeLoc TL) {
  TL.setAttrNameLoc(readSourceLocation());
  TL.setAttrOperandParensRange(readSourceRange());
  TL.setAttrRowOperand(Reader.readExpr());
  TL.setAttrColumnOperand(Reader.readExpr());
}

void TypeLocReader::VisitDependentSizedMatrixTypeLoc(
    DependentSizedMatrixTypeLoc TL) {
  TL.setAttrNameLoc(readSourceLocation());
  TL.setAttrOperandParensRange(readSourceRange());
  TL.setAttrRowOperand(Reader.readExpr());
  TL.setAttrColumnOperand(Reader.readExpr());
}

void TypeLocReader::VisitFunctionTypeLoc(FunctionTypeLoc TL) {
  TL.setLocalRangeBegin(readSourceLocation());
  TL.setLParenLoc(readSourceLocation());
  TL.setRParenLoc(readSourceLocation());
  TL.setExceptionSpecRange(readSourceRange());
  TL.setLocalRangeEnd(readSourceLocation());
  for (unsigned i = 0, e = TL.getNumParams(); i != e; ++i) {
    TL.setParam(i, Reader.readDeclAs<ParmVarDecl>());
  }
}

void TypeLocReader::VisitFunctionProtoTypeLoc(FunctionProtoTypeLoc TL) {
  VisitFunctionTypeLoc(TL);
}

void TypeLocReader::VisitFunctionNoProtoTypeLoc(FunctionNoProtoTypeLoc TL) {
  VisitFunctionTypeLoc(TL);
}

void TypeLocReader::VisitUnresolvedUsingTypeLoc(UnresolvedUsingTypeLoc TL) {
  TL.setNameLoc(readSourceLocation());
}

void TypeLocReader::VisitUsingTypeLoc(UsingTypeLoc TL) {
  TL.setNameLoc(readSourceLocation());
}

void TypeLocReader::VisitTypedefTypeLoc(TypedefTypeLoc TL) {
  TL.setNameLoc(readSourceLocation());
}

void TypeLocReader::VisitTypeOfExprTypeLoc(TypeOfExprTypeLoc TL) {
  TL.setTypeofLoc(readSourceLocation());
  TL.setLParenLoc(readSourceLocation());
  TL.setRParenLoc(readSourceLocation());
}

void TypeLocReader::VisitTypeOfTypeLoc(TypeOfTypeLoc TL) {
  TL.setTypeofLoc(readSourceLocation());
  TL.setLParenLoc(readSourceLocation());
  TL.setRParenLoc(readSourceLocation());
  TL.setUnderlyingTInfo(GetTypeSourceInfo());
}

void TypeLocReader::VisitDecltypeTypeLoc(DecltypeTypeLoc TL) {
  TL.setDecltypeLoc(readSourceLocation());
  TL.setRParenLoc(readSourceLocation());
}

void TypeLocReader::VisitUnaryTransformTypeLoc(UnaryTransformTypeLoc TL) {
  TL.setKWLoc(readSourceLocation());
  TL.setLParenLoc(readSourceLocation());
  TL.setRParenLoc(readSourceLocation());
  TL.setUnderlyingTInfo(GetTypeSourceInfo());
}

void TypeLocReader::VisitAutoTypeLoc(AutoTypeLoc TL) {
  TL.setNameLoc(readSourceLocation());
  if (Reader.readBool()) {
    TL.setNestedNameSpecifierLoc(ReadNestedNameSpecifierLoc());
    TL.setTemplateKWLoc(readSourceLocation());
    TL.setConceptNameLoc(readSourceLocation());
    TL.setFoundDecl(Reader.readDeclAs<NamedDecl>());
    TL.setLAngleLoc(readSourceLocation());
    TL.setRAngleLoc(readSourceLocation());
    for (unsigned i = 0, e = TL.getNumArgs(); i != e; ++i)
      TL.setArgLocInfo(i, Reader.readTemplateArgumentLocInfo(
                              TL.getTypePtr()->getArg(i).getKind()));
  }
  if (Reader.readBool())
    TL.setRParenLoc(readSourceLocation());
}

void TypeLocReader::VisitDeducedTemplateSpecializationTypeLoc(
    DeducedTemplateSpecializationTypeLoc TL) {
  TL.setTemplateNameLoc(readSourceLocation());
}

void TypeLocReader::VisitRecordTypeLoc(RecordTypeLoc TL) {
  TL.setNameLoc(readSourceLocation());
}

void TypeLocReader::VisitEnumTypeLoc(EnumTypeLoc TL) {
  TL.setNameLoc(readSourceLocation());
}

void TypeLocReader::VisitAttributedTypeLoc(AttributedTypeLoc TL) {
  TL.setAttr(ReadAttr());
}

void TypeLocReader::VisitBTFTagAttributedTypeLoc(BTFTagAttributedTypeLoc TL) {
  // Nothing to do.
}

void TypeLocReader::VisitTemplateTypeParmTypeLoc(TemplateTypeParmTypeLoc TL) {
  TL.setNameLoc(readSourceLocation());
}

void TypeLocReader::VisitSubstTemplateTypeParmTypeLoc(
                                            SubstTemplateTypeParmTypeLoc TL) {
  TL.setNameLoc(readSourceLocation());
}

void TypeLocReader::VisitSubstTemplateTypeParmPackTypeLoc(
                                          SubstTemplateTypeParmPackTypeLoc TL) {
  TL.setNameLoc(readSourceLocation());
}

void TypeLocReader::VisitTemplateSpecializationTypeLoc(
                                           TemplateSpecializationTypeLoc TL) {
  TL.setTemplateKeywordLoc(readSourceLocation());
  TL.setTemplateNameLoc(readSourceLocation());
  TL.setLAngleLoc(readSourceLocation());
  TL.setRAngleLoc(readSourceLocation());
  for (unsigned i = 0, e = TL.getNumArgs(); i != e; ++i)
    TL.setArgLocInfo(
        i,
        Reader.readTemplateArgumentLocInfo(
          TL.getTypePtr()->getArg(i).getKind()));
}

void TypeLocReader::VisitParenTypeLoc(ParenTypeLoc TL) {
  TL.setLParenLoc(readSourceLocation());
  TL.setRParenLoc(readSourceLocation());
}

void TypeLocReader::VisitElaboratedTypeLoc(ElaboratedTypeLoc TL) {
  TL.setElaboratedKeywordLoc(readSourceLocation());
  TL.setQualifierLoc(ReadNestedNameSpecifierLoc());
}

void TypeLocReader::VisitInjectedClassNameTypeLoc(InjectedClassNameTypeLoc TL) {
  TL.setNameLoc(readSourceLocation());
}

void TypeLocReader::VisitDependentNameTypeLoc(DependentNameTypeLoc TL) {
  TL.setElaboratedKeywordLoc(readSourceLocation());
  TL.setQualifierLoc(ReadNestedNameSpecifierLoc());
  TL.setNameLoc(readSourceLocation());
}

void TypeLocReader::VisitDependentTemplateSpecializationTypeLoc(
       DependentTemplateSpecializationTypeLoc TL) {
  TL.setElaboratedKeywordLoc(readSourceLocation());
  TL.setQualifierLoc(ReadNestedNameSpecifierLoc());
  TL.setTemplateKeywordLoc(readSourceLocation());
  TL.setTemplateNameLoc(readSourceLocation());
  TL.setLAngleLoc(readSourceLocation());
  TL.setRAngleLoc(readSourceLocation());
  for (unsigned I = 0, E = TL.getNumArgs(); I != E; ++I)
    TL.setArgLocInfo(
        I,
        Reader.readTemplateArgumentLocInfo(
            TL.getTypePtr()->getArg(I).getKind()));
}

void TypeLocReader::VisitPackExpansionTypeLoc(PackExpansionTypeLoc TL) {
  TL.setEllipsisLoc(readSourceLocation());
}

void TypeLocReader::VisitObjCInterfaceTypeLoc(ObjCInterfaceTypeLoc TL) {
  TL.setNameLoc(readSourceLocation());
}

void TypeLocReader::VisitObjCTypeParamTypeLoc(ObjCTypeParamTypeLoc TL) {
  if (TL.getNumProtocols()) {
    TL.setProtocolLAngleLoc(readSourceLocation());
    TL.setProtocolRAngleLoc(readSourceLocation());
  }
  for (unsigned i = 0, e = TL.getNumProtocols(); i != e; ++i)
    TL.setProtocolLoc(i, readSourceLocation());
}

void TypeLocReader::VisitObjCObjectTypeLoc(ObjCObjectTypeLoc TL) {
  TL.setHasBaseTypeAsWritten(Reader.readBool());
  TL.setTypeArgsLAngleLoc(readSourceLocation());
  TL.setTypeArgsRAngleLoc(readSourceLocation());
  for (unsigned i = 0, e = TL.getNumTypeArgs(); i != e; ++i)
    TL.setTypeArgTInfo(i, GetTypeSourceInfo());
  TL.setProtocolLAngleLoc(readSourceLocation());
  TL.setProtocolRAngleLoc(readSourceLocation());
  for (unsigned i = 0, e = TL.getNumProtocols(); i != e; ++i)
    TL.setProtocolLoc(i, readSourceLocation());
}

void TypeLocReader::VisitObjCObjectPointerTypeLoc(ObjCObjectPointerTypeLoc TL) {
  TL.setStarLoc(readSourceLocation());
}

void TypeLocReader::VisitAtomicTypeLoc(AtomicTypeLoc TL) {
  TL.setKWLoc(readSourceLocation());
  TL.setLParenLoc(readSourceLocation());
  TL.setRParenLoc(readSourceLocation());
}

void TypeLocReader::VisitPipeTypeLoc(PipeTypeLoc TL) {
  TL.setKWLoc(readSourceLocation());
}

void TypeLocReader::VisitBitIntTypeLoc(clang::BitIntTypeLoc TL) {
  TL.setNameLoc(readSourceLocation());
}
void TypeLocReader::VisitDependentBitIntTypeLoc(
    clang::DependentBitIntTypeLoc TL) {
  TL.setNameLoc(readSourceLocation());
}

void ASTRecordReader::readTypeLoc(TypeLoc TL, LocSeq *ParentSeq) {
  LocSeq::State Seq(ParentSeq);
  TypeLocReader TLR(*this, Seq);
  for (; !TL.isNull(); TL = TL.getNextTypeLoc())
    TLR.Visit(TL);
}

TypeSourceInfo *ASTRecordReader::readTypeSourceInfo() {
  QualType InfoTy = readType();
  if (InfoTy.isNull())
    return nullptr;

  TypeSourceInfo *TInfo = getContext().CreateTypeSourceInfo(InfoTy);
  readTypeLoc(TInfo->getTypeLoc());
  return TInfo;
}

QualType ASTReader::GetType(TypeID ID) {
  assert(ContextObj && "reading type with no AST context");
  ASTContext &Context = *ContextObj;

  unsigned FastQuals = ID & Qualifiers::FastMask;
  unsigned Index = ID >> Qualifiers::FastWidth;

  if (Index < NUM_PREDEF_TYPE_IDS) {
    QualType T;
    switch ((PredefinedTypeIDs)Index) {
    case PREDEF_TYPE_NULL_ID:
      return QualType();
    case PREDEF_TYPE_VOID_ID:
      T = Context.VoidTy;
      break;
    case PREDEF_TYPE_BOOL_ID:
      T = Context.BoolTy;
      break;
    case PREDEF_TYPE_CHAR_U_ID:
    case PREDEF_TYPE_CHAR_S_ID:
      // FIXME: Check that the signedness of CharTy is correct!
      T = Context.CharTy;
      break;
    case PREDEF_TYPE_UCHAR_ID:
      T = Context.UnsignedCharTy;
      break;
    case PREDEF_TYPE_USHORT_ID:
      T = Context.UnsignedShortTy;
      break;
    case PREDEF_TYPE_UINT_ID:
      T = Context.UnsignedIntTy;
      break;
    case PREDEF_TYPE_ULONG_ID:
      T = Context.UnsignedLongTy;
      break;
    case PREDEF_TYPE_ULONGLONG_ID:
      T = Context.UnsignedLongLongTy;
      break;
    case PREDEF_TYPE_UINT128_ID:
      T = Context.UnsignedInt128Ty;
      break;
    case PREDEF_TYPE_SCHAR_ID:
      T = Context.SignedCharTy;
      break;
    case PREDEF_TYPE_WCHAR_ID:
      T = Context.WCharTy;
      break;
    case PREDEF_TYPE_SHORT_ID:
      T = Context.ShortTy;
      break;
    case PREDEF_TYPE_INT_ID:
      T = Context.IntTy;
      break;
    case PREDEF_TYPE_LONG_ID:
      T = Context.LongTy;
      break;
    case PREDEF_TYPE_LONGLONG_ID:
      T = Context.LongLongTy;
      break;
    case PREDEF_TYPE_INT128_ID:
      T = Context.Int128Ty;
      break;
    case PREDEF_TYPE_BFLOAT16_ID:
      T = Context.BFloat16Ty;
      break;
    case PREDEF_TYPE_HALF_ID:
      T = Context.HalfTy;
      break;
    case PREDEF_TYPE_FLOAT_ID:
      T = Context.FloatTy;
      break;
    case PREDEF_TYPE_DOUBLE_ID:
      T = Context.DoubleTy;
      break;
    case PREDEF_TYPE_LONGDOUBLE_ID:
      T = Context.LongDoubleTy;
      break;
    case PREDEF_TYPE_SHORT_ACCUM_ID:
      T = Context.ShortAccumTy;
      break;
    case PREDEF_TYPE_ACCUM_ID:
      T = Context.AccumTy;
      break;
    case PREDEF_TYPE_LONG_ACCUM_ID:
      T = Context.LongAccumTy;
      break;
    case PREDEF_TYPE_USHORT_ACCUM_ID:
      T = Context.UnsignedShortAccumTy;
      break;
    case PREDEF_TYPE_UACCUM_ID:
      T = Context.UnsignedAccumTy;
      break;
    case PREDEF_TYPE_ULONG_ACCUM_ID:
      T = Context.UnsignedLongAccumTy;
      break;
    case PREDEF_TYPE_SHORT_FRACT_ID:
      T = Context.ShortFractTy;
      break;
    case PREDEF_TYPE_FRACT_ID:
      T = Context.FractTy;
      break;
    case PREDEF_TYPE_LONG_FRACT_ID:
      T = Context.LongFractTy;
      break;
    case PREDEF_TYPE_USHORT_FRACT_ID:
      T = Context.UnsignedShortFractTy;
      break;
    case PREDEF_TYPE_UFRACT_ID:
      T = Context.UnsignedFractTy;
      break;
    case PREDEF_TYPE_ULONG_FRACT_ID:
      T = Context.UnsignedLongFractTy;
      break;
    case PREDEF_TYPE_SAT_SHORT_ACCUM_ID:
      T = Context.SatShortAccumTy;
      break;
    case PREDEF_TYPE_SAT_ACCUM_ID:
      T = Context.SatAccumTy;
      break;
    case PREDEF_TYPE_SAT_LONG_ACCUM_ID:
      T = Context.SatLongAccumTy;
      break;
    case PREDEF_TYPE_SAT_USHORT_ACCUM_ID:
      T = Context.SatUnsignedShortAccumTy;
      break;
    case PREDEF_TYPE_SAT_UACCUM_ID:
      T = Context.SatUnsignedAccumTy;
      break;
    case PREDEF_TYPE_SAT_ULONG_ACCUM_ID:
      T = Context.SatUnsignedLongAccumTy;
      break;
    case PREDEF_TYPE_SAT_SHORT_FRACT_ID:
      T = Context.SatShortFractTy;
      break;
    case PREDEF_TYPE_SAT_FRACT_ID:
      T = Context.SatFractTy;
      break;
    case PREDEF_TYPE_SAT_LONG_FRACT_ID:
      T = Context.SatLongFractTy;
      break;
    case PREDEF_TYPE_SAT_USHORT_FRACT_ID:
      T = Context.SatUnsignedShortFractTy;
      break;
    case PREDEF_TYPE_SAT_UFRACT_ID:
      T = Context.SatUnsignedFractTy;
      break;
    case PREDEF_TYPE_SAT_ULONG_FRACT_ID:
      T = Context.SatUnsignedLongFractTy;
      break;
    case PREDEF_TYPE_FLOAT16_ID:
      T = Context.Float16Ty;
      break;
    case PREDEF_TYPE_FLOAT128_ID:
      T = Context.Float128Ty;
      break;
    case PREDEF_TYPE_IBM128_ID:
      T = Context.Ibm128Ty;
      break;
    case PREDEF_TYPE_OVERLOAD_ID:
      T = Context.OverloadTy;
      break;
    case PREDEF_TYPE_BOUND_MEMBER:
      T = Context.BoundMemberTy;
      break;
    case PREDEF_TYPE_PSEUDO_OBJECT:
      T = Context.PseudoObjectTy;
      break;
    case PREDEF_TYPE_DEPENDENT_ID:
      T = Context.DependentTy;
      break;
    case PREDEF_TYPE_UNKNOWN_ANY:
      T = Context.UnknownAnyTy;
      break;
    case PREDEF_TYPE_NULLPTR_ID:
      T = Context.NullPtrTy;
      break;
    case PREDEF_TYPE_CHAR8_ID:
      T = Context.Char8Ty;
      break;
    case PREDEF_TYPE_CHAR16_ID:
      T = Context.Char16Ty;
      break;
    case PREDEF_TYPE_CHAR32_ID:
      T = Context.Char32Ty;
      break;
    case PREDEF_TYPE_OBJC_ID:
      T = Context.ObjCBuiltinIdTy;
      break;
    case PREDEF_TYPE_OBJC_CLASS:
      T = Context.ObjCBuiltinClassTy;
      break;
    case PREDEF_TYPE_OBJC_SEL:
      T = Context.ObjCBuiltinSelTy;
      break;
#define IMAGE_TYPE(ImgType, Id, SingletonId, Access, Suffix) \
    case PREDEF_TYPE_##Id##_ID: \
      T = Context.SingletonId; \
      break;
#include "clang/Basic/OpenCLImageTypes.def"
#define EXT_OPAQUE_TYPE(ExtType, Id, Ext) \
    case PREDEF_TYPE_##Id##_ID: \
      T = Context.Id##Ty; \
      break;
#include "clang/Basic/OpenCLExtensionTypes.def"
    case PREDEF_TYPE_SAMPLER_ID:
      T = Context.OCLSamplerTy;
      break;
    case PREDEF_TYPE_EVENT_ID:
      T = Context.OCLEventTy;
      break;
    case PREDEF_TYPE_CLK_EVENT_ID:
      T = Context.OCLClkEventTy;
      break;
    case PREDEF_TYPE_QUEUE_ID:
      T = Context.OCLQueueTy;
      break;
    case PREDEF_TYPE_RESERVE_ID_ID:
      T = Context.OCLReserveIDTy;
      break;
    case PREDEF_TYPE_AUTO_DEDUCT:
      T = Context.getAutoDeductType();
      break;
    case PREDEF_TYPE_AUTO_RREF_DEDUCT:
      T = Context.getAutoRRefDeductType();
      break;
    case PREDEF_TYPE_ARC_UNBRIDGED_CAST:
      T = Context.ARCUnbridgedCastTy;
      break;
    case PREDEF_TYPE_BUILTIN_FN:
      T = Context.BuiltinFnTy;
      break;
    case PREDEF_TYPE_INCOMPLETE_MATRIX_IDX:
      T = Context.IncompleteMatrixIdxTy;
      break;
    case PREDEF_TYPE_OMP_ARRAY_SECTION:
      T = Context.OMPArraySectionTy;
      break;
    case PREDEF_TYPE_OMP_ARRAY_SHAPING:
      T = Context.OMPArraySectionTy;
      break;
    case PREDEF_TYPE_OMP_ITERATOR:
      T = Context.OMPIteratorTy;
      break;
#define SVE_TYPE(Name, Id, SingletonId) \
    case PREDEF_TYPE_##Id##_ID: \
      T = Context.SingletonId; \
      break;
#include "clang/Basic/AArch64SVEACLETypes.def"
#define PPC_VECTOR_TYPE(Name, Id, Size) \
    case PREDEF_TYPE_##Id##_ID: \
      T = Context.Id##Ty; \
      break;
#include "clang/Basic/PPCTypes.def"
#define RVV_TYPE(Name, Id, SingletonId) \
    case PREDEF_TYPE_##Id##_ID: \
      T = Context.SingletonId; \
      break;
#include "clang/Basic/RISCVVTypes.def"
    }

    assert(!T.isNull() && "Unknown predefined type");
    return T.withFastQualifiers(FastQuals);
  }

  Index -= NUM_PREDEF_TYPE_IDS;
  assert(Index < TypesLoaded.size() && "Type index out-of-range");
  if (TypesLoaded[Index].isNull()) {
    TypesLoaded[Index] = readTypeRecord(Index);
    if (TypesLoaded[Index].isNull())
      return QualType();

    TypesLoaded[Index]->setFromAST();
    if (DeserializationListener)
      DeserializationListener->TypeRead(TypeIdx::fromTypeID(ID),
                                        TypesLoaded[Index]);
  }

  return TypesLoaded[Index].withFastQualifiers(FastQuals);
}

QualType ASTReader::getLocalType(ModuleFile &F, unsigned LocalID) {
  return GetType(getGlobalTypeID(F, LocalID));
}

serialization::TypeID
ASTReader::getGlobalTypeID(ModuleFile &F, unsigned LocalID) const {
  unsigned FastQuals = LocalID & Qualifiers::FastMask;
  unsigned LocalIndex = LocalID >> Qualifiers::FastWidth;

  if (LocalIndex < NUM_PREDEF_TYPE_IDS)
    return LocalID;

  if (!F.ModuleOffsetMap.empty())
    ReadModuleOffsetMap(F);

  ContinuousRangeMap<uint32_t, int, 2>::iterator I
    = F.TypeRemap.find(LocalIndex - NUM_PREDEF_TYPE_IDS);
  assert(I != F.TypeRemap.end() && "Invalid index into type index remap");

  unsigned GlobalIndex = LocalIndex + I->second;
  return (GlobalIndex << Qualifiers::FastWidth) | FastQuals;
}

TemplateArgumentLocInfo
ASTRecordReader::readTemplateArgumentLocInfo(TemplateArgument::ArgKind Kind) {
  switch (Kind) {
  case TemplateArgument::Expression:
    return readExpr();
  case TemplateArgument::Type:
    return readTypeSourceInfo();
  case TemplateArgument::Template: {
    NestedNameSpecifierLoc QualifierLoc =
      readNestedNameSpecifierLoc();
    SourceLocation TemplateNameLoc = readSourceLocation();
    return TemplateArgumentLocInfo(getASTContext(), QualifierLoc,
                                   TemplateNameLoc, SourceLocation());
  }
  case TemplateArgument::TemplateExpansion: {
    NestedNameSpecifierLoc QualifierLoc = readNestedNameSpecifierLoc();
    SourceLocation TemplateNameLoc = readSourceLocation();
    SourceLocation EllipsisLoc = readSourceLocation();
    return TemplateArgumentLocInfo(getASTContext(), QualifierLoc,
                                   TemplateNameLoc, EllipsisLoc);
  }
  case TemplateArgument::Null:
  case TemplateArgument::Integral:
  case TemplateArgument::Declaration:
  case TemplateArgument::NullPtr:
  case TemplateArgument::Pack:
    // FIXME: Is this right?
    return TemplateArgumentLocInfo();
  }
  llvm_unreachable("unexpected template argument loc");
}

TemplateArgumentLoc ASTRecordReader::readTemplateArgumentLoc() {
  TemplateArgument Arg = readTemplateArgument();

  if (Arg.getKind() == TemplateArgument::Expression) {
    if (readBool()) // bool InfoHasSameExpr.
      return TemplateArgumentLoc(Arg, TemplateArgumentLocInfo(Arg.getAsExpr()));
  }
  return TemplateArgumentLoc(Arg, readTemplateArgumentLocInfo(Arg.getKind()));
}

const ASTTemplateArgumentListInfo *
ASTRecordReader::readASTTemplateArgumentListInfo() {
  SourceLocation LAngleLoc = readSourceLocation();
  SourceLocation RAngleLoc = readSourceLocation();
  unsigned NumArgsAsWritten = readInt();
  TemplateArgumentListInfo TemplArgsInfo(LAngleLoc, RAngleLoc);
  for (unsigned i = 0; i != NumArgsAsWritten; ++i)
    TemplArgsInfo.addArgument(readTemplateArgumentLoc());
  return ASTTemplateArgumentListInfo::Create(getContext(), TemplArgsInfo);
}

Decl *ASTReader::GetExternalDecl(uint32_t ID) {
  return GetDecl(ID);
}

void ASTReader::CompleteRedeclChain(const Decl *D) {
  if (NumCurrentElementsDeserializing) {
    // We arrange to not care about the complete redeclaration chain while we're
    // deserializing. Just remember that the AST has marked this one as complete
    // but that it's not actually complete yet, so we know we still need to
    // complete it later.
    PendingIncompleteDeclChains.push_back(const_cast<Decl*>(D));
    return;
  }

  if (!D->getDeclContext()) {
    assert(isa<TranslationUnitDecl>(D) && "Not a TU?");
    return;
  }

  const DeclContext *DC = D->getDeclContext()->getRedeclContext();

  // If this is a named declaration, complete it by looking it up
  // within its context.
  //
  // FIXME: Merging a function definition should merge
  // all mergeable entities within it.
  if (isa<TranslationUnitDecl>(DC) || isa<NamespaceDecl>(DC) ||
      isa<CXXRecordDecl>(DC) || isa<EnumDecl>(DC)) {
    if (DeclarationName Name = cast<NamedDecl>(D)->getDeclName()) {
      if (!getContext().getLangOpts().CPlusPlus &&
          isa<TranslationUnitDecl>(DC)) {
        // Outside of C++, we don't have a lookup table for the TU, so update
        // the identifier instead. (For C++ modules, we don't store decls
        // in the serialized identifier table, so we do the lookup in the TU.)
        auto *II = Name.getAsIdentifierInfo();
        assert(II && "non-identifier name in C?");
        if (II->isOutOfDate())
          updateOutOfDateIdentifier(*II);
      } else
        DC->lookup(Name);
    } else if (needsAnonymousDeclarationNumber(cast<NamedDecl>(D))) {
      // Find all declarations of this kind from the relevant context.
      for (auto *DCDecl : cast<Decl>(D->getLexicalDeclContext())->redecls()) {
        auto *DC = cast<DeclContext>(DCDecl);
        SmallVector<Decl*, 8> Decls;
        FindExternalLexicalDecls(
            DC, [&](Decl::Kind K) { return K == D->getKind(); }, Decls);
      }
    }
  }

  if (auto *CTSD = dyn_cast<ClassTemplateSpecializationDecl>(D))
    CTSD->getSpecializedTemplate()->LoadLazySpecializations();
  if (auto *VTSD = dyn_cast<VarTemplateSpecializationDecl>(D))
    VTSD->getSpecializedTemplate()->LoadLazySpecializations();
  if (auto *FD = dyn_cast<FunctionDecl>(D)) {
    if (auto *Template = FD->getPrimaryTemplate())
      Template->LoadLazySpecializations();
  }
}

CXXCtorInitializer **
ASTReader::GetExternalCXXCtorInitializers(uint64_t Offset) {
  RecordLocation Loc = getLocalBitOffset(Offset);
  BitstreamCursor &Cursor = Loc.F->DeclsCursor;
  SavedStreamPosition SavedPosition(Cursor);
  if (llvm::Error Err = Cursor.JumpToBit(Loc.Offset)) {
    Error(std::move(Err));
    return nullptr;
  }
  ReadingKindTracker ReadingKind(Read_Decl, *this);

  Expected<unsigned> MaybeCode = Cursor.ReadCode();
  if (!MaybeCode) {
    Error(MaybeCode.takeError());
    return nullptr;
  }
  unsigned Code = MaybeCode.get();

  ASTRecordReader Record(*this, *Loc.F);
  Expected<unsigned> MaybeRecCode = Record.readRecord(Cursor, Code);
  if (!MaybeRecCode) {
    Error(MaybeRecCode.takeError());
    return nullptr;
  }
  if (MaybeRecCode.get() != DECL_CXX_CTOR_INITIALIZERS) {
    Error("malformed AST file: missing C++ ctor initializers");
    return nullptr;
  }

  return Record.readCXXCtorInitializers();
}

CXXBaseSpecifier *ASTReader::GetExternalCXXBaseSpecifiers(uint64_t Offset) {
  assert(ContextObj && "reading base specifiers with no AST context");
  ASTContext &Context = *ContextObj;

  RecordLocation Loc = getLocalBitOffset(Offset);
  BitstreamCursor &Cursor = Loc.F->DeclsCursor;
  SavedStreamPosition SavedPosition(Cursor);
  if (llvm::Error Err = Cursor.JumpToBit(Loc.Offset)) {
    Error(std::move(Err));
    return nullptr;
  }
  ReadingKindTracker ReadingKind(Read_Decl, *this);

  Expected<unsigned> MaybeCode = Cursor.ReadCode();
  if (!MaybeCode) {
    Error(MaybeCode.takeError());
    return nullptr;
  }
  unsigned Code = MaybeCode.get();

  ASTRecordReader Record(*this, *Loc.F);
  Expected<unsigned> MaybeRecCode = Record.readRecord(Cursor, Code);
  if (!MaybeRecCode) {
    Error(MaybeCode.takeError());
    return nullptr;
  }
  unsigned RecCode = MaybeRecCode.get();

  if (RecCode != DECL_CXX_BASE_SPECIFIERS) {
    Error("malformed AST file: missing C++ base specifiers");
    return nullptr;
  }

  unsigned NumBases = Record.readInt();
  void *Mem = Context.Allocate(sizeof(CXXBaseSpecifier) * NumBases);
  CXXBaseSpecifier *Bases = new (Mem) CXXBaseSpecifier [NumBases];
  for (unsigned I = 0; I != NumBases; ++I)
    Bases[I] = Record.readCXXBaseSpecifier();
  return Bases;
}

serialization::DeclID
ASTReader::getGlobalDeclID(ModuleFile &F, LocalDeclID LocalID) const {
  if (LocalID < NUM_PREDEF_DECL_IDS)
    return LocalID;

  if (!F.ModuleOffsetMap.empty())
    ReadModuleOffsetMap(F);

  ContinuousRangeMap<uint32_t, int, 2>::iterator I
    = F.DeclRemap.find(LocalID - NUM_PREDEF_DECL_IDS);
  assert(I != F.DeclRemap.end() && "Invalid index into decl index remap");

  return LocalID + I->second;
}

bool ASTReader::isDeclIDFromModule(serialization::GlobalDeclID ID,
                                   ModuleFile &M) const {
  // Predefined decls aren't from any module.
  if (ID < NUM_PREDEF_DECL_IDS)
    return false;

  return ID - NUM_PREDEF_DECL_IDS >= M.BaseDeclID &&
         ID - NUM_PREDEF_DECL_IDS < M.BaseDeclID + M.LocalNumDecls;
}

ModuleFile *ASTReader::getOwningModuleFile(const Decl *D) {
  if (!D->isFromASTFile())
    return nullptr;
  GlobalDeclMapType::const_iterator I = GlobalDeclMap.find(D->getGlobalID());
  assert(I != GlobalDeclMap.end() && "Corrupted global declaration map");
  return I->second;
}

SourceLocation ASTReader::getSourceLocationForDeclID(GlobalDeclID ID) {
  if (ID < NUM_PREDEF_DECL_IDS)
    return SourceLocation();

  unsigned Index = ID - NUM_PREDEF_DECL_IDS;

  if (Index > DeclsLoaded.size()) {
    Error("declaration ID out-of-range for AST file");
    return SourceLocation();
  }

  if (Decl *D = DeclsLoaded[Index])
    return D->getLocation();

  SourceLocation Loc;
  DeclCursorForID(ID, Loc);
  return Loc;
}

static Decl *getPredefinedDecl(ASTContext &Context, PredefinedDeclIDs ID) {
  switch (ID) {
  case PREDEF_DECL_NULL_ID:
    return nullptr;

  case PREDEF_DECL_TRANSLATION_UNIT_ID:
    return Context.getTranslationUnitDecl();

  case PREDEF_DECL_OBJC_ID_ID:
    return Context.getObjCIdDecl();

  case PREDEF_DECL_OBJC_SEL_ID:
    return Context.getObjCSelDecl();

  case PREDEF_DECL_OBJC_CLASS_ID:
    return Context.getObjCClassDecl();

  case PREDEF_DECL_OBJC_PROTOCOL_ID:
    return Context.getObjCProtocolDecl();

  case PREDEF_DECL_INT_128_ID:
    return Context.getInt128Decl();

  case PREDEF_DECL_UNSIGNED_INT_128_ID:
    return Context.getUInt128Decl();

  case PREDEF_DECL_OBJC_INSTANCETYPE_ID:
    return Context.getObjCInstanceTypeDecl();

  case PREDEF_DECL_BUILTIN_VA_LIST_ID:
    return Context.getBuiltinVaListDecl();

  case PREDEF_DECL_VA_LIST_TAG:
    return Context.getVaListTagDecl();

  case PREDEF_DECL_BUILTIN_MS_VA_LIST_ID:
    return Context.getBuiltinMSVaListDecl();

  case PREDEF_DECL_BUILTIN_MS_GUID_ID:
    return Context.getMSGuidTagDecl();

  case PREDEF_DECL_EXTERN_C_CONTEXT_ID:
    return Context.getExternCContextDecl();

  case PREDEF_DECL_MAKE_INTEGER_SEQ_ID:
    return Context.getMakeIntegerSeqDecl();

  case PREDEF_DECL_CF_CONSTANT_STRING_ID:
    return Context.getCFConstantStringDecl();

  case PREDEF_DECL_CF_CONSTANT_STRING_TAG_ID:
    return Context.getCFConstantStringTagDecl();

  case PREDEF_DECL_TYPE_PACK_ELEMENT_ID:
    return Context.getTypePackElementDecl();
  }
  llvm_unreachable("PredefinedDeclIDs unknown enum value");
}

Decl *ASTReader::GetExistingDecl(DeclID ID) {
  assert(ContextObj && "reading decl with no AST context");
  if (ID < NUM_PREDEF_DECL_IDS) {
    Decl *D = getPredefinedDecl(*ContextObj, (PredefinedDeclIDs)ID);
    if (D) {
      // Track that we have merged the declaration with ID \p ID into the
      // pre-existing predefined declaration \p D.
      auto &Merged = KeyDecls[D->getCanonicalDecl()];
      if (Merged.empty())
        Merged.push_back(ID);
    }
    return D;
  }

  unsigned Index = ID - NUM_PREDEF_DECL_IDS;

  if (Index >= DeclsLoaded.size()) {
    assert(0 && "declaration ID out-of-range for AST file");
    Error("declaration ID out-of-range for AST file");
    return nullptr;
  }

  return DeclsLoaded[Index];
}

Decl *ASTReader::GetDecl(DeclID ID) {
  if (ID < NUM_PREDEF_DECL_IDS)
    return GetExistingDecl(ID);

  unsigned Index = ID - NUM_PREDEF_DECL_IDS;

  if (Index >= DeclsLoaded.size()) {
    assert(0 && "declaration ID out-of-range for AST file");
    Error("declaration ID out-of-range for AST file");
    return nullptr;
  }

  if (!DeclsLoaded[Index]) {
    ReadDeclRecord(ID);
    if (DeserializationListener)
      DeserializationListener->DeclRead(ID, DeclsLoaded[Index]);
  }

  return DeclsLoaded[Index];
}

DeclID ASTReader::mapGlobalIDToModuleFileGlobalID(ModuleFile &M,
                                                  DeclID GlobalID) {
  if (GlobalID < NUM_PREDEF_DECL_IDS)
    return GlobalID;

  GlobalDeclMapType::const_iterator I = GlobalDeclMap.find(GlobalID);
  assert(I != GlobalDeclMap.end() && "Corrupted global declaration map");
  ModuleFile *Owner = I->second;

  llvm::DenseMap<ModuleFile *, serialization::DeclID>::iterator Pos
    = M.GlobalToLocalDeclIDs.find(Owner);
  if (Pos == M.GlobalToLocalDeclIDs.end())
    return 0;

  return GlobalID - Owner->BaseDeclID + Pos->second;
}

serialization::DeclID ASTReader::ReadDeclID(ModuleFile &F,
                                            const RecordData &Record,
                                            unsigned &Idx) {
  if (Idx >= Record.size()) {
    Error("Corrupted AST file");
    return 0;
  }

  return getGlobalDeclID(F, Record[Idx++]);
}

/// Resolve the offset of a statement into a statement.
///
/// This operation will read a new statement from the external
/// source each time it is called, and is meant to be used via a
/// LazyOffsetPtr (which is used by Decls for the body of functions, etc).
Stmt *ASTReader::GetExternalDeclStmt(uint64_t Offset) {
  // Switch case IDs are per Decl.
  ClearSwitchCaseIDs();

  // Offset here is a global offset across the entire chain.
  RecordLocation Loc = getLocalBitOffset(Offset);
  if (llvm::Error Err = Loc.F->DeclsCursor.JumpToBit(Loc.Offset)) {
    Error(std::move(Err));
    return nullptr;
  }
  assert(NumCurrentElementsDeserializing == 0 &&
         "should not be called while already deserializing");
  Deserializing D(this);
  return ReadStmtFromStream(*Loc.F);
}

void ASTReader::FindExternalLexicalDecls(
    const DeclContext *DC, llvm::function_ref<bool(Decl::Kind)> IsKindWeWant,
    SmallVectorImpl<Decl *> &Decls) {
  bool PredefsVisited[NUM_PREDEF_DECL_IDS] = {};

  auto Visit = [&] (ModuleFile *M, LexicalContents LexicalDecls) {
    assert(LexicalDecls.size() % 2 == 0 && "expected an even number of entries");
    for (int I = 0, N = LexicalDecls.size(); I != N; I += 2) {
      auto K = (Decl::Kind)+LexicalDecls[I];
      if (!IsKindWeWant(K))
        continue;

      auto ID = (serialization::DeclID)+LexicalDecls[I + 1];

      // Don't add predefined declarations to the lexical context more
      // than once.
      if (ID < NUM_PREDEF_DECL_IDS) {
        if (PredefsVisited[ID])
          continue;

        PredefsVisited[ID] = true;
      }

      if (Decl *D = GetLocalDecl(*M, ID)) {
        assert(D->getKind() == K && "wrong kind for lexical decl");
        if (!DC->isDeclInLexicalTraversal(D))
          Decls.push_back(D);
      }
    }
  };

  if (isa<TranslationUnitDecl>(DC)) {
    for (auto Lexical : TULexicalDecls)
      Visit(Lexical.first, Lexical.second);
  } else {
    auto I = LexicalDecls.find(DC);
    if (I != LexicalDecls.end())
      Visit(I->second.first, I->second.second);
  }

  ++NumLexicalDeclContextsRead;
}

namespace {

class DeclIDComp {
  ASTReader &Reader;
  ModuleFile &Mod;

public:
  DeclIDComp(ASTReader &Reader, ModuleFile &M) : Reader(Reader), Mod(M) {}

  bool operator()(LocalDeclID L, LocalDeclID R) const {
    SourceLocation LHS = getLocation(L);
    SourceLocation RHS = getLocation(R);
    return Reader.getSourceManager().isBeforeInTranslationUnit(LHS, RHS);
  }

  bool operator()(SourceLocation LHS, LocalDeclID R) const {
    SourceLocation RHS = getLocation(R);
    return Reader.getSourceManager().isBeforeInTranslationUnit(LHS, RHS);
  }

  bool operator()(LocalDeclID L, SourceLocation RHS) const {
    SourceLocation LHS = getLocation(L);
    return Reader.getSourceManager().isBeforeInTranslationUnit(LHS, RHS);
  }

  SourceLocation getLocation(LocalDeclID ID) const {
    return Reader.getSourceManager().getFileLoc(
            Reader.getSourceLocationForDeclID(Reader.getGlobalDeclID(Mod, ID)));
  }
};

} // namespace

void ASTReader::FindFileRegionDecls(FileID File,
                                    unsigned Offset, unsigned Length,
                                    SmallVectorImpl<Decl *> &Decls) {
  SourceManager &SM = getSourceManager();

  llvm::DenseMap<FileID, FileDeclsInfo>::iterator I = FileDeclIDs.find(File);
  if (I == FileDeclIDs.end())
    return;

  FileDeclsInfo &DInfo = I->second;
  if (DInfo.Decls.empty())
    return;

  SourceLocation
    BeginLoc = SM.getLocForStartOfFile(File).getLocWithOffset(Offset);
  SourceLocation EndLoc = BeginLoc.getLocWithOffset(Length);

  DeclIDComp DIDComp(*this, *DInfo.Mod);
  ArrayRef<serialization::LocalDeclID>::iterator BeginIt =
      llvm::lower_bound(DInfo.Decls, BeginLoc, DIDComp);
  if (BeginIt != DInfo.Decls.begin())
    --BeginIt;

  // If we are pointing at a top-level decl inside an objc container, we need
  // to backtrack until we find it otherwise we will fail to report that the
  // region overlaps with an objc container.
  while (BeginIt != DInfo.Decls.begin() &&
         GetDecl(getGlobalDeclID(*DInfo.Mod, *BeginIt))
             ->isTopLevelDeclInObjCContainer())
    --BeginIt;

  ArrayRef<serialization::LocalDeclID>::iterator EndIt =
      llvm::upper_bound(DInfo.Decls, EndLoc, DIDComp);
  if (EndIt != DInfo.Decls.end())
    ++EndIt;

  for (ArrayRef<serialization::LocalDeclID>::iterator
         DIt = BeginIt; DIt != EndIt; ++DIt)
    Decls.push_back(GetDecl(getGlobalDeclID(*DInfo.Mod, *DIt)));
}

bool
ASTReader::FindExternalVisibleDeclsByName(const DeclContext *DC,
                                          DeclarationName Name) {
  assert(DC->hasExternalVisibleStorage() && DC == DC->getPrimaryContext() &&
         "DeclContext has no visible decls in storage");
  if (!Name)
    return false;

  auto It = Lookups.find(DC);
  if (It == Lookups.end())
    return false;

  Deserializing LookupResults(this);

  // Load the list of declarations.
  SmallVector<NamedDecl *, 64> Decls;
  llvm::SmallPtrSet<NamedDecl *, 8> Found;
  for (DeclID ID : It->second.Table.find(Name)) {
    NamedDecl *ND = cast<NamedDecl>(GetDecl(ID));
    if (ND->getDeclName() == Name && Found.insert(ND).second)
      Decls.push_back(ND);
  }

  ++NumVisibleDeclContextsRead;
  SetExternalVisibleDeclsForName(DC, Name, Decls);
  return !Decls.empty();
}

void ASTReader::completeVisibleDeclsMap(const DeclContext *DC) {
  if (!DC->hasExternalVisibleStorage())
    return;

  auto It = Lookups.find(DC);
  assert(It != Lookups.end() &&
         "have external visible storage but no lookup tables");

  DeclsMap Decls;

  for (DeclID ID : It->second.Table.findAll()) {
    NamedDecl *ND = cast<NamedDecl>(GetDecl(ID));
    Decls[ND->getDeclName()].push_back(ND);
  }

  ++NumVisibleDeclContextsRead;

  for (DeclsMap::iterator I = Decls.begin(), E = Decls.end(); I != E; ++I) {
    SetExternalVisibleDeclsForName(DC, I->first, I->second);
  }
  const_cast<DeclContext *>(DC)->setHasExternalVisibleStorage(false);
}

const serialization::reader::DeclContextLookupTable *
ASTReader::getLoadedLookupTables(DeclContext *Primary) const {
  auto I = Lookups.find(Primary);
  return I == Lookups.end() ? nullptr : &I->second;
}

/// Under non-PCH compilation the consumer receives the objc methods
/// before receiving the implementation, and codegen depends on this.
/// We simulate this by deserializing and passing to consumer the methods of the
/// implementation before passing the deserialized implementation decl.
static void PassObjCImplDeclToConsumer(ObjCImplDecl *ImplD,
                                       ASTConsumer *Consumer) {
  assert(ImplD && Consumer);

  for (auto *I : ImplD->methods())
    Consumer->HandleInterestingDecl(DeclGroupRef(I));

  Consumer->HandleInterestingDecl(DeclGroupRef(ImplD));
}

void ASTReader::PassInterestingDeclToConsumer(Decl *D) {
  if (ObjCImplDecl *ImplD = dyn_cast<ObjCImplDecl>(D))
    PassObjCImplDeclToConsumer(ImplD, Consumer);
  else
    Consumer->HandleInterestingDecl(DeclGroupRef(D));
}

void ASTReader::StartTranslationUnit(ASTConsumer *Consumer) {
  this->Consumer = Consumer;

  if (Consumer)
    PassInterestingDeclsToConsumer();

  if (DeserializationListener)
    DeserializationListener->ReaderInitialized(this);
}

void ASTReader::PrintStats() {
  std::fprintf(stderr, "*** AST File Statistics:\n");

  unsigned NumTypesLoaded =
      TypesLoaded.size() - llvm::count(TypesLoaded, QualType());
  unsigned NumDeclsLoaded =
      DeclsLoaded.size() - llvm::count(DeclsLoaded, (Decl *)nullptr);
  unsigned NumIdentifiersLoaded =
      IdentifiersLoaded.size() -
      llvm::count(IdentifiersLoaded, (IdentifierInfo *)nullptr);
  unsigned NumMacrosLoaded =
      MacrosLoaded.size() - llvm::count(MacrosLoaded, (MacroInfo *)nullptr);
  unsigned NumSelectorsLoaded =
      SelectorsLoaded.size() - llvm::count(SelectorsLoaded, Selector());

  if (unsigned TotalNumSLocEntries = getTotalNumSLocs())
    std::fprintf(stderr, "  %u/%u source location entries read (%f%%)\n",
                 NumSLocEntriesRead, TotalNumSLocEntries,
                 ((float)NumSLocEntriesRead/TotalNumSLocEntries * 100));
  if (!TypesLoaded.empty())
    std::fprintf(stderr, "  %u/%u types read (%f%%)\n",
                 NumTypesLoaded, (unsigned)TypesLoaded.size(),
                 ((float)NumTypesLoaded/TypesLoaded.size() * 100));
  if (!DeclsLoaded.empty())
    std::fprintf(stderr, "  %u/%u declarations read (%f%%)\n",
                 NumDeclsLoaded, (unsigned)DeclsLoaded.size(),
                 ((float)NumDeclsLoaded/DeclsLoaded.size() * 100));
  if (!IdentifiersLoaded.empty())
    std::fprintf(stderr, "  %u/%u identifiers read (%f%%)\n",
                 NumIdentifiersLoaded, (unsigned)IdentifiersLoaded.size(),
                 ((float)NumIdentifiersLoaded/IdentifiersLoaded.size() * 100));
  if (!MacrosLoaded.empty())
    std::fprintf(stderr, "  %u/%u macros read (%f%%)\n",
                 NumMacrosLoaded, (unsigned)MacrosLoaded.size(),
                 ((float)NumMacrosLoaded/MacrosLoaded.size() * 100));
  if (!SelectorsLoaded.empty())
    std::fprintf(stderr, "  %u/%u selectors read (%f%%)\n",
                 NumSelectorsLoaded, (unsigned)SelectorsLoaded.size(),
                 ((float)NumSelectorsLoaded/SelectorsLoaded.size() * 100));
  if (TotalNumStatements)
    std::fprintf(stderr, "  %u/%u statements read (%f%%)\n",
                 NumStatementsRead, TotalNumStatements,
                 ((float)NumStatementsRead/TotalNumStatements * 100));
  if (TotalNumMacros)
    std::fprintf(stderr, "  %u/%u macros read (%f%%)\n",
                 NumMacrosRead, TotalNumMacros,
                 ((float)NumMacrosRead/TotalNumMacros * 100));
  if (TotalLexicalDeclContexts)
    std::fprintf(stderr, "  %u/%u lexical declcontexts read (%f%%)\n",
                 NumLexicalDeclContextsRead, TotalLexicalDeclContexts,
                 ((float)NumLexicalDeclContextsRead/TotalLexicalDeclContexts
                  * 100));
  if (TotalVisibleDeclContexts)
    std::fprintf(stderr, "  %u/%u visible declcontexts read (%f%%)\n",
                 NumVisibleDeclContextsRead, TotalVisibleDeclContexts,
                 ((float)NumVisibleDeclContextsRead/TotalVisibleDeclContexts
                  * 100));
  if (TotalNumMethodPoolEntries)
    std::fprintf(stderr, "  %u/%u method pool entries read (%f%%)\n",
                 NumMethodPoolEntriesRead, TotalNumMethodPoolEntries,
                 ((float)NumMethodPoolEntriesRead/TotalNumMethodPoolEntries
                  * 100));
  if (NumMethodPoolLookups)
    std::fprintf(stderr, "  %u/%u method pool lookups succeeded (%f%%)\n",
                 NumMethodPoolHits, NumMethodPoolLookups,
                 ((float)NumMethodPoolHits/NumMethodPoolLookups * 100.0));
  if (NumMethodPoolTableLookups)
    std::fprintf(stderr, "  %u/%u method pool table lookups succeeded (%f%%)\n",
                 NumMethodPoolTableHits, NumMethodPoolTableLookups,
                 ((float)NumMethodPoolTableHits/NumMethodPoolTableLookups
                  * 100.0));
  if (NumIdentifierLookupHits)
    std::fprintf(stderr,
                 "  %u / %u identifier table lookups succeeded (%f%%)\n",
                 NumIdentifierLookupHits, NumIdentifierLookups,
                 (double)NumIdentifierLookupHits*100.0/NumIdentifierLookups);

  if (GlobalIndex) {
    std::fprintf(stderr, "\n");
    GlobalIndex->printStats();
  }

  std::fprintf(stderr, "\n");
  dump();
  std::fprintf(stderr, "\n");
}

template<typename Key, typename ModuleFile, unsigned InitialCapacity>
LLVM_DUMP_METHOD static void
dumpModuleIDMap(StringRef Name,
                const ContinuousRangeMap<Key, ModuleFile *,
                                         InitialCapacity> &Map) {
  if (Map.begin() == Map.end())
    return;

  using MapType = ContinuousRangeMap<Key, ModuleFile *, InitialCapacity>;

  llvm::errs() << Name << ":\n";
  for (typename MapType::const_iterator I = Map.begin(), IEnd = Map.end();
       I != IEnd; ++I) {
    llvm::errs() << "  " << I->first << " -> " << I->second->FileName
      << "\n";
  }
}

LLVM_DUMP_METHOD void ASTReader::dump() {
  llvm::errs() << "*** PCH/ModuleFile Remappings:\n";
  dumpModuleIDMap("Global bit offset map", GlobalBitOffsetsMap);
  dumpModuleIDMap("Global source location entry map", GlobalSLocEntryMap);
  dumpModuleIDMap("Global type map", GlobalTypeMap);
  dumpModuleIDMap("Global declaration map", GlobalDeclMap);
  dumpModuleIDMap("Global identifier map", GlobalIdentifierMap);
  dumpModuleIDMap("Global macro map", GlobalMacroMap);
  dumpModuleIDMap("Global submodule map", GlobalSubmoduleMap);
  dumpModuleIDMap("Global selector map", GlobalSelectorMap);
  dumpModuleIDMap("Global preprocessed entity map",
                  GlobalPreprocessedEntityMap);

  llvm::errs() << "\n*** PCH/Modules Loaded:";
  for (ModuleFile &M : ModuleMgr)
    M.dump();
}

/// Return the amount of memory used by memory buffers, breaking down
/// by heap-backed versus mmap'ed memory.
void ASTReader::getMemoryBufferSizes(MemoryBufferSizes &sizes) const {
  for (ModuleFile &I : ModuleMgr) {
    if (llvm::MemoryBuffer *buf = I.Buffer) {
      size_t bytes = buf->getBufferSize();
      switch (buf->getBufferKind()) {
        case llvm::MemoryBuffer::MemoryBuffer_Malloc:
          sizes.malloc_bytes += bytes;
          break;
        case llvm::MemoryBuffer::MemoryBuffer_MMap:
          sizes.mmap_bytes += bytes;
          break;
      }
    }
  }
}

void ASTReader::InitializeSema(Sema &S) {
  SemaObj = &S;
  S.addExternalSource(this);

  // Makes sure any declarations that were deserialized "too early"
  // still get added to the identifier's declaration chains.
  for (uint64_t ID : PreloadedDeclIDs) {
    NamedDecl *D = cast<NamedDecl>(GetDecl(ID));
    pushExternalDeclIntoScope(D, D->getDeclName());
  }
  PreloadedDeclIDs.clear();

  // FIXME: What happens if these are changed by a module import?
  if (!FPPragmaOptions.empty()) {
    assert(FPPragmaOptions.size() == 1 && "Wrong number of FP_PRAGMA_OPTIONS");
    FPOptionsOverride NewOverrides =
        FPOptionsOverride::getFromOpaqueInt(FPPragmaOptions[0]);
    SemaObj->CurFPFeatures =
        NewOverrides.applyOverrides(SemaObj->getLangOpts());
  }

  SemaObj->OpenCLFeatures = OpenCLExtensions;

  UpdateSema();
}

void ASTReader::UpdateSema() {
  assert(SemaObj && "no Sema to update");

  // Load the offsets of the declarations that Sema references.
  // They will be lazily deserialized when needed.
  if (!SemaDeclRefs.empty()) {
    assert(SemaDeclRefs.size() % 3 == 0);
    for (unsigned I = 0; I != SemaDeclRefs.size(); I += 3) {
      if (!SemaObj->StdNamespace)
        SemaObj->StdNamespace = SemaDeclRefs[I];
      if (!SemaObj->StdBadAlloc)
        SemaObj->StdBadAlloc = SemaDeclRefs[I+1];
      if (!SemaObj->StdAlignValT)
        SemaObj->StdAlignValT = SemaDeclRefs[I+2];
    }
    SemaDeclRefs.clear();
  }

  // Update the state of pragmas. Use the same API as if we had encountered the
  // pragma in the source.
  if(OptimizeOffPragmaLocation.isValid())
    SemaObj->ActOnPragmaOptimize(/* On = */ false, OptimizeOffPragmaLocation);
  if (PragmaMSStructState != -1)
    SemaObj->ActOnPragmaMSStruct((PragmaMSStructKind)PragmaMSStructState);
  if (PointersToMembersPragmaLocation.isValid()) {
    SemaObj->ActOnPragmaMSPointersToMembers(
        (LangOptions::PragmaMSPointersToMembersKind)
            PragmaMSPointersToMembersState,
        PointersToMembersPragmaLocation);
  }
  SemaObj->ForceCUDAHostDeviceDepth = ForceCUDAHostDeviceDepth;

  if (PragmaAlignPackCurrentValue) {
    // The bottom of the stack might have a default value. It must be adjusted
    // to the current value to ensure that the packing state is preserved after
    // popping entries that were included/imported from a PCH/module.
    bool DropFirst = false;
    if (!PragmaAlignPackStack.empty() &&
        PragmaAlignPackStack.front().Location.isInvalid()) {
      assert(PragmaAlignPackStack.front().Value ==
                 SemaObj->AlignPackStack.DefaultValue &&
             "Expected a default alignment value");
      SemaObj->AlignPackStack.Stack.emplace_back(
          PragmaAlignPackStack.front().SlotLabel,
          SemaObj->AlignPackStack.CurrentValue,
          SemaObj->AlignPackStack.CurrentPragmaLocation,
          PragmaAlignPackStack.front().PushLocation);
      DropFirst = true;
    }
    for (const auto &Entry : llvm::makeArrayRef(PragmaAlignPackStack)
                                 .drop_front(DropFirst ? 1 : 0)) {
      SemaObj->AlignPackStack.Stack.emplace_back(
          Entry.SlotLabel, Entry.Value, Entry.Location, Entry.PushLocation);
    }
    if (PragmaAlignPackCurrentLocation.isInvalid()) {
      assert(*PragmaAlignPackCurrentValue ==
                 SemaObj->AlignPackStack.DefaultValue &&
             "Expected a default align and pack value");
      // Keep the current values.
    } else {
      SemaObj->AlignPackStack.CurrentValue = *PragmaAlignPackCurrentValue;
      SemaObj->AlignPackStack.CurrentPragmaLocation =
          PragmaAlignPackCurrentLocation;
    }
  }
  if (FpPragmaCurrentValue) {
    // The bottom of the stack might have a default value. It must be adjusted
    // to the current value to ensure that fp-pragma state is preserved after
    // popping entries that were included/imported from a PCH/module.
    bool DropFirst = false;
    if (!FpPragmaStack.empty() && FpPragmaStack.front().Location.isInvalid()) {
      assert(FpPragmaStack.front().Value ==
                 SemaObj->FpPragmaStack.DefaultValue &&
             "Expected a default pragma float_control value");
      SemaObj->FpPragmaStack.Stack.emplace_back(
          FpPragmaStack.front().SlotLabel, SemaObj->FpPragmaStack.CurrentValue,
          SemaObj->FpPragmaStack.CurrentPragmaLocation,
          FpPragmaStack.front().PushLocation);
      DropFirst = true;
    }
    for (const auto &Entry :
         llvm::makeArrayRef(FpPragmaStack).drop_front(DropFirst ? 1 : 0))
      SemaObj->FpPragmaStack.Stack.emplace_back(
          Entry.SlotLabel, Entry.Value, Entry.Location, Entry.PushLocation);
    if (FpPragmaCurrentLocation.isInvalid()) {
      assert(*FpPragmaCurrentValue == SemaObj->FpPragmaStack.DefaultValue &&
             "Expected a default pragma float_control value");
      // Keep the current values.
    } else {
      SemaObj->FpPragmaStack.CurrentValue = *FpPragmaCurrentValue;
      SemaObj->FpPragmaStack.CurrentPragmaLocation = FpPragmaCurrentLocation;
    }
  }

  // For non-modular AST files, restore visiblity of modules.
  for (auto &Import : ImportedModules) {
    if (Import.ImportLoc.isInvalid())
      continue;
    if (Module *Imported = getSubmodule(Import.ID)) {
      SemaObj->makeModuleVisible(Imported, Import.ImportLoc);
    }
  }
}

IdentifierInfo *ASTReader::get(StringRef Name) {
  // Note that we are loading an identifier.
  Deserializing AnIdentifier(this);

  IdentifierLookupVisitor Visitor(Name, /*PriorGeneration=*/0,
                                  NumIdentifierLookups,
                                  NumIdentifierLookupHits);

  // We don't need to do identifier table lookups in C++ modules (we preload
  // all interesting declarations, and don't need to use the scope for name
  // lookups). Perform the lookup in PCH files, though, since we don't build
  // a complete initial identifier table if we're carrying on from a PCH.
  if (PP.getLangOpts().CPlusPlus) {
    for (auto F : ModuleMgr.pch_modules())
      if (Visitor(*F))
        break;
  } else {
    // If there is a global index, look there first to determine which modules
    // provably do not have any results for this identifier.
    GlobalModuleIndex::HitSet Hits;
    GlobalModuleIndex::HitSet *HitsPtr = nullptr;
    if (!loadGlobalIndex()) {
      if (GlobalIndex->lookupIdentifier(Name, Hits)) {
        HitsPtr = &Hits;
      }
    }

    ModuleMgr.visit(Visitor, HitsPtr);
  }

  IdentifierInfo *II = Visitor.getIdentifierInfo();
  markIdentifierUpToDate(II);
  return II;
}

namespace clang {

  /// An identifier-lookup iterator that enumerates all of the
  /// identifiers stored within a set of AST files.
  class ASTIdentifierIterator : public IdentifierIterator {
    /// The AST reader whose identifiers are being enumerated.
    const ASTReader &Reader;

    /// The current index into the chain of AST files stored in
    /// the AST reader.
    unsigned Index;

    /// The current position within the identifier lookup table
    /// of the current AST file.
    ASTIdentifierLookupTable::key_iterator Current;

    /// The end position within the identifier lookup table of
    /// the current AST file.
    ASTIdentifierLookupTable::key_iterator End;

    /// Whether to skip any modules in the ASTReader.
    bool SkipModules;

  public:
    explicit ASTIdentifierIterator(const ASTReader &Reader,
                                   bool SkipModules = false);

    StringRef Next() override;
  };

} // namespace clang

ASTIdentifierIterator::ASTIdentifierIterator(const ASTReader &Reader,
                                             bool SkipModules)
    : Reader(Reader), Index(Reader.ModuleMgr.size()), SkipModules(SkipModules) {
}

StringRef ASTIdentifierIterator::Next() {
  while (Current == End) {
    // If we have exhausted all of our AST files, we're done.
    if (Index == 0)
      return StringRef();

    --Index;
    ModuleFile &F = Reader.ModuleMgr[Index];
    if (SkipModules && F.isModule())
      continue;

    ASTIdentifierLookupTable *IdTable =
        (ASTIdentifierLookupTable *)F.IdentifierLookupTable;
    Current = IdTable->key_begin();
    End = IdTable->key_end();
  }

  // We have any identifiers remaining in the current AST file; return
  // the next one.
  StringRef Result = *Current;
  ++Current;
  return Result;
}

namespace {

/// A utility for appending two IdentifierIterators.
class ChainedIdentifierIterator : public IdentifierIterator {
  std::unique_ptr<IdentifierIterator> Current;
  std::unique_ptr<IdentifierIterator> Queued;

public:
  ChainedIdentifierIterator(std::unique_ptr<IdentifierIterator> First,
                            std::unique_ptr<IdentifierIterator> Second)
      : Current(std::move(First)), Queued(std::move(Second)) {}

  StringRef Next() override {
    if (!Current)
      return StringRef();

    StringRef result = Current->Next();
    if (!result.empty())
      return result;

    // Try the queued iterator, which may itself be empty.
    Current.reset();
    std::swap(Current, Queued);
    return Next();
  }
};

} // namespace

IdentifierIterator *ASTReader::getIdentifiers() {
  if (!loadGlobalIndex()) {
    std::unique_ptr<IdentifierIterator> ReaderIter(
        new ASTIdentifierIterator(*this, /*SkipModules=*/true));
    std::unique_ptr<IdentifierIterator> ModulesIter(
        GlobalIndex->createIdentifierIterator());
    return new ChainedIdentifierIterator(std::move(ReaderIter),
                                         std::move(ModulesIter));
  }

  return new ASTIdentifierIterator(*this);
}

namespace clang {
namespace serialization {

  class ReadMethodPoolVisitor {
    ASTReader &Reader;
    Selector Sel;
    unsigned PriorGeneration;
    unsigned InstanceBits = 0;
    unsigned FactoryBits = 0;
    bool InstanceHasMoreThanOneDecl = false;
    bool FactoryHasMoreThanOneDecl = false;
    SmallVector<ObjCMethodDecl *, 4> InstanceMethods;
    SmallVector<ObjCMethodDecl *, 4> FactoryMethods;

  public:
    ReadMethodPoolVisitor(ASTReader &Reader, Selector Sel,
                          unsigned PriorGeneration)
        : Reader(Reader), Sel(Sel), PriorGeneration(PriorGeneration) {}

    bool operator()(ModuleFile &M) {
      if (!M.SelectorLookupTable)
        return false;

      // If we've already searched this module file, skip it now.
      if (M.Generation <= PriorGeneration)
        return true;

      ++Reader.NumMethodPoolTableLookups;
      ASTSelectorLookupTable *PoolTable
        = (ASTSelectorLookupTable*)M.SelectorLookupTable;
      ASTSelectorLookupTable::iterator Pos = PoolTable->find(Sel);
      if (Pos == PoolTable->end())
        return false;

      ++Reader.NumMethodPoolTableHits;
      ++Reader.NumSelectorsRead;
      // FIXME: Not quite happy with the statistics here. We probably should
      // disable this tracking when called via LoadSelector.
      // Also, should entries without methods count as misses?
      ++Reader.NumMethodPoolEntriesRead;
      ASTSelectorLookupTrait::data_type Data = *Pos;
      if (Reader.DeserializationListener)
        Reader.DeserializationListener->SelectorRead(Data.ID, Sel);

      // Append methods in the reverse order, so that later we can process them
      // in the order they appear in the source code by iterating through
      // the vector in the reverse order.
      InstanceMethods.append(Data.Instance.rbegin(), Data.Instance.rend());
      FactoryMethods.append(Data.Factory.rbegin(), Data.Factory.rend());
      InstanceBits = Data.InstanceBits;
      FactoryBits = Data.FactoryBits;
      InstanceHasMoreThanOneDecl = Data.InstanceHasMoreThanOneDecl;
      FactoryHasMoreThanOneDecl = Data.FactoryHasMoreThanOneDecl;
      return false;
    }

    /// Retrieve the instance methods found by this visitor.
    ArrayRef<ObjCMethodDecl *> getInstanceMethods() const {
      return InstanceMethods;
    }

    /// Retrieve the instance methods found by this visitor.
    ArrayRef<ObjCMethodDecl *> getFactoryMethods() const {
      return FactoryMethods;
    }

    unsigned getInstanceBits() const { return InstanceBits; }
    unsigned getFactoryBits() const { return FactoryBits; }

    bool instanceHasMoreThanOneDecl() const {
      return InstanceHasMoreThanOneDecl;
    }

    bool factoryHasMoreThanOneDecl() const { return FactoryHasMoreThanOneDecl; }
  };

} // namespace serialization
} // namespace clang

/// Add the given set of methods to the method list.
static void addMethodsToPool(Sema &S, ArrayRef<ObjCMethodDecl *> Methods,
                             ObjCMethodList &List) {
  for (auto I = Methods.rbegin(), E = Methods.rend(); I != E; ++I)
    S.addMethodToGlobalList(&List, *I);
}

void ASTReader::ReadMethodPool(Selector Sel) {
  // Get the selector generation and update it to the current generation.
  unsigned &Generation = SelectorGeneration[Sel];
  unsigned PriorGeneration = Generation;
  Generation = getGeneration();
  SelectorOutOfDate[Sel] = false;

  // Search for methods defined with this selector.
  ++NumMethodPoolLookups;
  ReadMethodPoolVisitor Visitor(*this, Sel, PriorGeneration);
  ModuleMgr.visit(Visitor);

  if (Visitor.getInstanceMethods().empty() &&
      Visitor.getFactoryMethods().empty())
    return;

  ++NumMethodPoolHits;

  if (!getSema())
    return;

  Sema &S = *getSema();
  Sema::GlobalMethodPool::iterator Pos =
      S.MethodPool.insert(std::make_pair(Sel, Sema::GlobalMethodPool::Lists()))
          .first;

  Pos->second.first.setBits(Visitor.getInstanceBits());
  Pos->second.first.setHasMoreThanOneDecl(Visitor.instanceHasMoreThanOneDecl());
  Pos->second.second.setBits(Visitor.getFactoryBits());
  Pos->second.second.setHasMoreThanOneDecl(Visitor.factoryHasMoreThanOneDecl());

  // Add methods to the global pool *after* setting hasMoreThanOneDecl, since
  // when building a module we keep every method individually and may need to
  // update hasMoreThanOneDecl as we add the methods.
  addMethodsToPool(S, Visitor.getInstanceMethods(), Pos->second.first);
  addMethodsToPool(S, Visitor.getFactoryMethods(), Pos->second.second);
}

void ASTReader::updateOutOfDateSelector(Selector Sel) {
  if (SelectorOutOfDate[Sel])
    ReadMethodPool(Sel);
}

void ASTReader::ReadKnownNamespaces(
                          SmallVectorImpl<NamespaceDecl *> &Namespaces) {
  Namespaces.clear();

  for (unsigned I = 0, N = KnownNamespaces.size(); I != N; ++I) {
    if (NamespaceDecl *Namespace
                = dyn_cast_or_null<NamespaceDecl>(GetDecl(KnownNamespaces[I])))
      Namespaces.push_back(Namespace);
  }
}

void ASTReader::ReadUndefinedButUsed(
    llvm::MapVector<NamedDecl *, SourceLocation> &Undefined) {
  for (unsigned Idx = 0, N = UndefinedButUsed.size(); Idx != N;) {
    NamedDecl *D = cast<NamedDecl>(GetDecl(UndefinedButUsed[Idx++]));
    SourceLocation Loc =
        SourceLocation::getFromRawEncoding(UndefinedButUsed[Idx++]);
    Undefined.insert(std::make_pair(D, Loc));
  }
}

void ASTReader::ReadMismatchingDeleteExpressions(llvm::MapVector<
    FieldDecl *, llvm::SmallVector<std::pair<SourceLocation, bool>, 4>> &
                                                     Exprs) {
  for (unsigned Idx = 0, N = DelayedDeleteExprs.size(); Idx != N;) {
    FieldDecl *FD = cast<FieldDecl>(GetDecl(DelayedDeleteExprs[Idx++]));
    uint64_t Count = DelayedDeleteExprs[Idx++];
    for (uint64_t C = 0; C < Count; ++C) {
      SourceLocation DeleteLoc =
          SourceLocation::getFromRawEncoding(DelayedDeleteExprs[Idx++]);
      const bool IsArrayForm = DelayedDeleteExprs[Idx++];
      Exprs[FD].push_back(std::make_pair(DeleteLoc, IsArrayForm));
    }
  }
}

void ASTReader::ReadTentativeDefinitions(
                  SmallVectorImpl<VarDecl *> &TentativeDefs) {
  for (unsigned I = 0, N = TentativeDefinitions.size(); I != N; ++I) {
    VarDecl *Var = dyn_cast_or_null<VarDecl>(GetDecl(TentativeDefinitions[I]));
    if (Var)
      TentativeDefs.push_back(Var);
  }
  TentativeDefinitions.clear();
}

void ASTReader::ReadUnusedFileScopedDecls(
                               SmallVectorImpl<const DeclaratorDecl *> &Decls) {
  for (unsigned I = 0, N = UnusedFileScopedDecls.size(); I != N; ++I) {
    DeclaratorDecl *D
      = dyn_cast_or_null<DeclaratorDecl>(GetDecl(UnusedFileScopedDecls[I]));
    if (D)
      Decls.push_back(D);
  }
  UnusedFileScopedDecls.clear();
}

void ASTReader::ReadDelegatingConstructors(
                                 SmallVectorImpl<CXXConstructorDecl *> &Decls) {
  for (unsigned I = 0, N = DelegatingCtorDecls.size(); I != N; ++I) {
    CXXConstructorDecl *D
      = dyn_cast_or_null<CXXConstructorDecl>(GetDecl(DelegatingCtorDecls[I]));
    if (D)
      Decls.push_back(D);
  }
  DelegatingCtorDecls.clear();
}

void ASTReader::ReadExtVectorDecls(SmallVectorImpl<TypedefNameDecl *> &Decls) {
  for (unsigned I = 0, N = ExtVectorDecls.size(); I != N; ++I) {
    TypedefNameDecl *D
      = dyn_cast_or_null<TypedefNameDecl>(GetDecl(ExtVectorDecls[I]));
    if (D)
      Decls.push_back(D);
  }
  ExtVectorDecls.clear();
}

void ASTReader::ReadUnusedLocalTypedefNameCandidates(
    llvm::SmallSetVector<const TypedefNameDecl *, 4> &Decls) {
  for (unsigned I = 0, N = UnusedLocalTypedefNameCandidates.size(); I != N;
       ++I) {
    TypedefNameDecl *D = dyn_cast_or_null<TypedefNameDecl>(
        GetDecl(UnusedLocalTypedefNameCandidates[I]));
    if (D)
      Decls.insert(D);
  }
  UnusedLocalTypedefNameCandidates.clear();
}

void ASTReader::ReadDeclsToCheckForDeferredDiags(
    llvm::SmallSetVector<Decl *, 4> &Decls) {
  for (auto I : DeclsToCheckForDeferredDiags) {
    auto *D = dyn_cast_or_null<Decl>(GetDecl(I));
    if (D)
      Decls.insert(D);
  }
  DeclsToCheckForDeferredDiags.clear();
}

void ASTReader::ReadReferencedSelectors(
       SmallVectorImpl<std::pair<Selector, SourceLocation>> &Sels) {
  if (ReferencedSelectorsData.empty())
    return;

  // If there are @selector references added them to its pool. This is for
  // implementation of -Wselector.
  unsigned int DataSize = ReferencedSelectorsData.size()-1;
  unsigned I = 0;
  while (I < DataSize) {
    Selector Sel = DecodeSelector(ReferencedSelectorsData[I++]);
    SourceLocation SelLoc
      = SourceLocation::getFromRawEncoding(ReferencedSelectorsData[I++]);
    Sels.push_back(std::make_pair(Sel, SelLoc));
  }
  ReferencedSelectorsData.clear();
}

void ASTReader::ReadWeakUndeclaredIdentifiers(
       SmallVectorImpl<std::pair<IdentifierInfo *, WeakInfo>> &WeakIDs) {
  if (WeakUndeclaredIdentifiers.empty())
    return;

  for (unsigned I = 0, N = WeakUndeclaredIdentifiers.size(); I < N; /*none*/) {
    IdentifierInfo *WeakId
      = DecodeIdentifierInfo(WeakUndeclaredIdentifiers[I++]);
    IdentifierInfo *AliasId
      = DecodeIdentifierInfo(WeakUndeclaredIdentifiers[I++]);
    SourceLocation Loc =
        SourceLocation::getFromRawEncoding(WeakUndeclaredIdentifiers[I++]);
    WeakInfo WI(AliasId, Loc);
    WeakIDs.push_back(std::make_pair(WeakId, WI));
  }
  WeakUndeclaredIdentifiers.clear();
}

void ASTReader::ReadUsedVTables(SmallVectorImpl<ExternalVTableUse> &VTables) {
  for (unsigned Idx = 0, N = VTableUses.size(); Idx < N; /* In loop */) {
    ExternalVTableUse VT;
    VT.Record = dyn_cast_or_null<CXXRecordDecl>(GetDecl(VTableUses[Idx++]));
    VT.Location = SourceLocation::getFromRawEncoding(VTableUses[Idx++]);
    VT.DefinitionRequired = VTableUses[Idx++];
    VTables.push_back(VT);
  }

  VTableUses.clear();
}

void ASTReader::ReadPendingInstantiations(
       SmallVectorImpl<std::pair<ValueDecl *, SourceLocation>> &Pending) {
  for (unsigned Idx = 0, N = PendingInstantiations.size(); Idx < N;) {
    ValueDecl *D = cast<ValueDecl>(GetDecl(PendingInstantiations[Idx++]));
    SourceLocation Loc
      = SourceLocation::getFromRawEncoding(PendingInstantiations[Idx++]);

    Pending.push_back(std::make_pair(D, Loc));
  }
  PendingInstantiations.clear();
}

void ASTReader::ReadLateParsedTemplates(
    llvm::MapVector<const FunctionDecl *, std::unique_ptr<LateParsedTemplate>>
        &LPTMap) {
  for (auto &LPT : LateParsedTemplates) {
    ModuleFile *FMod = LPT.first;
    RecordDataImpl &LateParsed = LPT.second;
    for (unsigned Idx = 0, N = LateParsed.size(); Idx < N;
         /* In loop */) {
      FunctionDecl *FD =
          cast<FunctionDecl>(GetLocalDecl(*FMod, LateParsed[Idx++]));

      auto LT = std::make_unique<LateParsedTemplate>();
      LT->D = GetLocalDecl(*FMod, LateParsed[Idx++]);

      ModuleFile *F = getOwningModuleFile(LT->D);
      assert(F && "No module");

      unsigned TokN = LateParsed[Idx++];
      LT->Toks.reserve(TokN);
      for (unsigned T = 0; T < TokN; ++T)
        LT->Toks.push_back(ReadToken(*F, LateParsed, Idx));

      LPTMap.insert(std::make_pair(FD, std::move(LT)));
    }
  }

  LateParsedTemplates.clear();
}

void ASTReader::LoadSelector(Selector Sel) {
  // It would be complicated to avoid reading the methods anyway. So don't.
  ReadMethodPool(Sel);
}

void ASTReader::SetIdentifierInfo(IdentifierID ID, IdentifierInfo *II) {
  assert(ID && "Non-zero identifier ID required");
  assert(ID <= IdentifiersLoaded.size() && "identifier ID out of range");
  IdentifiersLoaded[ID - 1] = II;
  if (DeserializationListener)
    DeserializationListener->IdentifierRead(ID, II);
}

/// Set the globally-visible declarations associated with the given
/// identifier.
///
/// If the AST reader is currently in a state where the given declaration IDs
/// cannot safely be resolved, they are queued until it is safe to resolve
/// them.
///
/// \param II an IdentifierInfo that refers to one or more globally-visible
/// declarations.
///
/// \param DeclIDs the set of declaration IDs with the name @p II that are
/// visible at global scope.
///
/// \param Decls if non-null, this vector will be populated with the set of
/// deserialized declarations. These declarations will not be pushed into
/// scope.
void
ASTReader::SetGloballyVisibleDecls(IdentifierInfo *II,
                              const SmallVectorImpl<uint32_t> &DeclIDs,
                                   SmallVectorImpl<Decl *> *Decls) {
  if (NumCurrentElementsDeserializing && !Decls) {
    PendingIdentifierInfos[II].append(DeclIDs.begin(), DeclIDs.end());
    return;
  }

  for (unsigned I = 0, N = DeclIDs.size(); I != N; ++I) {
    if (!SemaObj) {
      // Queue this declaration so that it will be added to the
      // translation unit scope and identifier's declaration chain
      // once a Sema object is known.
      PreloadedDeclIDs.push_back(DeclIDs[I]);
      continue;
    }

    NamedDecl *D = cast<NamedDecl>(GetDecl(DeclIDs[I]));

    // If we're simply supposed to record the declarations, do so now.
    if (Decls) {
      Decls->push_back(D);
      continue;
    }

    // Introduce this declaration into the translation-unit scope
    // and add it to the declaration chain for this identifier, so
    // that (unqualified) name lookup will find it.
    pushExternalDeclIntoScope(D, II);
  }
}

IdentifierInfo *ASTReader::DecodeIdentifierInfo(IdentifierID ID) {
  if (ID == 0)
    return nullptr;

  if (IdentifiersLoaded.empty()) {
    Error("no identifier table in AST file");
    return nullptr;
  }

  ID -= 1;
  if (!IdentifiersLoaded[ID]) {
    GlobalIdentifierMapType::iterator I = GlobalIdentifierMap.find(ID + 1);
    assert(I != GlobalIdentifierMap.end() && "Corrupted global identifier map");
    ModuleFile *M = I->second;
    unsigned Index = ID - M->BaseIdentifierID;
    const unsigned char *Data =
        M->IdentifierTableData + M->IdentifierOffsets[Index];

    ASTIdentifierLookupTrait Trait(*this, *M);
    auto KeyDataLen = Trait.ReadKeyDataLength(Data);
    auto Key = Trait.ReadKey(Data, KeyDataLen.first);
    auto &II = PP.getIdentifierTable().get(Key);
    IdentifiersLoaded[ID] = &II;
    markIdentifierFromAST(*this,  II);
    if (DeserializationListener)
      DeserializationListener->IdentifierRead(ID + 1, &II);
  }

  return IdentifiersLoaded[ID];
}

IdentifierInfo *ASTReader::getLocalIdentifier(ModuleFile &M, unsigned LocalID) {
  return DecodeIdentifierInfo(getGlobalIdentifierID(M, LocalID));
}

IdentifierID ASTReader::getGlobalIdentifierID(ModuleFile &M, unsigned LocalID) {
  if (LocalID < NUM_PREDEF_IDENT_IDS)
    return LocalID;

  if (!M.ModuleOffsetMap.empty())
    ReadModuleOffsetMap(M);

  ContinuousRangeMap<uint32_t, int, 2>::iterator I
    = M.IdentifierRemap.find(LocalID - NUM_PREDEF_IDENT_IDS);
  assert(I != M.IdentifierRemap.end()
         && "Invalid index into identifier index remap");

  return LocalID + I->second;
}

MacroInfo *ASTReader::getMacro(MacroID ID) {
  if (ID == 0)
    return nullptr;

  if (MacrosLoaded.empty()) {
    Error("no macro table in AST file");
    return nullptr;
  }

  ID -= NUM_PREDEF_MACRO_IDS;
  if (!MacrosLoaded[ID]) {
    GlobalMacroMapType::iterator I
      = GlobalMacroMap.find(ID + NUM_PREDEF_MACRO_IDS);
    assert(I != GlobalMacroMap.end() && "Corrupted global macro map");
    ModuleFile *M = I->second;
    unsigned Index = ID - M->BaseMacroID;
    MacrosLoaded[ID] =
        ReadMacroRecord(*M, M->MacroOffsetsBase + M->MacroOffsets[Index]);

    if (DeserializationListener)
      DeserializationListener->MacroRead(ID + NUM_PREDEF_MACRO_IDS,
                                         MacrosLoaded[ID]);
  }

  return MacrosLoaded[ID];
}

MacroID ASTReader::getGlobalMacroID(ModuleFile &M, unsigned LocalID) {
  if (LocalID < NUM_PREDEF_MACRO_IDS)
    return LocalID;

  if (!M.ModuleOffsetMap.empty())
    ReadModuleOffsetMap(M);

  ContinuousRangeMap<uint32_t, int, 2>::iterator I
    = M.MacroRemap.find(LocalID - NUM_PREDEF_MACRO_IDS);
  assert(I != M.MacroRemap.end() && "Invalid index into macro index remap");

  return LocalID + I->second;
}

serialization::SubmoduleID
ASTReader::getGlobalSubmoduleID(ModuleFile &M, unsigned LocalID) {
  if (LocalID < NUM_PREDEF_SUBMODULE_IDS)
    return LocalID;

  if (!M.ModuleOffsetMap.empty())
    ReadModuleOffsetMap(M);

  ContinuousRangeMap<uint32_t, int, 2>::iterator I
    = M.SubmoduleRemap.find(LocalID - NUM_PREDEF_SUBMODULE_IDS);
  assert(I != M.SubmoduleRemap.end()
         && "Invalid index into submodule index remap");

  return LocalID + I->second;
}

Module *ASTReader::getSubmodule(SubmoduleID GlobalID) {
  if (GlobalID < NUM_PREDEF_SUBMODULE_IDS) {
    assert(GlobalID == 0 && "Unhandled global submodule ID");
    return nullptr;
  }

  if (GlobalID > SubmodulesLoaded.size()) {
    Error("submodule ID out of range in AST file");
    return nullptr;
  }

  return SubmodulesLoaded[GlobalID - NUM_PREDEF_SUBMODULE_IDS];
}

Module *ASTReader::getModule(unsigned ID) {
  return getSubmodule(ID);
}

ModuleFile *ASTReader::getLocalModuleFile(ModuleFile &F, unsigned ID) {
  if (ID & 1) {
    // It's a module, look it up by submodule ID.
    auto I = GlobalSubmoduleMap.find(getGlobalSubmoduleID(F, ID >> 1));
    return I == GlobalSubmoduleMap.end() ? nullptr : I->second;
  } else {
    // It's a prefix (preamble, PCH, ...). Look it up by index.
    unsigned IndexFromEnd = ID >> 1;
    assert(IndexFromEnd && "got reference to unknown module file");
    return getModuleManager().pch_modules().end()[-IndexFromEnd];
  }
}

unsigned ASTReader::getModuleFileID(ModuleFile *F) {
  if (!F)
    return 1;

  // For a file representing a module, use the submodule ID of the top-level
  // module as the file ID. For any other kind of file, the number of such
  // files loaded beforehand will be the same on reload.
  // FIXME: Is this true even if we have an explicit module file and a PCH?
  if (F->isModule())
    return ((F->BaseSubmoduleID + NUM_PREDEF_SUBMODULE_IDS) << 1) | 1;

  auto PCHModules = getModuleManager().pch_modules();
  auto I = llvm::find(PCHModules, F);
  assert(I != PCHModules.end() && "emitting reference to unknown file");
  return (I - PCHModules.end()) << 1;
}

llvm::Optional<ASTSourceDescriptor>
ASTReader::getSourceDescriptor(unsigned ID) {
  if (Module *M = getSubmodule(ID))
    return ASTSourceDescriptor(*M);

  // If there is only a single PCH, return it instead.
  // Chained PCH are not supported.
  const auto &PCHChain = ModuleMgr.pch_modules();
  if (std::distance(std::begin(PCHChain), std::end(PCHChain))) {
    ModuleFile &MF = ModuleMgr.getPrimaryModule();
    StringRef ModuleName = llvm::sys::path::filename(MF.OriginalSourceFileName);
    StringRef FileName = llvm::sys::path::filename(MF.FileName);
    return ASTSourceDescriptor(ModuleName, MF.OriginalDir, FileName,
                               MF.Signature);
  }
  return None;
}

ExternalASTSource::ExtKind ASTReader::hasExternalDefinitions(const Decl *FD) {
  auto I = DefinitionSource.find(FD);
  if (I == DefinitionSource.end())
    return EK_ReplyHazy;
  return I->second ? EK_Never : EK_Always;
}

Selector ASTReader::getLocalSelector(ModuleFile &M, unsigned LocalID) {
  return DecodeSelector(getGlobalSelectorID(M, LocalID));
}

Selector ASTReader::DecodeSelector(serialization::SelectorID ID) {
  if (ID == 0)
    return Selector();

  if (ID > SelectorsLoaded.size()) {
    Error("selector ID out of range in AST file");
    return Selector();
  }

  if (SelectorsLoaded[ID - 1].getAsOpaquePtr() == nullptr) {
    // Load this selector from the selector table.
    GlobalSelectorMapType::iterator I = GlobalSelectorMap.find(ID);
    assert(I != GlobalSelectorMap.end() && "Corrupted global selector map");
    ModuleFile &M = *I->second;
    ASTSelectorLookupTrait Trait(*this, M);
    unsigned Idx = ID - M.BaseSelectorID - NUM_PREDEF_SELECTOR_IDS;
    SelectorsLoaded[ID - 1] =
      Trait.ReadKey(M.SelectorLookupTableData + M.SelectorOffsets[Idx], 0);
    if (DeserializationListener)
      DeserializationListener->SelectorRead(ID, SelectorsLoaded[ID - 1]);
  }

  return SelectorsLoaded[ID - 1];
}

Selector ASTReader::GetExternalSelector(serialization::SelectorID ID) {
  return DecodeSelector(ID);
}

uint32_t ASTReader::GetNumExternalSelectors() {
  // ID 0 (the null selector) is considered an external selector.
  return getTotalNumSelectors() + 1;
}

serialization::SelectorID
ASTReader::getGlobalSelectorID(ModuleFile &M, unsigned LocalID) const {
  if (LocalID < NUM_PREDEF_SELECTOR_IDS)
    return LocalID;

  if (!M.ModuleOffsetMap.empty())
    ReadModuleOffsetMap(M);

  ContinuousRangeMap<uint32_t, int, 2>::iterator I
    = M.SelectorRemap.find(LocalID - NUM_PREDEF_SELECTOR_IDS);
  assert(I != M.SelectorRemap.end()
         && "Invalid index into selector index remap");

  return LocalID + I->second;
}

DeclarationNameLoc
ASTRecordReader::readDeclarationNameLoc(DeclarationName Name) {
  switch (Name.getNameKind()) {
  case DeclarationName::CXXConstructorName:
  case DeclarationName::CXXDestructorName:
  case DeclarationName::CXXConversionFunctionName:
    return DeclarationNameLoc::makeNamedTypeLoc(readTypeSourceInfo());

  case DeclarationName::CXXOperatorName:
    return DeclarationNameLoc::makeCXXOperatorNameLoc(readSourceRange());

  case DeclarationName::CXXLiteralOperatorName:
    return DeclarationNameLoc::makeCXXLiteralOperatorNameLoc(
        readSourceLocation());

  case DeclarationName::Identifier:
  case DeclarationName::ObjCZeroArgSelector:
  case DeclarationName::ObjCOneArgSelector:
  case DeclarationName::ObjCMultiArgSelector:
  case DeclarationName::CXXUsingDirective:
  case DeclarationName::CXXDeductionGuideName:
    break;
  }
  return DeclarationNameLoc();
}

DeclarationNameInfo ASTRecordReader::readDeclarationNameInfo() {
  DeclarationNameInfo NameInfo;
  NameInfo.setName(readDeclarationName());
  NameInfo.setLoc(readSourceLocation());
  NameInfo.setInfo(readDeclarationNameLoc(NameInfo.getName()));
  return NameInfo;
}

void ASTRecordReader::readQualifierInfo(QualifierInfo &Info) {
  Info.QualifierLoc = readNestedNameSpecifierLoc();
  unsigned NumTPLists = readInt();
  Info.NumTemplParamLists = NumTPLists;
  if (NumTPLists) {
    Info.TemplParamLists =
        new (getContext()) TemplateParameterList *[NumTPLists];
    for (unsigned i = 0; i != NumTPLists; ++i)
      Info.TemplParamLists[i] = readTemplateParameterList();
  }
}

TemplateParameterList *
ASTRecordReader::readTemplateParameterList() {
  SourceLocation TemplateLoc = readSourceLocation();
  SourceLocation LAngleLoc = readSourceLocation();
  SourceLocation RAngleLoc = readSourceLocation();

  unsigned NumParams = readInt();
  SmallVector<NamedDecl *, 16> Params;
  Params.reserve(NumParams);
  while (NumParams--)
    Params.push_back(readDeclAs<NamedDecl>());

  bool HasRequiresClause = readBool();
  Expr *RequiresClause = HasRequiresClause ? readExpr() : nullptr;

  TemplateParameterList *TemplateParams = TemplateParameterList::Create(
      getContext(), TemplateLoc, LAngleLoc, Params, RAngleLoc, RequiresClause);
  return TemplateParams;
}

void ASTRecordReader::readTemplateArgumentList(
                        SmallVectorImpl<TemplateArgument> &TemplArgs,
                        bool Canonicalize) {
  unsigned NumTemplateArgs = readInt();
  TemplArgs.reserve(NumTemplateArgs);
  while (NumTemplateArgs--)
    TemplArgs.push_back(readTemplateArgument(Canonicalize));
}

/// Read a UnresolvedSet structure.
void ASTRecordReader::readUnresolvedSet(LazyASTUnresolvedSet &Set) {
  unsigned NumDecls = readInt();
  Set.reserve(getContext(), NumDecls);
  while (NumDecls--) {
    DeclID ID = readDeclID();
    AccessSpecifier AS = (AccessSpecifier) readInt();
    Set.addLazyDecl(getContext(), ID, AS);
  }
}

CXXBaseSpecifier
ASTRecordReader::readCXXBaseSpecifier() {
  bool isVirtual = readBool();
  bool isBaseOfClass = readBool();
  AccessSpecifier AS = static_cast<AccessSpecifier>(readInt());
  bool inheritConstructors = readBool();
  TypeSourceInfo *TInfo = readTypeSourceInfo();
  SourceRange Range = readSourceRange();
  SourceLocation EllipsisLoc = readSourceLocation();
  CXXBaseSpecifier Result(Range, isVirtual, isBaseOfClass, AS, TInfo,
                          EllipsisLoc);
  Result.setInheritConstructors(inheritConstructors);
  return Result;
}

CXXCtorInitializer **
ASTRecordReader::readCXXCtorInitializers() {
  ASTContext &Context = getContext();
  unsigned NumInitializers = readInt();
  assert(NumInitializers && "wrote ctor initializers but have no inits");
  auto **CtorInitializers = new (Context) CXXCtorInitializer*[NumInitializers];
  for (unsigned i = 0; i != NumInitializers; ++i) {
    TypeSourceInfo *TInfo = nullptr;
    bool IsBaseVirtual = false;
    FieldDecl *Member = nullptr;
    IndirectFieldDecl *IndirectMember = nullptr;

    CtorInitializerType Type = (CtorInitializerType) readInt();
    switch (Type) {
    case CTOR_INITIALIZER_BASE:
      TInfo = readTypeSourceInfo();
      IsBaseVirtual = readBool();
      break;

    case CTOR_INITIALIZER_DELEGATING:
      TInfo = readTypeSourceInfo();
      break;

     case CTOR_INITIALIZER_MEMBER:
      Member = readDeclAs<FieldDecl>();
      break;

     case CTOR_INITIALIZER_INDIRECT_MEMBER:
      IndirectMember = readDeclAs<IndirectFieldDecl>();
      break;
    }

    SourceLocation MemberOrEllipsisLoc = readSourceLocation();
    Expr *Init = readExpr();
    SourceLocation LParenLoc = readSourceLocation();
    SourceLocation RParenLoc = readSourceLocation();

    CXXCtorInitializer *BOMInit;
    if (Type == CTOR_INITIALIZER_BASE)
      BOMInit = new (Context)
          CXXCtorInitializer(Context, TInfo, IsBaseVirtual, LParenLoc, Init,
                             RParenLoc, MemberOrEllipsisLoc);
    else if (Type == CTOR_INITIALIZER_DELEGATING)
      BOMInit = new (Context)
          CXXCtorInitializer(Context, TInfo, LParenLoc, Init, RParenLoc);
    else if (Member)
      BOMInit = new (Context)
          CXXCtorInitializer(Context, Member, MemberOrEllipsisLoc, LParenLoc,
                             Init, RParenLoc);
    else
      BOMInit = new (Context)
          CXXCtorInitializer(Context, IndirectMember, MemberOrEllipsisLoc,
                             LParenLoc, Init, RParenLoc);

    if (/*IsWritten*/readBool()) {
      unsigned SourceOrder = readInt();
      BOMInit->setSourceOrder(SourceOrder);
    }

    CtorInitializers[i] = BOMInit;
  }

  return CtorInitializers;
}

NestedNameSpecifierLoc
ASTRecordReader::readNestedNameSpecifierLoc() {
  ASTContext &Context = getContext();
  unsigned N = readInt();
  NestedNameSpecifierLocBuilder Builder;
  for (unsigned I = 0; I != N; ++I) {
    auto Kind = readNestedNameSpecifierKind();
    switch (Kind) {
    case NestedNameSpecifier::Identifier: {
      IdentifierInfo *II = readIdentifier();
      SourceRange Range = readSourceRange();
      Builder.Extend(Context, II, Range.getBegin(), Range.getEnd());
      break;
    }

    case NestedNameSpecifier::Namespace: {
      NamespaceDecl *NS = readDeclAs<NamespaceDecl>();
      SourceRange Range = readSourceRange();
      Builder.Extend(Context, NS, Range.getBegin(), Range.getEnd());
      break;
    }

    case NestedNameSpecifier::NamespaceAlias: {
      NamespaceAliasDecl *Alias = readDeclAs<NamespaceAliasDecl>();
      SourceRange Range = readSourceRange();
      Builder.Extend(Context, Alias, Range.getBegin(), Range.getEnd());
      break;
    }

    case NestedNameSpecifier::TypeSpec:
    case NestedNameSpecifier::TypeSpecWithTemplate: {
      bool Template = readBool();
      TypeSourceInfo *T = readTypeSourceInfo();
      if (!T)
        return NestedNameSpecifierLoc();
      SourceLocation ColonColonLoc = readSourceLocation();

      // FIXME: 'template' keyword location not saved anywhere, so we fake it.
      Builder.Extend(Context,
                     Template? T->getTypeLoc().getBeginLoc() : SourceLocation(),
                     T->getTypeLoc(), ColonColonLoc);
      break;
    }

    case NestedNameSpecifier::Global: {
      SourceLocation ColonColonLoc = readSourceLocation();
      Builder.MakeGlobal(Context, ColonColonLoc);
      break;
    }

    case NestedNameSpecifier::Super: {
      CXXRecordDecl *RD = readDeclAs<CXXRecordDecl>();
      SourceRange Range = readSourceRange();
      Builder.MakeSuper(Context, RD, Range.getBegin(), Range.getEnd());
      break;
    }
    }
  }

  return Builder.getWithLocInContext(Context);
}

SourceRange ASTReader::ReadSourceRange(ModuleFile &F, const RecordData &Record,
                                       unsigned &Idx, LocSeq *Seq) {
  SourceLocation beg = ReadSourceLocation(F, Record, Idx, Seq);
  SourceLocation end = ReadSourceLocation(F, Record, Idx, Seq);
  return SourceRange(beg, end);
}

/// Read a floating-point value
llvm::APFloat ASTRecordReader::readAPFloat(const llvm::fltSemantics &Sem) {
  return llvm::APFloat(Sem, readAPInt());
}

// Read a string
std::string ASTReader::ReadString(const RecordData &Record, unsigned &Idx) {
  unsigned Len = Record[Idx++];
  std::string Result(Record.data() + Idx, Record.data() + Idx + Len);
  Idx += Len;
  return Result;
}

std::string ASTReader::ReadPath(ModuleFile &F, const RecordData &Record,
                                unsigned &Idx) {
  std::string Filename = ReadString(Record, Idx);
  ResolveImportedPath(F, Filename);
  return Filename;
}

std::string ASTReader::ReadPath(StringRef BaseDirectory,
                                const RecordData &Record, unsigned &Idx) {
  std::string Filename = ReadString(Record, Idx);
  if (!BaseDirectory.empty())
    ResolveImportedPath(Filename, BaseDirectory);
  return Filename;
}

VersionTuple ASTReader::ReadVersionTuple(const RecordData &Record,
                                         unsigned &Idx) {
  unsigned Major = Record[Idx++];
  unsigned Minor = Record[Idx++];
  unsigned Subminor = Record[Idx++];
  if (Minor == 0)
    return VersionTuple(Major);
  if (Subminor == 0)
    return VersionTuple(Major, Minor - 1);
  return VersionTuple(Major, Minor - 1, Subminor - 1);
}

CXXTemporary *ASTReader::ReadCXXTemporary(ModuleFile &F,
                                          const RecordData &Record,
                                          unsigned &Idx) {
  CXXDestructorDecl *Decl = ReadDeclAs<CXXDestructorDecl>(F, Record, Idx);
  return CXXTemporary::Create(getContext(), Decl);
}

DiagnosticBuilder ASTReader::Diag(unsigned DiagID) const {
  return Diag(CurrentImportLoc, DiagID);
}

DiagnosticBuilder ASTReader::Diag(SourceLocation Loc, unsigned DiagID) const {
  return Diags.Report(Loc, DiagID);
}

/// Retrieve the identifier table associated with the
/// preprocessor.
IdentifierTable &ASTReader::getIdentifierTable() {
  return PP.getIdentifierTable();
}

/// Record that the given ID maps to the given switch-case
/// statement.
void ASTReader::RecordSwitchCaseID(SwitchCase *SC, unsigned ID) {
  assert((*CurrSwitchCaseStmts)[ID] == nullptr &&
         "Already have a SwitchCase with this ID");
  (*CurrSwitchCaseStmts)[ID] = SC;
}

/// Retrieve the switch-case statement with the given ID.
SwitchCase *ASTReader::getSwitchCaseWithID(unsigned ID) {
  assert((*CurrSwitchCaseStmts)[ID] != nullptr && "No SwitchCase with this ID");
  return (*CurrSwitchCaseStmts)[ID];
}

void ASTReader::ClearSwitchCaseIDs() {
  CurrSwitchCaseStmts->clear();
}

void ASTReader::ReadComments() {
  ASTContext &Context = getContext();
  std::vector<RawComment *> Comments;
  for (SmallVectorImpl<std::pair<BitstreamCursor,
                                 serialization::ModuleFile *>>::iterator
       I = CommentsCursors.begin(),
       E = CommentsCursors.end();
       I != E; ++I) {
    Comments.clear();
    BitstreamCursor &Cursor = I->first;
    serialization::ModuleFile &F = *I->second;
    SavedStreamPosition SavedPosition(Cursor);

    RecordData Record;
    while (true) {
      Expected<llvm::BitstreamEntry> MaybeEntry =
          Cursor.advanceSkippingSubblocks(
              BitstreamCursor::AF_DontPopBlockAtEnd);
      if (!MaybeEntry) {
        Error(MaybeEntry.takeError());
        return;
      }
      llvm::BitstreamEntry Entry = MaybeEntry.get();

      switch (Entry.Kind) {
      case llvm::BitstreamEntry::SubBlock: // Handled for us already.
      case llvm::BitstreamEntry::Error:
        Error("malformed block record in AST file");
        return;
      case llvm::BitstreamEntry::EndBlock:
        goto NextCursor;
      case llvm::BitstreamEntry::Record:
        // The interesting case.
        break;
      }

      // Read a record.
      Record.clear();
      Expected<unsigned> MaybeComment = Cursor.readRecord(Entry.ID, Record);
      if (!MaybeComment) {
        Error(MaybeComment.takeError());
        return;
      }
      switch ((CommentRecordTypes)MaybeComment.get()) {
      case COMMENTS_RAW_COMMENT: {
        unsigned Idx = 0;
        SourceRange SR = ReadSourceRange(F, Record, Idx);
        RawComment::CommentKind Kind =
            (RawComment::CommentKind) Record[Idx++];
        bool IsTrailingComment = Record[Idx++];
        bool IsAlmostTrailingComment = Record[Idx++];
        Comments.push_back(new (Context) RawComment(
            SR, Kind, IsTrailingComment, IsAlmostTrailingComment));
        break;
      }
      }
    }
  NextCursor:
    llvm::DenseMap<FileID, std::map<unsigned, RawComment *>>
        FileToOffsetToComment;
    for (RawComment *C : Comments) {
      SourceLocation CommentLoc = C->getBeginLoc();
      if (CommentLoc.isValid()) {
        std::pair<FileID, unsigned> Loc =
            SourceMgr.getDecomposedLoc(CommentLoc);
        if (Loc.first.isValid())
          Context.Comments.OrderedComments[Loc.first].emplace(Loc.second, C);
      }
    }
  }
}

void ASTReader::visitInputFiles(serialization::ModuleFile &MF,
                                bool IncludeSystem, bool Complain,
                    llvm::function_ref<void(const serialization::InputFile &IF,
                                            bool isSystem)> Visitor) {
  unsigned NumUserInputs = MF.NumUserInputFiles;
  unsigned NumInputs = MF.InputFilesLoaded.size();
  assert(NumUserInputs <= NumInputs);
  unsigned N = IncludeSystem ? NumInputs : NumUserInputs;
  for (unsigned I = 0; I < N; ++I) {
    bool IsSystem = I >= NumUserInputs;
    InputFile IF = getInputFile(MF, I+1, Complain);
    Visitor(IF, IsSystem);
  }
}

void ASTReader::visitTopLevelModuleMaps(
    serialization::ModuleFile &MF,
    llvm::function_ref<void(const FileEntry *FE)> Visitor) {
  unsigned NumInputs = MF.InputFilesLoaded.size();
  for (unsigned I = 0; I < NumInputs; ++I) {
    InputFileInfo IFI = readInputFileInfo(MF, I + 1);
    if (IFI.TopLevelModuleMap)
      // FIXME: This unnecessarily re-reads the InputFileInfo.
      if (auto FE = getInputFile(MF, I + 1).getFile())
        Visitor(FE);
  }
}

std::string ASTReader::getOwningModuleNameForDiagnostic(const Decl *D) {
  // If we know the owning module, use it.
  if (Module *M = D->getImportedOwningModule())
    return M->getFullModuleName();

  // Otherwise, use the name of the top-level module the decl is within.
  if (ModuleFile *M = getOwningModuleFile(D))
    return M->ModuleName;

  // Not from a module.
  return {};
}

void ASTReader::finishPendingActions() {
  while (!PendingIdentifierInfos.empty() || !PendingFunctionTypes.empty() ||
         !PendingIncompleteDeclChains.empty() || !PendingDeclChains.empty() ||
         !PendingMacroIDs.empty() || !PendingDeclContextInfos.empty() ||
         !PendingUpdateRecords.empty() ||
         !PendingObjCExtensionIvarRedeclarations.empty()) {
    // If any identifiers with corresponding top-level declarations have
    // been loaded, load those declarations now.
    using TopLevelDeclsMap =
        llvm::DenseMap<IdentifierInfo *, SmallVector<Decl *, 2>>;
    TopLevelDeclsMap TopLevelDecls;

    while (!PendingIdentifierInfos.empty()) {
      IdentifierInfo *II = PendingIdentifierInfos.back().first;
      SmallVector<uint32_t, 4> DeclIDs =
          std::move(PendingIdentifierInfos.back().second);
      PendingIdentifierInfos.pop_back();

      SetGloballyVisibleDecls(II, DeclIDs, &TopLevelDecls[II]);
    }

    // Load each function type that we deferred loading because it was a
    // deduced type that might refer to a local type declared within itself.
    for (unsigned I = 0; I != PendingFunctionTypes.size(); ++I) {
      auto *FD = PendingFunctionTypes[I].first;
      FD->setType(GetType(PendingFunctionTypes[I].second));

      // If we gave a function a deduced return type, remember that we need to
      // propagate that along the redeclaration chain.
      auto *DT = FD->getReturnType()->getContainedDeducedType();
      if (DT && DT->isDeduced())
        PendingDeducedTypeUpdates.insert(
            {FD->getCanonicalDecl(), FD->getReturnType()});
    }
    PendingFunctionTypes.clear();

    // For each decl chain that we wanted to complete while deserializing, mark
    // it as "still needs to be completed".
    for (unsigned I = 0; I != PendingIncompleteDeclChains.size(); ++I) {
      markIncompleteDeclChain(PendingIncompleteDeclChains[I]);
    }
    PendingIncompleteDeclChains.clear();

    // Load pending declaration chains.
    for (unsigned I = 0; I != PendingDeclChains.size(); ++I)
      loadPendingDeclChain(PendingDeclChains[I].first,
                           PendingDeclChains[I].second);
    PendingDeclChains.clear();

    // Make the most recent of the top-level declarations visible.
    for (TopLevelDeclsMap::iterator TLD = TopLevelDecls.begin(),
           TLDEnd = TopLevelDecls.end(); TLD != TLDEnd; ++TLD) {
      IdentifierInfo *II = TLD->first;
      for (unsigned I = 0, N = TLD->second.size(); I != N; ++I) {
        pushExternalDeclIntoScope(cast<NamedDecl>(TLD->second[I]), II);
      }
    }

    // Load any pending macro definitions.
    for (unsigned I = 0; I != PendingMacroIDs.size(); ++I) {
      IdentifierInfo *II = PendingMacroIDs.begin()[I].first;
      SmallVector<PendingMacroInfo, 2> GlobalIDs;
      GlobalIDs.swap(PendingMacroIDs.begin()[I].second);
      // Initialize the macro history from chained-PCHs ahead of module imports.
      for (unsigned IDIdx = 0, NumIDs = GlobalIDs.size(); IDIdx != NumIDs;
           ++IDIdx) {
        const PendingMacroInfo &Info = GlobalIDs[IDIdx];
        if (!Info.M->isModule())
          resolvePendingMacro(II, Info);
      }
      // Handle module imports.
      for (unsigned IDIdx = 0, NumIDs = GlobalIDs.size(); IDIdx != NumIDs;
           ++IDIdx) {
        const PendingMacroInfo &Info = GlobalIDs[IDIdx];
        if (Info.M->isModule())
          resolvePendingMacro(II, Info);
      }
    }
    PendingMacroIDs.clear();

    // Wire up the DeclContexts for Decls that we delayed setting until
    // recursive loading is completed.
    while (!PendingDeclContextInfos.empty()) {
      PendingDeclContextInfo Info = PendingDeclContextInfos.front();
      PendingDeclContextInfos.pop_front();
      DeclContext *SemaDC = cast<DeclContext>(GetDecl(Info.SemaDC));
      DeclContext *LexicalDC = cast<DeclContext>(GetDecl(Info.LexicalDC));
      Info.D->setDeclContextsImpl(SemaDC, LexicalDC, getContext());
    }

    // Perform any pending declaration updates.
    while (!PendingUpdateRecords.empty()) {
      auto Update = PendingUpdateRecords.pop_back_val();
      ReadingKindTracker ReadingKind(Read_Decl, *this);
      loadDeclUpdateRecords(Update);
    }

    while (!PendingObjCExtensionIvarRedeclarations.empty()) {
      auto ExtensionsPair = PendingObjCExtensionIvarRedeclarations.back().first;
      auto DuplicateIvars =
          PendingObjCExtensionIvarRedeclarations.back().second;
      llvm::DenseSet<std::pair<Decl *, Decl *>> NonEquivalentDecls;
      StructuralEquivalenceContext Ctx(
          ExtensionsPair.first->getASTContext(),
          ExtensionsPair.second->getASTContext(), NonEquivalentDecls,
          StructuralEquivalenceKind::Default, /*StrictTypeSpelling =*/false,
          /*Complain =*/false,
          /*ErrorOnTagTypeMismatch =*/true);
      if (Ctx.IsEquivalent(ExtensionsPair.first, ExtensionsPair.second)) {
        // Merge redeclared ivars with their predecessors.
        for (auto IvarPair : DuplicateIvars) {
          ObjCIvarDecl *Ivar = IvarPair.first, *PrevIvar = IvarPair.second;
          // Change semantic DeclContext but keep the lexical one.
          Ivar->setDeclContextsImpl(PrevIvar->getDeclContext(),
                                    Ivar->getLexicalDeclContext(),
                                    getContext());
          getContext().setPrimaryMergedDecl(Ivar, PrevIvar->getCanonicalDecl());
        }
        // Invalidate duplicate extension and the cached ivar list.
        ExtensionsPair.first->setInvalidDecl();
        ExtensionsPair.second->getClassInterface()
            ->getDefinition()
            ->setIvarList(nullptr);
      } else {
        for (auto IvarPair : DuplicateIvars) {
          Diag(IvarPair.first->getLocation(),
               diag::err_duplicate_ivar_declaration)
              << IvarPair.first->getIdentifier();
          Diag(IvarPair.second->getLocation(), diag::note_previous_definition);
        }
      }
      PendingObjCExtensionIvarRedeclarations.pop_back();
    }
  }

  // At this point, all update records for loaded decls are in place, so any
  // fake class definitions should have become real.
  assert(PendingFakeDefinitionData.empty() &&
         "faked up a class definition but never saw the real one");

  // If we deserialized any C++ or Objective-C class definitions, any
  // Objective-C protocol definitions, or any redeclarable templates, make sure
  // that all redeclarations point to the definitions. Note that this can only
  // happen now, after the redeclaration chains have been fully wired.
  for (Decl *D : PendingDefinitions) {
    if (TagDecl *TD = dyn_cast<TagDecl>(D)) {
      if (const TagType *TagT = dyn_cast<TagType>(TD->getTypeForDecl())) {
        // Make sure that the TagType points at the definition.
        const_cast<TagType*>(TagT)->decl = TD;
      }

      if (auto RD = dyn_cast<CXXRecordDecl>(D)) {
        for (auto *R = getMostRecentExistingDecl(RD); R;
             R = R->getPreviousDecl()) {
          assert((R == D) ==
                     cast<CXXRecordDecl>(R)->isThisDeclarationADefinition() &&
                 "declaration thinks it's the definition but it isn't");
          cast<CXXRecordDecl>(R)->DefinitionData = RD->DefinitionData;
        }
      }

      continue;
    }

    if (auto ID = dyn_cast<ObjCInterfaceDecl>(D)) {
      // Make sure that the ObjCInterfaceType points at the definition.
      const_cast<ObjCInterfaceType *>(cast<ObjCInterfaceType>(ID->TypeForDecl))
        ->Decl = ID;

      for (auto *R = getMostRecentExistingDecl(ID); R; R = R->getPreviousDecl())
        cast<ObjCInterfaceDecl>(R)->Data = ID->Data;

      continue;
    }

    if (auto PD = dyn_cast<ObjCProtocolDecl>(D)) {
      for (auto *R = getMostRecentExistingDecl(PD); R; R = R->getPreviousDecl())
        cast<ObjCProtocolDecl>(R)->Data = PD->Data;

      continue;
    }

    auto RTD = cast<RedeclarableTemplateDecl>(D)->getCanonicalDecl();
    for (auto *R = getMostRecentExistingDecl(RTD); R; R = R->getPreviousDecl())
      cast<RedeclarableTemplateDecl>(R)->Common = RTD->Common;
  }
  PendingDefinitions.clear();

  // Load the bodies of any functions or methods we've encountered. We do
  // this now (delayed) so that we can be sure that the declaration chains
  // have been fully wired up (hasBody relies on this).
  // FIXME: We shouldn't require complete redeclaration chains here.
  for (PendingBodiesMap::iterator PB = PendingBodies.begin(),
                               PBEnd = PendingBodies.end();
       PB != PBEnd; ++PB) {
    if (FunctionDecl *FD = dyn_cast<FunctionDecl>(PB->first)) {
      // For a function defined inline within a class template, force the
      // canonical definition to be the one inside the canonical definition of
      // the template. This ensures that we instantiate from a correct view
      // of the template.
      //
      // Sadly we can't do this more generally: we can't be sure that all
      // copies of an arbitrary class definition will have the same members
      // defined (eg, some member functions may not be instantiated, and some
      // special members may or may not have been implicitly defined).
      if (auto *RD = dyn_cast<CXXRecordDecl>(FD->getLexicalParent()))
        if (RD->isDependentContext() && !RD->isThisDeclarationADefinition())
          continue;

      // FIXME: Check for =delete/=default?
      // FIXME: Complain about ODR violations here?
      const FunctionDecl *Defn = nullptr;
      if (!getContext().getLangOpts().Modules || !FD->hasBody(Defn)) {
        FD->setLazyBody(PB->second);
      } else {
        auto *NonConstDefn = const_cast<FunctionDecl*>(Defn);
        mergeDefinitionVisibility(NonConstDefn, FD);

        if (!FD->isLateTemplateParsed() &&
            !NonConstDefn->isLateTemplateParsed() &&
            FD->getODRHash() != NonConstDefn->getODRHash()) {
          if (!isa<CXXMethodDecl>(FD)) {
            PendingFunctionOdrMergeFailures[FD].push_back(NonConstDefn);
          } else if (FD->getLexicalParent()->isFileContext() &&
                     NonConstDefn->getLexicalParent()->isFileContext()) {
            // Only diagnose out-of-line method definitions.  If they are
            // in class definitions, then an error will be generated when
            // processing the class bodies.
            PendingFunctionOdrMergeFailures[FD].push_back(NonConstDefn);
          }
        }
      }
      continue;
    }

    ObjCMethodDecl *MD = cast<ObjCMethodDecl>(PB->first);
    if (!getContext().getLangOpts().Modules || !MD->hasBody())
      MD->setLazyBody(PB->second);
  }
  PendingBodies.clear();

  // Do some cleanup.
  for (auto *ND : PendingMergedDefinitionsToDeduplicate)
    getContext().deduplicateMergedDefinitonsFor(ND);
  PendingMergedDefinitionsToDeduplicate.clear();
}

static unsigned computeODRHash(QualType Ty) {
  ODRHash Hasher;
  Hasher.AddQualType(Ty);
  return Hasher.CalculateHash();
}

static unsigned computeODRHash(const Stmt *S) {
  ODRHash Hasher;
  Hasher.AddStmt(S);
  return Hasher.CalculateHash();
}

static unsigned computeODRHash(const Decl *D) {
  assert(D);
  ODRHash Hasher;
  Hasher.AddSubDecl(D);
  return Hasher.CalculateHash();
}

static unsigned computeODRHash(const TemplateArgument &TA) {
  ODRHash Hasher;
  Hasher.AddTemplateArgument(TA);
  return Hasher.CalculateHash();
}

void ASTReader::diagnoseOdrViolations() {
  if (PendingOdrMergeFailures.empty() && PendingOdrMergeChecks.empty() &&
      PendingFunctionOdrMergeFailures.empty() &&
      PendingEnumOdrMergeFailures.empty())
    return;

  // Trigger the import of the full definition of each class that had any
  // odr-merging problems, so we can produce better diagnostics for them.
  // These updates may in turn find and diagnose some ODR failures, so take
  // ownership of the set first.
  auto OdrMergeFailures = std::move(PendingOdrMergeFailures);
  PendingOdrMergeFailures.clear();
  for (auto &Merge : OdrMergeFailures) {
    Merge.first->buildLookup();
    Merge.first->decls_begin();
    Merge.first->bases_begin();
    Merge.first->vbases_begin();
    for (auto &RecordPair : Merge.second) {
      auto *RD = RecordPair.first;
      RD->decls_begin();
      RD->bases_begin();
      RD->vbases_begin();
    }
  }

  // Trigger the import of functions.
  auto FunctionOdrMergeFailures = std::move(PendingFunctionOdrMergeFailures);
  PendingFunctionOdrMergeFailures.clear();
  for (auto &Merge : FunctionOdrMergeFailures) {
    Merge.first->buildLookup();
    Merge.first->decls_begin();
    Merge.first->getBody();
    for (auto &FD : Merge.second) {
      FD->buildLookup();
      FD->decls_begin();
      FD->getBody();
    }
  }

  // Trigger the import of enums.
  auto EnumOdrMergeFailures = std::move(PendingEnumOdrMergeFailures);
  PendingEnumOdrMergeFailures.clear();
  for (auto &Merge : EnumOdrMergeFailures) {
    Merge.first->decls_begin();
    for (auto &Enum : Merge.second) {
      Enum->decls_begin();
    }
  }

  // For each declaration from a merged context, check that the canonical
  // definition of that context also contains a declaration of the same
  // entity.
  //
  // Caution: this loop does things that might invalidate iterators into
  // PendingOdrMergeChecks. Don't turn this into a range-based for loop!
  while (!PendingOdrMergeChecks.empty()) {
    NamedDecl *D = PendingOdrMergeChecks.pop_back_val();

    // FIXME: Skip over implicit declarations for now. This matters for things
    // like implicitly-declared special member functions. This isn't entirely
    // correct; we can end up with multiple unmerged declarations of the same
    // implicit entity.
    if (D->isImplicit())
      continue;

    DeclContext *CanonDef = D->getDeclContext();

    bool Found = false;
    const Decl *DCanon = D->getCanonicalDecl();

    for (auto RI : D->redecls()) {
      if (RI->getLexicalDeclContext() == CanonDef) {
        Found = true;
        break;
      }
    }
    if (Found)
      continue;

    // Quick check failed, time to do the slow thing. Note, we can't just
    // look up the name of D in CanonDef here, because the member that is
    // in CanonDef might not be found by name lookup (it might have been
    // replaced by a more recent declaration in the lookup table), and we
    // can't necessarily find it in the redeclaration chain because it might
    // be merely mergeable, not redeclarable.
    llvm::SmallVector<const NamedDecl*, 4> Candidates;
    for (auto *CanonMember : CanonDef->decls()) {
      if (CanonMember->getCanonicalDecl() == DCanon) {
        // This can happen if the declaration is merely mergeable and not
        // actually redeclarable (we looked for redeclarations earlier).
        //
        // FIXME: We should be able to detect this more efficiently, without
        // pulling in all of the members of CanonDef.
        Found = true;
        break;
      }
      if (auto *ND = dyn_cast<NamedDecl>(CanonMember))
        if (ND->getDeclName() == D->getDeclName())
          Candidates.push_back(ND);
    }

    if (!Found) {
      // The AST doesn't like TagDecls becoming invalid after they've been
      // completed. We only really need to mark FieldDecls as invalid here.
      if (!isa<TagDecl>(D))
        D->setInvalidDecl();

      // Ensure we don't accidentally recursively enter deserialization while
      // we're producing our diagnostic.
      Deserializing RecursionGuard(this);

      std::string CanonDefModule =
          getOwningModuleNameForDiagnostic(cast<Decl>(CanonDef));
      Diag(D->getLocation(), diag::err_module_odr_violation_missing_decl)
        << D << getOwningModuleNameForDiagnostic(D)
        << CanonDef << CanonDefModule.empty() << CanonDefModule;

      if (Candidates.empty())
        Diag(cast<Decl>(CanonDef)->getLocation(),
             diag::note_module_odr_violation_no_possible_decls) << D;
      else {
        for (unsigned I = 0, N = Candidates.size(); I != N; ++I)
          Diag(Candidates[I]->getLocation(),
               diag::note_module_odr_violation_possible_decl)
            << Candidates[I];
      }

      DiagnosedOdrMergeFailures.insert(CanonDef);
    }
  }

  if (OdrMergeFailures.empty() && FunctionOdrMergeFailures.empty() &&
      EnumOdrMergeFailures.empty())
    return;

  // Ensure we don't accidentally recursively enter deserialization while
  // we're producing our diagnostics.
  Deserializing RecursionGuard(this);

  // Used with err_module_odr_violation_mismatch_decl and
  // note_module_odr_violation_mismatch_decl
  // This list should be the same Decl's as in ODRHash::isDeclToBeProcessed
  enum ODRMismatchDecl {
    EndOfClass,
    PublicSpecifer,
    PrivateSpecifer,
    ProtectedSpecifer,
    StaticAssert,
    Field,
    CXXMethod,
    TypeAlias,
    TypeDef,
    Var,
    Friend,
    FunctionTemplate,
    Other
  };

  // These lambdas have the common portions of the ODR diagnostics.  This
  // has the same return as Diag(), so addition parameters can be passed
  // in with operator<<
  auto ODRDiagField = [this](NamedDecl *FirstRecord, StringRef FirstModule,
                             StringRef SecondModule,
                             const FieldDecl *FirstField,
                             const FieldDecl *SecondField) {
    enum ODRFieldDifference {
      FieldName,
      FieldTypeName,
      FieldSingleBitField,
      FieldDifferentWidthBitField,
      FieldSingleMutable,
      FieldSingleInitializer,
      FieldDifferentInitializers,
    };

    auto DiagError = [FirstRecord, FirstField, FirstModule,
                      this](ODRFieldDifference DiffType) {
      return Diag(FirstField->getLocation(),
                  diag::err_module_odr_violation_field)
             << FirstRecord << FirstModule.empty() << FirstModule
             << FirstField->getSourceRange() << DiffType;
    };
    auto DiagNote = [SecondField, SecondModule,
                     this](ODRFieldDifference DiffType) {
      return Diag(SecondField->getLocation(),
                  diag::note_module_odr_violation_field)
             << SecondModule << SecondField->getSourceRange() << DiffType;
    };

    IdentifierInfo *FirstII = FirstField->getIdentifier();
    IdentifierInfo *SecondII = SecondField->getIdentifier();
    if (FirstII->getName() != SecondII->getName()) {
      DiagError(FieldName) << FirstII;
      DiagNote(FieldName) << SecondII;
      return true;
    }

    assert(getContext().hasSameType(FirstField->getType(),
                                    SecondField->getType()));

    QualType FirstType = FirstField->getType();
    QualType SecondType = SecondField->getType();
    if (computeODRHash(FirstType) != computeODRHash(SecondType)) {
      DiagError(FieldTypeName) << FirstII << FirstType;
      DiagNote(FieldTypeName) << SecondII << SecondType;
      return true;
    }

    const bool IsFirstBitField = FirstField->isBitField();
    const bool IsSecondBitField = SecondField->isBitField();
    if (IsFirstBitField != IsSecondBitField) {
      DiagError(FieldSingleBitField) << FirstII << IsFirstBitField;
      DiagNote(FieldSingleBitField) << SecondII << IsSecondBitField;
      return true;
    }

    if (IsFirstBitField && IsSecondBitField) {
      unsigned FirstBitWidthHash = computeODRHash(FirstField->getBitWidth());
      unsigned SecondBitWidthHash = computeODRHash(SecondField->getBitWidth());
      if (FirstBitWidthHash != SecondBitWidthHash) {
        DiagError(FieldDifferentWidthBitField)
            << FirstII << FirstField->getBitWidth()->getSourceRange();
        DiagNote(FieldDifferentWidthBitField)
            << SecondII << SecondField->getBitWidth()->getSourceRange();
        return true;
      }
    }

    if (!PP.getLangOpts().CPlusPlus)
      return false;

    const bool IsFirstMutable = FirstField->isMutable();
    const bool IsSecondMutable = SecondField->isMutable();
    if (IsFirstMutable != IsSecondMutable) {
      DiagError(FieldSingleMutable) << FirstII << IsFirstMutable;
      DiagNote(FieldSingleMutable) << SecondII << IsSecondMutable;
      return true;
    }

    const Expr *FirstInitializer = FirstField->getInClassInitializer();
    const Expr *SecondInitializer = SecondField->getInClassInitializer();
    if ((!FirstInitializer && SecondInitializer) ||
        (FirstInitializer && !SecondInitializer)) {
      DiagError(FieldSingleInitializer)
          << FirstII << (FirstInitializer != nullptr);
      DiagNote(FieldSingleInitializer)
          << SecondII << (SecondInitializer != nullptr);
      return true;
    }

    if (FirstInitializer && SecondInitializer) {
      unsigned FirstInitHash = computeODRHash(FirstInitializer);
      unsigned SecondInitHash = computeODRHash(SecondInitializer);
      if (FirstInitHash != SecondInitHash) {
        DiagError(FieldDifferentInitializers)
            << FirstII << FirstInitializer->getSourceRange();
        DiagNote(FieldDifferentInitializers)
            << SecondII << SecondInitializer->getSourceRange();
        return true;
      }
    }

    return false;
  };

  auto ODRDiagTypeDefOrAlias =
      [this](NamedDecl *FirstRecord, StringRef FirstModule,
             StringRef SecondModule, const TypedefNameDecl *FirstTD,
             const TypedefNameDecl *SecondTD, bool IsTypeAlias) {
        enum ODRTypedefDifference {
          TypedefName,
          TypedefType,
        };

        auto DiagError = [FirstRecord, FirstTD, FirstModule,
                          this](ODRTypedefDifference DiffType) {
          return Diag(FirstTD->getLocation(),
                      diag::err_module_odr_violation_typedef)
                 << FirstRecord << FirstModule.empty() << FirstModule
                 << FirstTD->getSourceRange() << DiffType;
        };
        auto DiagNote = [SecondTD, SecondModule,
                         this](ODRTypedefDifference DiffType) {
          return Diag(SecondTD->getLocation(),
                      diag::note_module_odr_violation_typedef)
                 << SecondModule << SecondTD->getSourceRange() << DiffType;
        };

        DeclarationName FirstName = FirstTD->getDeclName();
        DeclarationName SecondName = SecondTD->getDeclName();
        if (FirstName != SecondName) {
          DiagError(TypedefName) << IsTypeAlias << FirstName;
          DiagNote(TypedefName) << IsTypeAlias << SecondName;
          return true;
        }

        QualType FirstType = FirstTD->getUnderlyingType();
        QualType SecondType = SecondTD->getUnderlyingType();
        if (computeODRHash(FirstType) != computeODRHash(SecondType)) {
          DiagError(TypedefType) << IsTypeAlias << FirstName << FirstType;
          DiagNote(TypedefType) << IsTypeAlias << SecondName << SecondType;
          return true;
        }

        return false;
      };

  auto ODRDiagVar = [this](NamedDecl *FirstRecord, StringRef FirstModule,
                           StringRef SecondModule, const VarDecl *FirstVD,
                           const VarDecl *SecondVD) {
    enum ODRVarDifference {
      VarName,
      VarType,
      VarSingleInitializer,
      VarDifferentInitializer,
      VarConstexpr,
    };

    auto DiagError = [FirstRecord, FirstVD, FirstModule,
                      this](ODRVarDifference DiffType) {
      return Diag(FirstVD->getLocation(),
                  diag::err_module_odr_violation_variable)
             << FirstRecord << FirstModule.empty() << FirstModule
             << FirstVD->getSourceRange() << DiffType;
    };
    auto DiagNote = [SecondVD, SecondModule, this](ODRVarDifference DiffType) {
      return Diag(SecondVD->getLocation(),
                  diag::note_module_odr_violation_variable)
             << SecondModule << SecondVD->getSourceRange() << DiffType;
    };

    DeclarationName FirstName = FirstVD->getDeclName();
    DeclarationName SecondName = SecondVD->getDeclName();
    if (FirstName != SecondName) {
      DiagError(VarName) << FirstName;
      DiagNote(VarName) << SecondName;
      return true;
    }

    QualType FirstType = FirstVD->getType();
    QualType SecondType = SecondVD->getType();
    if (computeODRHash(FirstType) != computeODRHash(SecondType)) {
      DiagError(VarType) << FirstName << FirstType;
      DiagNote(VarType) << SecondName << SecondType;
      return true;
    }

    if (!PP.getLangOpts().CPlusPlus)
      return false;

    const Expr *FirstInit = FirstVD->getInit();
    const Expr *SecondInit = SecondVD->getInit();
    if ((FirstInit == nullptr) != (SecondInit == nullptr)) {
      DiagError(VarSingleInitializer)
          << FirstName << (FirstInit == nullptr)
          << (FirstInit ? FirstInit->getSourceRange() : SourceRange());
      DiagNote(VarSingleInitializer)
          << SecondName << (SecondInit == nullptr)
          << (SecondInit ? SecondInit->getSourceRange() : SourceRange());
      return true;
    }

    if (FirstInit && SecondInit &&
        computeODRHash(FirstInit) != computeODRHash(SecondInit)) {
      DiagError(VarDifferentInitializer)
          << FirstName << FirstInit->getSourceRange();
      DiagNote(VarDifferentInitializer)
          << SecondName << SecondInit->getSourceRange();
      return true;
    }

    const bool FirstIsConstexpr = FirstVD->isConstexpr();
    const bool SecondIsConstexpr = SecondVD->isConstexpr();
    if (FirstIsConstexpr != SecondIsConstexpr) {
      DiagError(VarConstexpr) << FirstName << FirstIsConstexpr;
      DiagNote(VarConstexpr) << SecondName << SecondIsConstexpr;
      return true;
    }
    return false;
  };

  using DeclHashes = llvm::SmallVector<std::pair<Decl *, unsigned>, 4>;
  auto PopulateHashes = [](DeclHashes &Hashes, RecordDecl *Record,
                           const DeclContext *DC) {
    for (auto *D : Record->decls()) {
      if (!ODRHash::isDeclToBeProcessed(D, DC))
        continue;
      Hashes.emplace_back(D, computeODRHash(D));
    }
  };

  struct DiffResult {
    Decl *FirstDecl = nullptr, *SecondDecl = nullptr;
    ODRMismatchDecl FirstDiffType = Other, SecondDiffType = Other;
  };

  // If there is a diagnoseable difference, FirstDiffType and
  // SecondDiffType will not be Other and FirstDecl and SecondDecl will be
  // filled in if not EndOfClass.
  auto FindTypeDiffs = [](DeclHashes &FirstHashes, DeclHashes &SecondHashes) {
    auto DifferenceSelector = [](Decl *D) {
      assert(D && "valid Decl required");
      switch (D->getKind()) {
      default:
        return Other;
      case Decl::AccessSpec:
        switch (D->getAccess()) {
        case AS_public:
          return PublicSpecifer;
        case AS_private:
          return PrivateSpecifer;
        case AS_protected:
          return ProtectedSpecifer;
        case AS_none:
          break;
        }
        llvm_unreachable("Invalid access specifier");
      case Decl::StaticAssert:
        return StaticAssert;
      case Decl::Field:
        return Field;
      case Decl::CXXMethod:
      case Decl::CXXConstructor:
      case Decl::CXXDestructor:
        return CXXMethod;
      case Decl::TypeAlias:
        return TypeAlias;
      case Decl::Typedef:
        return TypeDef;
      case Decl::Var:
        return Var;
      case Decl::Friend:
        return Friend;
      case Decl::FunctionTemplate:
        return FunctionTemplate;
      }
    };

    DiffResult DR;
    auto FirstIt = FirstHashes.begin();
    auto SecondIt = SecondHashes.begin();
    while (FirstIt != FirstHashes.end() || SecondIt != SecondHashes.end()) {
      if (FirstIt != FirstHashes.end() && SecondIt != SecondHashes.end() &&
          FirstIt->second == SecondIt->second) {
        ++FirstIt;
        ++SecondIt;
        continue;
      }

      DR.FirstDecl = FirstIt == FirstHashes.end() ? nullptr : FirstIt->first;
      DR.SecondDecl =
          SecondIt == SecondHashes.end() ? nullptr : SecondIt->first;

      DR.FirstDiffType =
          DR.FirstDecl ? DifferenceSelector(DR.FirstDecl) : EndOfClass;
      DR.SecondDiffType =
          DR.SecondDecl ? DifferenceSelector(DR.SecondDecl) : EndOfClass;
      return DR;
    }
    return DR;
  };

  // Use this to diagnose that an unexpected Decl was encountered
  // or no difference was detected. This causes a generic error
  // message to be emitted.
  auto DiagnoseODRUnexpected = [this](DiffResult &DR, NamedDecl *FirstRecord,
                                      StringRef FirstModule,
                                      NamedDecl *SecondRecord,
                                      StringRef SecondModule) {
    Diag(FirstRecord->getLocation(),
         diag::err_module_odr_violation_different_definitions)
        << FirstRecord << FirstModule.empty() << FirstModule;

    if (DR.FirstDecl) {
      Diag(DR.FirstDecl->getLocation(), diag::note_first_module_difference)
          << FirstRecord << DR.FirstDecl->getSourceRange();
    }

    Diag(SecondRecord->getLocation(),
         diag::note_module_odr_violation_different_definitions)
        << SecondModule;

    if (DR.SecondDecl) {
      Diag(DR.SecondDecl->getLocation(), diag::note_second_module_difference)
          << DR.SecondDecl->getSourceRange();
    }
  };

  auto DiagnoseODRMismatch = [this](DiffResult &DR, NamedDecl *FirstRecord,
                                    StringRef FirstModule,
                                    NamedDecl *SecondRecord,
                                    StringRef SecondModule) {
    auto GetMismatchedDeclLoc = [](const NamedDecl *Container,
                                   ODRMismatchDecl DiffType, const Decl *D) {
      SourceLocation Loc;
      SourceRange Range;
      auto *Tag = dyn_cast<TagDecl>(Container);
      if (DiffType == EndOfClass && Tag) {
        Loc = Tag->getBraceRange().getEnd();
      } else {
        Loc = D->getLocation();
        Range = D->getSourceRange();
      }
      return std::make_pair(Loc, Range);
    };

    auto FirstDiagInfo =
        GetMismatchedDeclLoc(FirstRecord, DR.FirstDiffType, DR.FirstDecl);
    Diag(FirstDiagInfo.first, diag::err_module_odr_violation_mismatch_decl)
        << FirstRecord << FirstModule.empty() << FirstModule
        << FirstDiagInfo.second << DR.FirstDiffType;

    auto SecondDiagInfo =
        GetMismatchedDeclLoc(SecondRecord, DR.SecondDiffType, DR.SecondDecl);
    Diag(SecondDiagInfo.first, diag::note_module_odr_violation_mismatch_decl)
        << SecondModule << SecondDiagInfo.second << DR.SecondDiffType;
  };

  // Issue any pending ODR-failure diagnostics.
  for (auto &Merge : OdrMergeFailures) {
    // If we've already pointed out a specific problem with this class, don't
    // bother issuing a general "something's different" diagnostic.
    if (!DiagnosedOdrMergeFailures.insert(Merge.first).second)
      continue;

    bool Diagnosed = false;
    CXXRecordDecl *FirstRecord = Merge.first;
    std::string FirstModule = getOwningModuleNameForDiagnostic(FirstRecord);
    for (auto &RecordPair : Merge.second) {
      CXXRecordDecl *SecondRecord = RecordPair.first;
      // Multiple different declarations got merged together; tell the user
      // where they came from.
      if (FirstRecord == SecondRecord)
        continue;

      std::string SecondModule = getOwningModuleNameForDiagnostic(SecondRecord);

      auto *FirstDD = FirstRecord->DefinitionData;
      auto *SecondDD = RecordPair.second;

      assert(FirstDD && SecondDD && "Definitions without DefinitionData");

      // Diagnostics from DefinitionData are emitted here.
      if (FirstDD != SecondDD) {
        enum ODRDefinitionDataDifference {
          NumBases,
          NumVBases,
          BaseType,
          BaseVirtual,
          BaseAccess,
        };
        auto ODRDiagBaseError = [FirstRecord, &FirstModule,
                                 this](SourceLocation Loc, SourceRange Range,
                                       ODRDefinitionDataDifference DiffType) {
          return Diag(Loc, diag::err_module_odr_violation_definition_data)
                 << FirstRecord << FirstModule.empty() << FirstModule << Range
                 << DiffType;
        };
        auto ODRDiagBaseNote = [&SecondModule,
                                this](SourceLocation Loc, SourceRange Range,
                                      ODRDefinitionDataDifference DiffType) {
          return Diag(Loc, diag::note_module_odr_violation_definition_data)
                 << SecondModule << Range << DiffType;
        };
        auto GetSourceRange = [](struct CXXRecordDecl::DefinitionData *DD) {
          unsigned NumBases = DD->NumBases;
          if (NumBases == 0) return SourceRange();
          ArrayRef<CXXBaseSpecifier> bases = DD->bases();
          return SourceRange(bases[0].getBeginLoc(),
                             bases[NumBases - 1].getEndLoc());
        };

        unsigned FirstNumBases = FirstDD->NumBases;
        unsigned FirstNumVBases = FirstDD->NumVBases;
        unsigned SecondNumBases = SecondDD->NumBases;
        unsigned SecondNumVBases = SecondDD->NumVBases;
        if (FirstNumBases != SecondNumBases) {
          ODRDiagBaseError(FirstRecord->getLocation(), GetSourceRange(FirstDD),
                           NumBases)
              << FirstNumBases;
          ODRDiagBaseNote(SecondRecord->getLocation(), GetSourceRange(SecondDD),
                          NumBases)
              << SecondNumBases;
          Diagnosed = true;
          break;
        }

        if (FirstNumVBases != SecondNumVBases) {
          ODRDiagBaseError(FirstRecord->getLocation(), GetSourceRange(FirstDD),
                           NumVBases)
              << FirstNumVBases;
          ODRDiagBaseNote(SecondRecord->getLocation(), GetSourceRange(SecondDD),
                          NumVBases)
              << SecondNumVBases;
          Diagnosed = true;
          break;
        }

        ArrayRef<CXXBaseSpecifier> FirstBases = FirstDD->bases();
        ArrayRef<CXXBaseSpecifier> SecondBases = SecondDD->bases();
        unsigned I = 0;
        for (I = 0; I < FirstNumBases; ++I) {
          const CXXBaseSpecifier FirstBase = FirstBases[I];
          const CXXBaseSpecifier SecondBase = SecondBases[I];
          if (computeODRHash(FirstBase.getType()) !=
              computeODRHash(SecondBase.getType())) {
            ODRDiagBaseError(FirstRecord->getLocation(),
                             FirstBase.getSourceRange(), BaseType)
                << (I + 1) << FirstBase.getType();
            ODRDiagBaseNote(SecondRecord->getLocation(),
                            SecondBase.getSourceRange(), BaseType)
                << (I + 1) << SecondBase.getType();
            break;
          }

          if (FirstBase.isVirtual() != SecondBase.isVirtual()) {
            ODRDiagBaseError(FirstRecord->getLocation(),
                             FirstBase.getSourceRange(), BaseVirtual)
                << (I + 1) << FirstBase.isVirtual() << FirstBase.getType();
            ODRDiagBaseNote(SecondRecord->getLocation(),
                            SecondBase.getSourceRange(), BaseVirtual)
                << (I + 1) << SecondBase.isVirtual() << SecondBase.getType();
            break;
          }

          if (FirstBase.getAccessSpecifierAsWritten() !=
              SecondBase.getAccessSpecifierAsWritten()) {
            ODRDiagBaseError(FirstRecord->getLocation(),
                             FirstBase.getSourceRange(), BaseAccess)
                << (I + 1) << FirstBase.getType()
                << (int)FirstBase.getAccessSpecifierAsWritten();
            ODRDiagBaseNote(SecondRecord->getLocation(),
                            SecondBase.getSourceRange(), BaseAccess)
                << (I + 1) << SecondBase.getType()
                << (int)SecondBase.getAccessSpecifierAsWritten();
            break;
          }
        }

        if (I != FirstNumBases) {
          Diagnosed = true;
          break;
        }
      }

      const ClassTemplateDecl *FirstTemplate =
          FirstRecord->getDescribedClassTemplate();
      const ClassTemplateDecl *SecondTemplate =
          SecondRecord->getDescribedClassTemplate();

      assert(!FirstTemplate == !SecondTemplate &&
             "Both pointers should be null or non-null");

      if (FirstTemplate && SecondTemplate) {
        DeclHashes FirstTemplateHashes;
        DeclHashes SecondTemplateHashes;

        auto PopulateTemplateParameterHashs = [](DeclHashes &Hashes,
                                                 const ClassTemplateDecl *TD) {
          for (auto *D : TD->getTemplateParameters()->asArray()) {
            Hashes.emplace_back(D, computeODRHash(D));
          }
        };

        PopulateTemplateParameterHashs(FirstTemplateHashes, FirstTemplate);
        PopulateTemplateParameterHashs(SecondTemplateHashes, SecondTemplate);

        assert(FirstTemplateHashes.size() == SecondTemplateHashes.size() &&
               "Number of template parameters should be equal.");

        auto FirstIt = FirstTemplateHashes.begin();
        auto FirstEnd = FirstTemplateHashes.end();
        auto SecondIt = SecondTemplateHashes.begin();
        for (; FirstIt != FirstEnd; ++FirstIt, ++SecondIt) {
          if (FirstIt->second == SecondIt->second)
            continue;

          const NamedDecl* FirstDecl = cast<NamedDecl>(FirstIt->first);
          const NamedDecl* SecondDecl = cast<NamedDecl>(SecondIt->first);

          assert(FirstDecl->getKind() == SecondDecl->getKind() &&
                 "Parameter Decl's should be the same kind.");

          enum ODRTemplateDifference {
            ParamEmptyName,
            ParamName,
            ParamSingleDefaultArgument,
            ParamDifferentDefaultArgument,
          };

          auto hasDefaultArg = [](const NamedDecl *D) {
            if (auto *TTP = dyn_cast<TemplateTypeParmDecl>(D))
              return TTP->hasDefaultArgument() &&
                      !TTP->defaultArgumentWasInherited();
            if (auto *NTTP = dyn_cast<NonTypeTemplateParmDecl>(D))
              return NTTP->hasDefaultArgument() &&
                      !NTTP->defaultArgumentWasInherited();
            auto *TTP = cast<TemplateTemplateParmDecl>(D);
            return TTP->hasDefaultArgument() &&
                    !TTP->defaultArgumentWasInherited();
          };
          bool hasFirstArg = hasDefaultArg(FirstDecl);
          bool hasSecondArg = hasDefaultArg(SecondDecl);

          ODRTemplateDifference ErrDiffType;
          ODRTemplateDifference NoteDiffType;

          DeclarationName FirstName = FirstDecl->getDeclName();
          DeclarationName SecondName = SecondDecl->getDeclName();

          if (FirstName != SecondName) {
            bool FirstNameEmpty =
                FirstName.isIdentifier() && !FirstName.getAsIdentifierInfo();
            bool SecondNameEmpty = SecondName.isIdentifier() &&
                                    !SecondName.getAsIdentifierInfo();
            ErrDiffType = FirstNameEmpty ? ParamEmptyName : ParamName;
            NoteDiffType = SecondNameEmpty ? ParamEmptyName : ParamName;
          } else if (hasFirstArg == hasSecondArg)
            ErrDiffType = NoteDiffType = ParamDifferentDefaultArgument;
          else
            ErrDiffType = NoteDiffType = ParamSingleDefaultArgument;

          Diag(FirstDecl->getLocation(),
                diag::err_module_odr_violation_template_parameter)
              << FirstRecord << FirstModule.empty() << FirstModule
              << FirstDecl->getSourceRange() << ErrDiffType << hasFirstArg
              << FirstName;
          Diag(SecondDecl->getLocation(),
                diag::note_module_odr_violation_template_parameter)
              << SecondModule << SecondDecl->getSourceRange() << NoteDiffType
              << hasSecondArg << SecondName;
          break;
        }

        if (FirstIt != FirstEnd) {
          Diagnosed = true;
          break;
        }
      }

      DeclHashes FirstHashes;
      DeclHashes SecondHashes;
      const DeclContext *DC = FirstRecord;
      PopulateHashes(FirstHashes, FirstRecord, DC);
      PopulateHashes(SecondHashes, SecondRecord, DC);

      DiffResult DR = FindTypeDiffs(FirstHashes, SecondHashes);
      ODRMismatchDecl FirstDiffType = DR.FirstDiffType;
      ODRMismatchDecl SecondDiffType = DR.SecondDiffType;
      const Decl *FirstDecl = DR.FirstDecl;
      const Decl *SecondDecl = DR.SecondDecl;

      if (FirstDiffType == Other || SecondDiffType == Other) {
        DiagnoseODRUnexpected(DR, FirstRecord, FirstModule, SecondRecord,
                              SecondModule);
        Diagnosed = true;
        break;
      }

      if (FirstDiffType != SecondDiffType) {
        DiagnoseODRMismatch(DR, FirstRecord, FirstModule, SecondRecord,
                            SecondModule);
        Diagnosed = true;
        break;
      }

      // Used with err_module_odr_violation_record and
      // note_module_odr_violation_record
      enum ODRCXXRecordDifference {
        StaticAssertCondition,
        StaticAssertMessage,
        StaticAssertOnlyMessage,
        MethodName,
        MethodDeleted,
        MethodDefaulted,
        MethodVirtual,
        MethodStatic,
        MethodVolatile,
        MethodConst,
        MethodInline,
        MethodNumberParameters,
        MethodParameterType,
        MethodParameterName,
        MethodParameterSingleDefaultArgument,
        MethodParameterDifferentDefaultArgument,
        MethodNoTemplateArguments,
        MethodDifferentNumberTemplateArguments,
        MethodDifferentTemplateArgument,
        MethodSingleBody,
        MethodDifferentBody,
        FriendTypeFunction,
        FriendType,
        FriendFunction,
        FunctionTemplateDifferentNumberParameters,
        FunctionTemplateParameterDifferentKind,
        FunctionTemplateParameterName,
        FunctionTemplateParameterSingleDefaultArgument,
        FunctionTemplateParameterDifferentDefaultArgument,
        FunctionTemplateParameterDifferentType,
        FunctionTemplatePackParameter,
      };
      auto ODRDiagDeclError = [FirstRecord, &FirstModule,
                               this](SourceLocation Loc, SourceRange Range,
                                     ODRCXXRecordDifference DiffType) {
        return Diag(Loc, diag::err_module_odr_violation_record)
               << FirstRecord << FirstModule.empty() << FirstModule << Range
               << DiffType;
      };
      auto ODRDiagDeclNote = [&SecondModule,
                              this](SourceLocation Loc, SourceRange Range,
                                    ODRCXXRecordDifference DiffType) {
        return Diag(Loc, diag::note_module_odr_violation_record)
               << SecondModule << Range << DiffType;
      };

      assert(FirstDiffType == SecondDiffType);
      switch (FirstDiffType) {
      case Other:
      case EndOfClass:
      case PublicSpecifer:
      case PrivateSpecifer:
      case ProtectedSpecifer:
        llvm_unreachable("Invalid diff type");

      case StaticAssert: {
        const StaticAssertDecl *FirstSA = cast<StaticAssertDecl>(FirstDecl);
        const StaticAssertDecl *SecondSA = cast<StaticAssertDecl>(SecondDecl);

        const Expr *FirstExpr = FirstSA->getAssertExpr();
        const Expr *SecondExpr = SecondSA->getAssertExpr();
        unsigned FirstODRHash = computeODRHash(FirstExpr);
        unsigned SecondODRHash = computeODRHash(SecondExpr);
        if (FirstODRHash != SecondODRHash) {
          ODRDiagDeclError(FirstExpr->getBeginLoc(),
                           FirstExpr->getSourceRange(), StaticAssertCondition);
          ODRDiagDeclNote(SecondExpr->getBeginLoc(),
                          SecondExpr->getSourceRange(), StaticAssertCondition);
          Diagnosed = true;
          break;
        }

        const StringLiteral *FirstStr = FirstSA->getMessage();
        const StringLiteral *SecondStr = SecondSA->getMessage();
        assert((FirstStr || SecondStr) && "Both messages cannot be empty");
        if ((FirstStr && !SecondStr) || (!FirstStr && SecondStr)) {
          SourceLocation FirstLoc, SecondLoc;
          SourceRange FirstRange, SecondRange;
          if (FirstStr) {
            FirstLoc = FirstStr->getBeginLoc();
            FirstRange = FirstStr->getSourceRange();
          } else {
            FirstLoc = FirstSA->getBeginLoc();
            FirstRange = FirstSA->getSourceRange();
          }
          if (SecondStr) {
            SecondLoc = SecondStr->getBeginLoc();
            SecondRange = SecondStr->getSourceRange();
          } else {
            SecondLoc = SecondSA->getBeginLoc();
            SecondRange = SecondSA->getSourceRange();
          }
          ODRDiagDeclError(FirstLoc, FirstRange, StaticAssertOnlyMessage)
              << (FirstStr == nullptr);
          ODRDiagDeclNote(SecondLoc, SecondRange, StaticAssertOnlyMessage)
              << (SecondStr == nullptr);
          Diagnosed = true;
          break;
        }

        if (FirstStr && SecondStr &&
            FirstStr->getString() != SecondStr->getString()) {
          ODRDiagDeclError(FirstStr->getBeginLoc(), FirstStr->getSourceRange(),
                           StaticAssertMessage);
          ODRDiagDeclNote(SecondStr->getBeginLoc(), SecondStr->getSourceRange(),
                          StaticAssertMessage);
          Diagnosed = true;
          break;
        }
        break;
      }
      case Field: {
        Diagnosed = ODRDiagField(FirstRecord, FirstModule, SecondModule,
                                 cast<FieldDecl>(FirstDecl),
                                 cast<FieldDecl>(SecondDecl));
        break;
      }
      case CXXMethod: {
        enum {
          DiagMethod,
          DiagConstructor,
          DiagDestructor,
        } FirstMethodType,
            SecondMethodType;
        auto GetMethodTypeForDiagnostics = [](const CXXMethodDecl* D) {
          if (isa<CXXConstructorDecl>(D)) return DiagConstructor;
          if (isa<CXXDestructorDecl>(D)) return DiagDestructor;
          return DiagMethod;
        };
        const CXXMethodDecl *FirstMethod = cast<CXXMethodDecl>(FirstDecl);
        const CXXMethodDecl *SecondMethod = cast<CXXMethodDecl>(SecondDecl);
        FirstMethodType = GetMethodTypeForDiagnostics(FirstMethod);
        SecondMethodType = GetMethodTypeForDiagnostics(SecondMethod);
        DeclarationName FirstName = FirstMethod->getDeclName();
        DeclarationName SecondName = SecondMethod->getDeclName();
        auto DiagMethodError = [&ODRDiagDeclError, FirstMethod, FirstMethodType,
                                FirstName](ODRCXXRecordDifference DiffType) {
          return ODRDiagDeclError(FirstMethod->getLocation(),
                                  FirstMethod->getSourceRange(), DiffType)
                 << FirstMethodType << FirstName;
        };
        auto DiagMethodNote = [&ODRDiagDeclNote, SecondMethod, SecondMethodType,
                               SecondName](ODRCXXRecordDifference DiffType) {
          return ODRDiagDeclNote(SecondMethod->getLocation(),
                                 SecondMethod->getSourceRange(), DiffType)
                 << SecondMethodType << SecondName;
        };

        if (FirstMethodType != SecondMethodType || FirstName != SecondName) {
          DiagMethodError(MethodName);
          DiagMethodNote(MethodName);
          Diagnosed = true;
          break;
        }

        const bool FirstDeleted = FirstMethod->isDeletedAsWritten();
        const bool SecondDeleted = SecondMethod->isDeletedAsWritten();
        if (FirstDeleted != SecondDeleted) {
          DiagMethodError(MethodDeleted) << FirstDeleted;
          DiagMethodNote(MethodDeleted) << SecondDeleted;
          Diagnosed = true;
          break;
        }

        const bool FirstDefaulted = FirstMethod->isExplicitlyDefaulted();
        const bool SecondDefaulted = SecondMethod->isExplicitlyDefaulted();
        if (FirstDefaulted != SecondDefaulted) {
          DiagMethodError(MethodDefaulted) << FirstDefaulted;
          DiagMethodNote(MethodDefaulted) << SecondDefaulted;
          Diagnosed = true;
          break;
        }

        const bool FirstVirtual = FirstMethod->isVirtualAsWritten();
        const bool SecondVirtual = SecondMethod->isVirtualAsWritten();
        const bool FirstPure = FirstMethod->isPure();
        const bool SecondPure = SecondMethod->isPure();
        if ((FirstVirtual || SecondVirtual) &&
            (FirstVirtual != SecondVirtual || FirstPure != SecondPure)) {
          DiagMethodError(MethodVirtual) << FirstPure << FirstVirtual;
          DiagMethodNote(MethodVirtual) << SecondPure << SecondVirtual;
          Diagnosed = true;
          break;
        }

        // CXXMethodDecl::isStatic uses the canonical Decl.  With Decl merging,
        // FirstDecl is the canonical Decl of SecondDecl, so the storage
        // class needs to be checked instead.
        StorageClass FirstStorage = FirstMethod->getStorageClass();
        StorageClass SecondStorage = SecondMethod->getStorageClass();
        const bool FirstStatic = FirstStorage == SC_Static;
        const bool SecondStatic = SecondStorage == SC_Static;
        if (FirstStatic != SecondStatic) {
          DiagMethodError(MethodStatic) << FirstStatic;
          DiagMethodNote(MethodStatic) << SecondStatic;
          Diagnosed = true;
          break;
        }

        const bool FirstVolatile = FirstMethod->isVolatile();
        const bool SecondVolatile = SecondMethod->isVolatile();
        if (FirstVolatile != SecondVolatile) {
          DiagMethodError(MethodVolatile) << FirstVolatile;
          DiagMethodNote(MethodVolatile) << SecondVolatile;
          Diagnosed = true;
          break;
        }

        const bool FirstConst = FirstMethod->isConst();
        const bool SecondConst = SecondMethod->isConst();
        if (FirstConst != SecondConst) {
          DiagMethodError(MethodConst) << FirstConst;
          DiagMethodNote(MethodConst) << SecondConst;
          Diagnosed = true;
          break;
        }

        const bool FirstInline = FirstMethod->isInlineSpecified();
        const bool SecondInline = SecondMethod->isInlineSpecified();
        if (FirstInline != SecondInline) {
          DiagMethodError(MethodInline) << FirstInline;
          DiagMethodNote(MethodInline) << SecondInline;
          Diagnosed = true;
          break;
        }

        const unsigned FirstNumParameters = FirstMethod->param_size();
        const unsigned SecondNumParameters = SecondMethod->param_size();
        if (FirstNumParameters != SecondNumParameters) {
          DiagMethodError(MethodNumberParameters) << FirstNumParameters;
          DiagMethodNote(MethodNumberParameters) << SecondNumParameters;
          Diagnosed = true;
          break;
        }

        // Need this status boolean to know when break out of the switch.
        bool ParameterMismatch = false;
        for (unsigned I = 0; I < FirstNumParameters; ++I) {
          const ParmVarDecl *FirstParam = FirstMethod->getParamDecl(I);
          const ParmVarDecl *SecondParam = SecondMethod->getParamDecl(I);

          QualType FirstParamType = FirstParam->getType();
          QualType SecondParamType = SecondParam->getType();
          if (FirstParamType != SecondParamType &&
              computeODRHash(FirstParamType) !=
                  computeODRHash(SecondParamType)) {
            if (const DecayedType *ParamDecayedType =
                    FirstParamType->getAs<DecayedType>()) {
              DiagMethodError(MethodParameterType)
                  << (I + 1) << FirstParamType << true
                  << ParamDecayedType->getOriginalType();
            } else {
              DiagMethodError(MethodParameterType)
                  << (I + 1) << FirstParamType << false;
            }

            if (const DecayedType *ParamDecayedType =
                    SecondParamType->getAs<DecayedType>()) {
              DiagMethodNote(MethodParameterType)
                  << (I + 1) << SecondParamType << true
                  << ParamDecayedType->getOriginalType();
            } else {
              DiagMethodNote(MethodParameterType)
                  << (I + 1) << SecondParamType << false;
            }
            ParameterMismatch = true;
            break;
          }

          DeclarationName FirstParamName = FirstParam->getDeclName();
          DeclarationName SecondParamName = SecondParam->getDeclName();
          if (FirstParamName != SecondParamName) {
            DiagMethodError(MethodParameterName) << (I + 1) << FirstParamName;
            DiagMethodNote(MethodParameterName) << (I + 1) << SecondParamName;
            ParameterMismatch = true;
            break;
          }

          const Expr *FirstInit = FirstParam->getInit();
          const Expr *SecondInit = SecondParam->getInit();
          if ((FirstInit == nullptr) != (SecondInit == nullptr)) {
            DiagMethodError(MethodParameterSingleDefaultArgument)
                << (I + 1) << (FirstInit == nullptr)
                << (FirstInit ? FirstInit->getSourceRange() : SourceRange());
            DiagMethodNote(MethodParameterSingleDefaultArgument)
                << (I + 1) << (SecondInit == nullptr)
                << (SecondInit ? SecondInit->getSourceRange() : SourceRange());
            ParameterMismatch = true;
            break;
          }

          if (FirstInit && SecondInit &&
              computeODRHash(FirstInit) != computeODRHash(SecondInit)) {
            DiagMethodError(MethodParameterDifferentDefaultArgument)
                << (I + 1) << FirstInit->getSourceRange();
            DiagMethodNote(MethodParameterDifferentDefaultArgument)
                << (I + 1) << SecondInit->getSourceRange();
            ParameterMismatch = true;
            break;
          }
        }

        if (ParameterMismatch) {
          Diagnosed = true;
          break;
        }

        const TemplateArgumentList *FirstTemplateArgs =
            FirstMethod->getTemplateSpecializationArgs();
        const TemplateArgumentList *SecondTemplateArgs =
            SecondMethod->getTemplateSpecializationArgs();

        if ((FirstTemplateArgs && !SecondTemplateArgs) ||
            (!FirstTemplateArgs && SecondTemplateArgs)) {
          DiagMethodError(MethodNoTemplateArguments)
              << (FirstTemplateArgs != nullptr);
          DiagMethodNote(MethodNoTemplateArguments)
              << (SecondTemplateArgs != nullptr);
          Diagnosed = true;
          break;
        }

        if (FirstTemplateArgs && SecondTemplateArgs) {
          // Remove pack expansions from argument list.
          auto ExpandTemplateArgumentList =
              [](const TemplateArgumentList *TAL) {
                llvm::SmallVector<const TemplateArgument *, 8> ExpandedList;
                for (const TemplateArgument &TA : TAL->asArray()) {
                  if (TA.getKind() != TemplateArgument::Pack) {
                    ExpandedList.push_back(&TA);
                    continue;
                  }
                  llvm::append_range(ExpandedList, llvm::make_pointer_range(
                                                       TA.getPackAsArray()));
                }
                return ExpandedList;
              };
          llvm::SmallVector<const TemplateArgument *, 8> FirstExpandedList =
              ExpandTemplateArgumentList(FirstTemplateArgs);
          llvm::SmallVector<const TemplateArgument *, 8> SecondExpandedList =
              ExpandTemplateArgumentList(SecondTemplateArgs);

          if (FirstExpandedList.size() != SecondExpandedList.size()) {
            DiagMethodError(MethodDifferentNumberTemplateArguments)
                << (unsigned)FirstExpandedList.size();
            DiagMethodNote(MethodDifferentNumberTemplateArguments)
                << (unsigned)SecondExpandedList.size();
            Diagnosed = true;
            break;
          }

          bool TemplateArgumentMismatch = false;
          for (unsigned i = 0, e = FirstExpandedList.size(); i != e; ++i) {
            const TemplateArgument &FirstTA = *FirstExpandedList[i],
                                   &SecondTA = *SecondExpandedList[i];
            if (computeODRHash(FirstTA) == computeODRHash(SecondTA)) {
              continue;
            }

            DiagMethodError(MethodDifferentTemplateArgument)
                << FirstTA << i + 1;
            DiagMethodNote(MethodDifferentTemplateArgument)
                << SecondTA << i + 1;
            TemplateArgumentMismatch = true;
            break;
          }

          if (TemplateArgumentMismatch) {
            Diagnosed = true;
            break;
          }
        }

        // Compute the hash of the method as if it has no body.
        auto ComputeCXXMethodODRHash = [](const CXXMethodDecl *D) {
          ODRHash Hasher;
          Hasher.AddFunctionDecl(D, true /*SkipBody*/);
          return Hasher.CalculateHash();
        };

        // Compare the hash generated to the hash stored.  A difference means
        // that a body was present in the original source.  Due to merging,
        // the standard way of detecting a body will not work.
        const bool HasFirstBody =
            ComputeCXXMethodODRHash(FirstMethod) != FirstMethod->getODRHash();
        const bool HasSecondBody =
            ComputeCXXMethodODRHash(SecondMethod) != SecondMethod->getODRHash();

        if (HasFirstBody != HasSecondBody) {
          DiagMethodError(MethodSingleBody) << HasFirstBody;
          DiagMethodNote(MethodSingleBody) << HasSecondBody;
          Diagnosed = true;
          break;
        }

        if (HasFirstBody && HasSecondBody) {
          DiagMethodError(MethodDifferentBody);
          DiagMethodNote(MethodDifferentBody);
          Diagnosed = true;
          break;
        }

        break;
      }
      case TypeAlias:
      case TypeDef: {
        Diagnosed = ODRDiagTypeDefOrAlias(
            FirstRecord, FirstModule, SecondModule,
            cast<TypedefNameDecl>(FirstDecl), cast<TypedefNameDecl>(SecondDecl),
            FirstDiffType == TypeAlias);
        break;
      }
      case Var: {
        Diagnosed =
            ODRDiagVar(FirstRecord, FirstModule, SecondModule,
                       cast<VarDecl>(FirstDecl), cast<VarDecl>(SecondDecl));
        break;
      }
      case Friend: {
        const FriendDecl *FirstFriend = cast<FriendDecl>(FirstDecl);
        const FriendDecl *SecondFriend = cast<FriendDecl>(SecondDecl);

        const NamedDecl *FirstND = FirstFriend->getFriendDecl();
        const NamedDecl *SecondND = SecondFriend->getFriendDecl();

        TypeSourceInfo *FirstTSI = FirstFriend->getFriendType();
        TypeSourceInfo *SecondTSI = SecondFriend->getFriendType();

        if (FirstND && SecondND) {
          ODRDiagDeclError(FirstFriend->getFriendLoc(),
                           FirstFriend->getSourceRange(), FriendFunction)
              << FirstND;
          ODRDiagDeclNote(SecondFriend->getFriendLoc(),
                          SecondFriend->getSourceRange(), FriendFunction)
              << SecondND;
          Diagnosed = true;
          break;
        }

        if (FirstTSI && SecondTSI) {
          QualType FirstFriendType = FirstTSI->getType();
          QualType SecondFriendType = SecondTSI->getType();
          assert(computeODRHash(FirstFriendType) !=
                 computeODRHash(SecondFriendType));
          ODRDiagDeclError(FirstFriend->getFriendLoc(),
                           FirstFriend->getSourceRange(), FriendType)
              << FirstFriendType;
          ODRDiagDeclNote(SecondFriend->getFriendLoc(),
                          SecondFriend->getSourceRange(), FriendType)
              << SecondFriendType;
          Diagnosed = true;
          break;
        }

        ODRDiagDeclError(FirstFriend->getFriendLoc(),
                         FirstFriend->getSourceRange(), FriendTypeFunction)
            << (FirstTSI == nullptr);
        ODRDiagDeclNote(SecondFriend->getFriendLoc(),
                        SecondFriend->getSourceRange(), FriendTypeFunction)
            << (SecondTSI == nullptr);
        Diagnosed = true;
        break;
      }
      case FunctionTemplate: {
        const FunctionTemplateDecl *FirstTemplate =
            cast<FunctionTemplateDecl>(FirstDecl);
        const FunctionTemplateDecl *SecondTemplate =
            cast<FunctionTemplateDecl>(SecondDecl);

        TemplateParameterList *FirstTPL =
            FirstTemplate->getTemplateParameters();
        TemplateParameterList *SecondTPL =
            SecondTemplate->getTemplateParameters();

        auto DiagTemplateError = [&ODRDiagDeclError, FirstTemplate](
                                     ODRCXXRecordDifference DiffType) {
          return ODRDiagDeclError(FirstTemplate->getLocation(),
                                  FirstTemplate->getSourceRange(), DiffType)
                 << FirstTemplate;
        };
        auto DiagTemplateNote = [&ODRDiagDeclNote, SecondTemplate](
                                    ODRCXXRecordDifference DiffType) {
          return ODRDiagDeclNote(SecondTemplate->getLocation(),
                                 SecondTemplate->getSourceRange(), DiffType)
                 << SecondTemplate;
        };

        if (FirstTPL->size() != SecondTPL->size()) {
          DiagTemplateError(FunctionTemplateDifferentNumberParameters)
              << FirstTPL->size();
          DiagTemplateNote(FunctionTemplateDifferentNumberParameters)
              << SecondTPL->size();
          Diagnosed = true;
          break;
        }

        bool ParameterMismatch = false;
        for (unsigned i = 0, e = FirstTPL->size(); i != e; ++i) {
          NamedDecl *FirstParam = FirstTPL->getParam(i);
          NamedDecl *SecondParam = SecondTPL->getParam(i);

          if (FirstParam->getKind() != SecondParam->getKind()) {
            enum {
              TemplateTypeParameter,
              NonTypeTemplateParameter,
              TemplateTemplateParameter,
            };
            auto GetParamType = [](NamedDecl *D) {
              switch (D->getKind()) {
                default:
                  llvm_unreachable("Unexpected template parameter type");
                case Decl::TemplateTypeParm:
                  return TemplateTypeParameter;
                case Decl::NonTypeTemplateParm:
                  return NonTypeTemplateParameter;
                case Decl::TemplateTemplateParm:
                  return TemplateTemplateParameter;
              }
            };

            DiagTemplateError(FunctionTemplateParameterDifferentKind)
                << (i + 1) << GetParamType(FirstParam);
            DiagTemplateNote(FunctionTemplateParameterDifferentKind)
                << (i + 1) << GetParamType(SecondParam);
            ParameterMismatch = true;
            break;
          }

          if (FirstParam->getName() != SecondParam->getName()) {
            DiagTemplateError(FunctionTemplateParameterName)
                << (i + 1) << (bool)FirstParam->getIdentifier() << FirstParam;
            DiagTemplateNote(FunctionTemplateParameterName)
                << (i + 1) << (bool)SecondParam->getIdentifier() << SecondParam;
            ParameterMismatch = true;
            break;
          }

          if (isa<TemplateTypeParmDecl>(FirstParam) &&
              isa<TemplateTypeParmDecl>(SecondParam)) {
            TemplateTypeParmDecl *FirstTTPD =
                cast<TemplateTypeParmDecl>(FirstParam);
            TemplateTypeParmDecl *SecondTTPD =
                cast<TemplateTypeParmDecl>(SecondParam);
            bool HasFirstDefaultArgument =
                FirstTTPD->hasDefaultArgument() &&
                !FirstTTPD->defaultArgumentWasInherited();
            bool HasSecondDefaultArgument =
                SecondTTPD->hasDefaultArgument() &&
                !SecondTTPD->defaultArgumentWasInherited();
            if (HasFirstDefaultArgument != HasSecondDefaultArgument) {
              DiagTemplateError(FunctionTemplateParameterSingleDefaultArgument)
                  << (i + 1) << HasFirstDefaultArgument;
              DiagTemplateNote(FunctionTemplateParameterSingleDefaultArgument)
                  << (i + 1) << HasSecondDefaultArgument;
              ParameterMismatch = true;
              break;
            }

            if (HasFirstDefaultArgument && HasSecondDefaultArgument) {
              QualType FirstType = FirstTTPD->getDefaultArgument();
              QualType SecondType = SecondTTPD->getDefaultArgument();
              if (computeODRHash(FirstType) != computeODRHash(SecondType)) {
                DiagTemplateError(
                    FunctionTemplateParameterDifferentDefaultArgument)
                    << (i + 1) << FirstType;
                DiagTemplateNote(
                    FunctionTemplateParameterDifferentDefaultArgument)
                    << (i + 1) << SecondType;
                ParameterMismatch = true;
                break;
              }
            }

            if (FirstTTPD->isParameterPack() !=
                SecondTTPD->isParameterPack()) {
              DiagTemplateError(FunctionTemplatePackParameter)
                  << (i + 1) << FirstTTPD->isParameterPack();
              DiagTemplateNote(FunctionTemplatePackParameter)
                  << (i + 1) << SecondTTPD->isParameterPack();
              ParameterMismatch = true;
              break;
            }
          }

          if (isa<TemplateTemplateParmDecl>(FirstParam) &&
              isa<TemplateTemplateParmDecl>(SecondParam)) {
            TemplateTemplateParmDecl *FirstTTPD =
                cast<TemplateTemplateParmDecl>(FirstParam);
            TemplateTemplateParmDecl *SecondTTPD =
                cast<TemplateTemplateParmDecl>(SecondParam);

            TemplateParameterList *FirstTPL =
                FirstTTPD->getTemplateParameters();
            TemplateParameterList *SecondTPL =
                SecondTTPD->getTemplateParameters();

            auto ComputeTemplateParameterListODRHash =
                [](const TemplateParameterList *TPL) {
                  assert(TPL);
                  ODRHash Hasher;
                  Hasher.AddTemplateParameterList(TPL);
                  return Hasher.CalculateHash();
                };

            if (ComputeTemplateParameterListODRHash(FirstTPL) !=
                ComputeTemplateParameterListODRHash(SecondTPL)) {
              DiagTemplateError(FunctionTemplateParameterDifferentType)
                  << (i + 1);
              DiagTemplateNote(FunctionTemplateParameterDifferentType)
                  << (i + 1);
              ParameterMismatch = true;
              break;
            }

            bool HasFirstDefaultArgument =
                FirstTTPD->hasDefaultArgument() &&
                !FirstTTPD->defaultArgumentWasInherited();
            bool HasSecondDefaultArgument =
                SecondTTPD->hasDefaultArgument() &&
                !SecondTTPD->defaultArgumentWasInherited();
            if (HasFirstDefaultArgument != HasSecondDefaultArgument) {
              DiagTemplateError(FunctionTemplateParameterSingleDefaultArgument)
                  << (i + 1) << HasFirstDefaultArgument;
              DiagTemplateNote(FunctionTemplateParameterSingleDefaultArgument)
                  << (i + 1) << HasSecondDefaultArgument;
              ParameterMismatch = true;
              break;
            }

            if (HasFirstDefaultArgument && HasSecondDefaultArgument) {
              TemplateArgument FirstTA =
                  FirstTTPD->getDefaultArgument().getArgument();
              TemplateArgument SecondTA =
                  SecondTTPD->getDefaultArgument().getArgument();
              if (computeODRHash(FirstTA) != computeODRHash(SecondTA)) {
                DiagTemplateError(
                    FunctionTemplateParameterDifferentDefaultArgument)
                    << (i + 1) << FirstTA;
                DiagTemplateNote(
                    FunctionTemplateParameterDifferentDefaultArgument)
                    << (i + 1) << SecondTA;
                ParameterMismatch = true;
                break;
              }
            }

            if (FirstTTPD->isParameterPack() !=
                SecondTTPD->isParameterPack()) {
              DiagTemplateError(FunctionTemplatePackParameter)
                  << (i + 1) << FirstTTPD->isParameterPack();
              DiagTemplateNote(FunctionTemplatePackParameter)
                  << (i + 1) << SecondTTPD->isParameterPack();
              ParameterMismatch = true;
              break;
            }
          }

          if (isa<NonTypeTemplateParmDecl>(FirstParam) &&
              isa<NonTypeTemplateParmDecl>(SecondParam)) {
            NonTypeTemplateParmDecl *FirstNTTPD =
                cast<NonTypeTemplateParmDecl>(FirstParam);
            NonTypeTemplateParmDecl *SecondNTTPD =
                cast<NonTypeTemplateParmDecl>(SecondParam);

            QualType FirstType = FirstNTTPD->getType();
            QualType SecondType = SecondNTTPD->getType();
            if (computeODRHash(FirstType) != computeODRHash(SecondType)) {
              DiagTemplateError(FunctionTemplateParameterDifferentType)
                  << (i + 1);
              DiagTemplateNote(FunctionTemplateParameterDifferentType)
                  << (i + 1);
              ParameterMismatch = true;
              break;
            }

            bool HasFirstDefaultArgument =
                FirstNTTPD->hasDefaultArgument() &&
                !FirstNTTPD->defaultArgumentWasInherited();
            bool HasSecondDefaultArgument =
                SecondNTTPD->hasDefaultArgument() &&
                !SecondNTTPD->defaultArgumentWasInherited();
            if (HasFirstDefaultArgument != HasSecondDefaultArgument) {
              DiagTemplateError(FunctionTemplateParameterSingleDefaultArgument)
                  << (i + 1) << HasFirstDefaultArgument;
              DiagTemplateNote(FunctionTemplateParameterSingleDefaultArgument)
                  << (i + 1) << HasSecondDefaultArgument;
              ParameterMismatch = true;
              break;
            }

            if (HasFirstDefaultArgument && HasSecondDefaultArgument) {
              Expr *FirstDefaultArgument = FirstNTTPD->getDefaultArgument();
              Expr *SecondDefaultArgument = SecondNTTPD->getDefaultArgument();
              if (computeODRHash(FirstDefaultArgument) !=
                  computeODRHash(SecondDefaultArgument)) {
                DiagTemplateError(
                    FunctionTemplateParameterDifferentDefaultArgument)
                    << (i + 1) << FirstDefaultArgument;
                DiagTemplateNote(
                    FunctionTemplateParameterDifferentDefaultArgument)
                    << (i + 1) << SecondDefaultArgument;
                ParameterMismatch = true;
                break;
              }
            }

            if (FirstNTTPD->isParameterPack() !=
                SecondNTTPD->isParameterPack()) {
              DiagTemplateError(FunctionTemplatePackParameter)
                  << (i + 1) << FirstNTTPD->isParameterPack();
              DiagTemplateNote(FunctionTemplatePackParameter)
                  << (i + 1) << SecondNTTPD->isParameterPack();
              ParameterMismatch = true;
              break;
            }
          }
        }

        if (ParameterMismatch) {
          Diagnosed = true;
          break;
        }

        break;
      }
      }

      if (Diagnosed)
        continue;

      Diag(FirstDecl->getLocation(),
           diag::err_module_odr_violation_mismatch_decl_unknown)
          << FirstRecord << FirstModule.empty() << FirstModule << FirstDiffType
          << FirstDecl->getSourceRange();
      Diag(SecondDecl->getLocation(),
           diag::note_module_odr_violation_mismatch_decl_unknown)
          << SecondModule << FirstDiffType << SecondDecl->getSourceRange();
      Diagnosed = true;
    }

    if (!Diagnosed) {
      // All definitions are updates to the same declaration. This happens if a
      // module instantiates the declaration of a class template specialization
      // and two or more other modules instantiate its definition.
      //
      // FIXME: Indicate which modules had instantiations of this definition.
      // FIXME: How can this even happen?
      Diag(Merge.first->getLocation(),
           diag::err_module_odr_violation_different_instantiations)
        << Merge.first;
    }
  }

  // Issue ODR failures diagnostics for functions.
  for (auto &Merge : FunctionOdrMergeFailures) {
    enum ODRFunctionDifference {
      ReturnType,
      ParameterName,
      ParameterType,
      ParameterSingleDefaultArgument,
      ParameterDifferentDefaultArgument,
      FunctionBody,
    };

    FunctionDecl *FirstFunction = Merge.first;
    std::string FirstModule = getOwningModuleNameForDiagnostic(FirstFunction);

    bool Diagnosed = false;
    for (auto &SecondFunction : Merge.second) {

      if (FirstFunction == SecondFunction)
        continue;

      std::string SecondModule =
          getOwningModuleNameForDiagnostic(SecondFunction);

      auto ODRDiagError = [FirstFunction, &FirstModule,
                           this](SourceLocation Loc, SourceRange Range,
                                 ODRFunctionDifference DiffType) {
        return Diag(Loc, diag::err_module_odr_violation_function)
               << FirstFunction << FirstModule.empty() << FirstModule << Range
               << DiffType;
      };
      auto ODRDiagNote = [&SecondModule, this](SourceLocation Loc,
                                               SourceRange Range,
                                               ODRFunctionDifference DiffType) {
        return Diag(Loc, diag::note_module_odr_violation_function)
               << SecondModule << Range << DiffType;
      };

      if (computeODRHash(FirstFunction->getReturnType()) !=
          computeODRHash(SecondFunction->getReturnType())) {
        ODRDiagError(FirstFunction->getReturnTypeSourceRange().getBegin(),
                     FirstFunction->getReturnTypeSourceRange(), ReturnType)
            << FirstFunction->getReturnType();
        ODRDiagNote(SecondFunction->getReturnTypeSourceRange().getBegin(),
                    SecondFunction->getReturnTypeSourceRange(), ReturnType)
            << SecondFunction->getReturnType();
        Diagnosed = true;
        break;
      }

      assert(FirstFunction->param_size() == SecondFunction->param_size() &&
             "Merged functions with different number of parameters");

      size_t ParamSize = FirstFunction->param_size();
      bool ParameterMismatch = false;
      for (unsigned I = 0; I < ParamSize; ++I) {
        const ParmVarDecl *FirstParam = FirstFunction->getParamDecl(I);
        const ParmVarDecl *SecondParam = SecondFunction->getParamDecl(I);

        assert(getContext().hasSameType(FirstParam->getType(),
                                      SecondParam->getType()) &&
               "Merged function has different parameter types.");

        if (FirstParam->getDeclName() != SecondParam->getDeclName()) {
          ODRDiagError(FirstParam->getLocation(), FirstParam->getSourceRange(),
                       ParameterName)
              << I + 1 << FirstParam->getDeclName();
          ODRDiagNote(SecondParam->getLocation(), SecondParam->getSourceRange(),
                      ParameterName)
              << I + 1 << SecondParam->getDeclName();
          ParameterMismatch = true;
          break;
        };

        QualType FirstParamType = FirstParam->getType();
        QualType SecondParamType = SecondParam->getType();
        if (FirstParamType != SecondParamType &&
            computeODRHash(FirstParamType) != computeODRHash(SecondParamType)) {
          if (const DecayedType *ParamDecayedType =
                  FirstParamType->getAs<DecayedType>()) {
            ODRDiagError(FirstParam->getLocation(),
                         FirstParam->getSourceRange(), ParameterType)
                << (I + 1) << FirstParamType << true
                << ParamDecayedType->getOriginalType();
          } else {
            ODRDiagError(FirstParam->getLocation(),
                         FirstParam->getSourceRange(), ParameterType)
                << (I + 1) << FirstParamType << false;
          }

          if (const DecayedType *ParamDecayedType =
                  SecondParamType->getAs<DecayedType>()) {
            ODRDiagNote(SecondParam->getLocation(),
                        SecondParam->getSourceRange(), ParameterType)
                << (I + 1) << SecondParamType << true
                << ParamDecayedType->getOriginalType();
          } else {
            ODRDiagNote(SecondParam->getLocation(),
                        SecondParam->getSourceRange(), ParameterType)
                << (I + 1) << SecondParamType << false;
          }
          ParameterMismatch = true;
          break;
        }

        const Expr *FirstInit = FirstParam->getInit();
        const Expr *SecondInit = SecondParam->getInit();
        if ((FirstInit == nullptr) != (SecondInit == nullptr)) {
          ODRDiagError(FirstParam->getLocation(), FirstParam->getSourceRange(),
                       ParameterSingleDefaultArgument)
              << (I + 1) << (FirstInit == nullptr)
              << (FirstInit ? FirstInit->getSourceRange() : SourceRange());
          ODRDiagNote(SecondParam->getLocation(), SecondParam->getSourceRange(),
                      ParameterSingleDefaultArgument)
              << (I + 1) << (SecondInit == nullptr)
              << (SecondInit ? SecondInit->getSourceRange() : SourceRange());
          ParameterMismatch = true;
          break;
        }

        if (FirstInit && SecondInit &&
            computeODRHash(FirstInit) != computeODRHash(SecondInit)) {
          ODRDiagError(FirstParam->getLocation(), FirstParam->getSourceRange(),
                       ParameterDifferentDefaultArgument)
              << (I + 1) << FirstInit->getSourceRange();
          ODRDiagNote(SecondParam->getLocation(), SecondParam->getSourceRange(),
                      ParameterDifferentDefaultArgument)
              << (I + 1) << SecondInit->getSourceRange();
          ParameterMismatch = true;
          break;
        }

        assert(computeODRHash(FirstParam) == computeODRHash(SecondParam) &&
               "Undiagnosed parameter difference.");
      }

      if (ParameterMismatch) {
        Diagnosed = true;
        break;
      }

      // If no error has been generated before now, assume the problem is in
      // the body and generate a message.
      ODRDiagError(FirstFunction->getLocation(),
                   FirstFunction->getSourceRange(), FunctionBody);
      ODRDiagNote(SecondFunction->getLocation(),
                  SecondFunction->getSourceRange(), FunctionBody);
      Diagnosed = true;
      break;
    }
    (void)Diagnosed;
    assert(Diagnosed && "Unable to emit ODR diagnostic.");
  }

  // Issue ODR failures diagnostics for enums.
  for (auto &Merge : EnumOdrMergeFailures) {
    enum ODREnumDifference {
      SingleScopedEnum,
      EnumTagKeywordMismatch,
      SingleSpecifiedType,
      DifferentSpecifiedTypes,
      DifferentNumberEnumConstants,
      EnumConstantName,
      EnumConstantSingleInitializer,
      EnumConstantDifferentInitializer,
    };

    // If we've already pointed out a specific problem with this enum, don't
    // bother issuing a general "something's different" diagnostic.
    if (!DiagnosedOdrMergeFailures.insert(Merge.first).second)
      continue;

    EnumDecl *FirstEnum = Merge.first;
    std::string FirstModule = getOwningModuleNameForDiagnostic(FirstEnum);

    using DeclHashes =
        llvm::SmallVector<std::pair<EnumConstantDecl *, unsigned>, 4>;
    auto PopulateHashes = [FirstEnum](DeclHashes &Hashes, EnumDecl *Enum) {
      for (auto *D : Enum->decls()) {
        // Due to decl merging, the first EnumDecl is the parent of
        // Decls in both records.
        if (!ODRHash::isDeclToBeProcessed(D, FirstEnum))
          continue;
        assert(isa<EnumConstantDecl>(D) && "Unexpected Decl kind");
        Hashes.emplace_back(cast<EnumConstantDecl>(D), computeODRHash(D));
      }
    };
    DeclHashes FirstHashes;
    PopulateHashes(FirstHashes, FirstEnum);
    bool Diagnosed = false;
    for (auto &SecondEnum : Merge.second) {

      if (FirstEnum == SecondEnum)
        continue;

      std::string SecondModule =
          getOwningModuleNameForDiagnostic(SecondEnum);

      auto ODRDiagError = [FirstEnum, &FirstModule,
                           this](const auto *DiagAnchor,
                                 ODREnumDifference DiffType) {
        return Diag(DiagAnchor->getLocation(),
                    diag::err_module_odr_violation_enum)
               << FirstEnum << FirstModule.empty() << FirstModule
               << DiagAnchor->getSourceRange() << DiffType;
      };
      auto ODRDiagNote = [&SecondModule, this](const auto *DiagAnchor,
                                               ODREnumDifference DiffType) {
        return Diag(DiagAnchor->getLocation(),
                    diag::note_module_odr_violation_enum)
               << SecondModule << DiagAnchor->getSourceRange() << DiffType;
      };

      if (FirstEnum->isScoped() != SecondEnum->isScoped()) {
        ODRDiagError(FirstEnum, SingleScopedEnum) << FirstEnum->isScoped();
        ODRDiagNote(SecondEnum, SingleScopedEnum) << SecondEnum->isScoped();
        Diagnosed = true;
        continue;
      }

      if (FirstEnum->isScoped() && SecondEnum->isScoped()) {
        if (FirstEnum->isScopedUsingClassTag() !=
            SecondEnum->isScopedUsingClassTag()) {
          ODRDiagError(FirstEnum, EnumTagKeywordMismatch)
              << FirstEnum->isScopedUsingClassTag();
          ODRDiagNote(SecondEnum, EnumTagKeywordMismatch)
              << SecondEnum->isScopedUsingClassTag();
          Diagnosed = true;
          continue;
        }
      }

      QualType FirstUnderlyingType =
          FirstEnum->getIntegerTypeSourceInfo()
              ? FirstEnum->getIntegerTypeSourceInfo()->getType()
              : QualType();
      QualType SecondUnderlyingType =
          SecondEnum->getIntegerTypeSourceInfo()
              ? SecondEnum->getIntegerTypeSourceInfo()->getType()
              : QualType();
      if (FirstUnderlyingType.isNull() != SecondUnderlyingType.isNull()) {
        ODRDiagError(FirstEnum, SingleSpecifiedType)
            << !FirstUnderlyingType.isNull();
        ODRDiagNote(SecondEnum, SingleSpecifiedType)
            << !SecondUnderlyingType.isNull();
        Diagnosed = true;
        continue;
      }

      if (!FirstUnderlyingType.isNull() && !SecondUnderlyingType.isNull()) {
        if (computeODRHash(FirstUnderlyingType) !=
            computeODRHash(SecondUnderlyingType)) {
          ODRDiagError(FirstEnum, DifferentSpecifiedTypes)
              << FirstUnderlyingType;
          ODRDiagNote(SecondEnum, DifferentSpecifiedTypes)
              << SecondUnderlyingType;
          Diagnosed = true;
          continue;
        }
      }

      DeclHashes SecondHashes;
      PopulateHashes(SecondHashes, SecondEnum);

      if (FirstHashes.size() != SecondHashes.size()) {
        ODRDiagError(FirstEnum, DifferentNumberEnumConstants)
            << (int)FirstHashes.size();
        ODRDiagNote(SecondEnum, DifferentNumberEnumConstants)
            << (int)SecondHashes.size();
        Diagnosed = true;
        continue;
      }

      for (unsigned I = 0; I < FirstHashes.size(); ++I) {
        if (FirstHashes[I].second == SecondHashes[I].second)
          continue;
        const EnumConstantDecl *FirstConstant = FirstHashes[I].first;
        const EnumConstantDecl *SecondConstant = SecondHashes[I].first;

        if (FirstConstant->getDeclName() != SecondConstant->getDeclName()) {

          ODRDiagError(FirstConstant, EnumConstantName)
              << I + 1 << FirstConstant;
          ODRDiagNote(SecondConstant, EnumConstantName)
              << I + 1 << SecondConstant;
          Diagnosed = true;
          break;
        }

        const Expr *FirstInit = FirstConstant->getInitExpr();
        const Expr *SecondInit = SecondConstant->getInitExpr();
        if (!FirstInit && !SecondInit)
          continue;

        if (!FirstInit || !SecondInit) {
          ODRDiagError(FirstConstant, EnumConstantSingleInitializer)
              << I + 1 << FirstConstant << (FirstInit != nullptr);
          ODRDiagNote(SecondConstant, EnumConstantSingleInitializer)
              << I + 1 << SecondConstant << (SecondInit != nullptr);
          Diagnosed = true;
          break;
        }

        if (computeODRHash(FirstInit) != computeODRHash(SecondInit)) {
          ODRDiagError(FirstConstant, EnumConstantDifferentInitializer)
              << I + 1 << FirstConstant;
          ODRDiagNote(SecondConstant, EnumConstantDifferentInitializer)
              << I + 1 << SecondConstant;
          Diagnosed = true;
          break;
        }
      }
    }

    (void)Diagnosed;
    assert(Diagnosed && "Unable to emit ODR diagnostic.");
  }
}

void ASTReader::StartedDeserializing() {
  if (++NumCurrentElementsDeserializing == 1 && ReadTimer.get())
    ReadTimer->startTimer();
}

void ASTReader::FinishedDeserializing() {
  assert(NumCurrentElementsDeserializing &&
         "FinishedDeserializing not paired with StartedDeserializing");
  if (NumCurrentElementsDeserializing == 1) {
    // We decrease NumCurrentElementsDeserializing only after pending actions
    // are finished, to avoid recursively re-calling finishPendingActions().
    finishPendingActions();
  }
  --NumCurrentElementsDeserializing;

  if (NumCurrentElementsDeserializing == 0) {
    // Propagate exception specification and deduced type updates along
    // redeclaration chains.
    //
    // We do this now rather than in finishPendingActions because we want to
    // be able to walk the complete redeclaration chains of the updated decls.
    while (!PendingExceptionSpecUpdates.empty() ||
           !PendingDeducedTypeUpdates.empty()) {
      auto ESUpdates = std::move(PendingExceptionSpecUpdates);
      PendingExceptionSpecUpdates.clear();
      for (auto Update : ESUpdates) {
        ProcessingUpdatesRAIIObj ProcessingUpdates(*this);
        auto *FPT = Update.second->getType()->castAs<FunctionProtoType>();
        auto ESI = FPT->getExtProtoInfo().ExceptionSpec;
        if (auto *Listener = getContext().getASTMutationListener())
          Listener->ResolvedExceptionSpec(cast<FunctionDecl>(Update.second));
        for (auto *Redecl : Update.second->redecls())
          getContext().adjustExceptionSpec(cast<FunctionDecl>(Redecl), ESI);
      }

      auto DTUpdates = std::move(PendingDeducedTypeUpdates);
      PendingDeducedTypeUpdates.clear();
      for (auto Update : DTUpdates) {
        ProcessingUpdatesRAIIObj ProcessingUpdates(*this);
        // FIXME: If the return type is already deduced, check that it matches.
        getContext().adjustDeducedFunctionResultType(Update.first,
                                                     Update.second);
      }
    }

    if (ReadTimer)
      ReadTimer->stopTimer();

    diagnoseOdrViolations();

    // We are not in recursive loading, so it's safe to pass the "interesting"
    // decls to the consumer.
    if (Consumer)
      PassInterestingDeclsToConsumer();
  }
}

void ASTReader::pushExternalDeclIntoScope(NamedDecl *D, DeclarationName Name) {
  if (IdentifierInfo *II = Name.getAsIdentifierInfo()) {
    // Remove any fake results before adding any real ones.
    auto It = PendingFakeLookupResults.find(II);
    if (It != PendingFakeLookupResults.end()) {
      for (auto *ND : It->second)
        SemaObj->IdResolver.RemoveDecl(ND);
      // FIXME: this works around module+PCH performance issue.
      // Rather than erase the result from the map, which is O(n), just clear
      // the vector of NamedDecls.
      It->second.clear();
    }
  }

  if (SemaObj->IdResolver.tryAddTopLevelDecl(D, Name) && SemaObj->TUScope) {
    SemaObj->TUScope->AddDecl(D);
  } else if (SemaObj->TUScope) {
    // Adding the decl to IdResolver may have failed because it was already in
    // (even though it was not added in scope). If it is already in, make sure
    // it gets in the scope as well.
    if (std::find(SemaObj->IdResolver.begin(Name),
                  SemaObj->IdResolver.end(), D) != SemaObj->IdResolver.end())
      SemaObj->TUScope->AddDecl(D);
  }
}

ASTReader::ASTReader(Preprocessor &PP, InMemoryModuleCache &ModuleCache,
                     ASTContext *Context,
                     const PCHContainerReader &PCHContainerRdr,
                     ArrayRef<std::shared_ptr<ModuleFileExtension>> Extensions,
                     StringRef isysroot,
                     DisableValidationForModuleKind DisableValidationKind,
                     bool AllowASTWithCompilerErrors,
                     bool AllowConfigurationMismatch, bool ValidateSystemInputs,
                     bool ValidateASTInputFilesContent, bool UseGlobalIndex,
                     std::unique_ptr<llvm::Timer> ReadTimer)
    : Listener(bool(DisableValidationKind &DisableValidationForModuleKind::PCH)
                   ? cast<ASTReaderListener>(new SimpleASTReaderListener(PP))
                   : cast<ASTReaderListener>(new PCHValidator(PP, *this))),
      SourceMgr(PP.getSourceManager()), FileMgr(PP.getFileManager()),
      PCHContainerRdr(PCHContainerRdr), Diags(PP.getDiagnostics()), PP(PP),
      ContextObj(Context), ModuleMgr(PP.getFileManager(), ModuleCache,
                                     PCHContainerRdr, PP.getHeaderSearchInfo()),
      DummyIdResolver(PP), ReadTimer(std::move(ReadTimer)), isysroot(isysroot),
      DisableValidationKind(DisableValidationKind),
      AllowASTWithCompilerErrors(AllowASTWithCompilerErrors),
      AllowConfigurationMismatch(AllowConfigurationMismatch),
      ValidateSystemInputs(ValidateSystemInputs),
      ValidateASTInputFilesContent(ValidateASTInputFilesContent),
      UseGlobalIndex(UseGlobalIndex), CurrSwitchCaseStmts(&SwitchCaseStmts) {
  SourceMgr.setExternalSLocEntrySource(this);

  for (const auto &Ext : Extensions) {
    auto BlockName = Ext->getExtensionMetadata().BlockName;
    auto Known = ModuleFileExtensions.find(BlockName);
    if (Known != ModuleFileExtensions.end()) {
      Diags.Report(diag::warn_duplicate_module_file_extension)
        << BlockName;
      continue;
    }

    ModuleFileExtensions.insert({BlockName, Ext});
  }
}

ASTReader::~ASTReader() {
  if (OwnsDeserializationListener)
    delete DeserializationListener;
}

IdentifierResolver &ASTReader::getIdResolver() {
  return SemaObj ? SemaObj->IdResolver : DummyIdResolver;
}

Expected<unsigned> ASTRecordReader::readRecord(llvm::BitstreamCursor &Cursor,
                                               unsigned AbbrevID) {
  Idx = 0;
  Record.clear();
  return Cursor.readRecord(AbbrevID, Record);
}
//===----------------------------------------------------------------------===//
//// OMPClauseReader implementation
////===----------------------------------------------------------------------===//

// This has to be in namespace clang because it's friended by all
// of the OMP clauses.
namespace clang {

class OMPClauseReader : public OMPClauseVisitor<OMPClauseReader> {
  ASTRecordReader &Record;
  ASTContext &Context;

public:
  OMPClauseReader(ASTRecordReader &Record)
      : Record(Record), Context(Record.getContext()) {}
#define GEN_CLANG_CLAUSE_CLASS
#define CLAUSE_CLASS(Enum, Str, Class) void Visit##Class(Class *C);
#include "llvm/Frontend/OpenMP/OMP.inc"
  OMPClause *readClause();
  void VisitOMPClauseWithPreInit(OMPClauseWithPreInit *C);
  void VisitOMPClauseWithPostUpdate(OMPClauseWithPostUpdate *C);
};

} // end namespace clang

OMPClause *ASTRecordReader::readOMPClause() {
  return OMPClauseReader(*this).readClause();
}

OMPClause *OMPClauseReader::readClause() {
  OMPClause *C = nullptr;
  switch (llvm::omp::Clause(Record.readInt())) {
  case llvm::omp::OMPC_if:
    C = new (Context) OMPIfClause();
    break;
  case llvm::omp::OMPC_final:
    C = new (Context) OMPFinalClause();
    break;
  case llvm::omp::OMPC_num_threads:
    C = new (Context) OMPNumThreadsClause();
    break;
  case llvm::omp::OMPC_safelen:
    C = new (Context) OMPSafelenClause();
    break;
  case llvm::omp::OMPC_simdlen:
    C = new (Context) OMPSimdlenClause();
    break;
  case llvm::omp::OMPC_sizes: {
    unsigned NumSizes = Record.readInt();
    C = OMPSizesClause::CreateEmpty(Context, NumSizes);
    break;
  }
  case llvm::omp::OMPC_full:
    C = OMPFullClause::CreateEmpty(Context);
    break;
  case llvm::omp::OMPC_partial:
    C = OMPPartialClause::CreateEmpty(Context);
    break;
  case llvm::omp::OMPC_allocator:
    C = new (Context) OMPAllocatorClause();
    break;
  case llvm::omp::OMPC_collapse:
    C = new (Context) OMPCollapseClause();
    break;
  case llvm::omp::OMPC_default:
    C = new (Context) OMPDefaultClause();
    break;
  case llvm::omp::OMPC_proc_bind:
    C = new (Context) OMPProcBindClause();
    break;
  case llvm::omp::OMPC_schedule:
    C = new (Context) OMPScheduleClause();
    break;
  case llvm::omp::OMPC_ordered:
    C = OMPOrderedClause::CreateEmpty(Context, Record.readInt());
    break;
  case llvm::omp::OMPC_nowait:
    C = new (Context) OMPNowaitClause();
    break;
  case llvm::omp::OMPC_untied:
    C = new (Context) OMPUntiedClause();
    break;
  case llvm::omp::OMPC_mergeable:
    C = new (Context) OMPMergeableClause();
    break;
  case llvm::omp::OMPC_read:
    C = new (Context) OMPReadClause();
    break;
  case llvm::omp::OMPC_write:
    C = new (Context) OMPWriteClause();
    break;
  case llvm::omp::OMPC_update:
    C = OMPUpdateClause::CreateEmpty(Context, Record.readInt());
    break;
  case llvm::omp::OMPC_capture:
    C = new (Context) OMPCaptureClause();
    break;
  case llvm::omp::OMPC_compare:
    C = new (Context) OMPCompareClause();
    break;
  case llvm::omp::OMPC_seq_cst:
    C = new (Context) OMPSeqCstClause();
    break;
  case llvm::omp::OMPC_acq_rel:
    C = new (Context) OMPAcqRelClause();
    break;
  case llvm::omp::OMPC_acquire:
    C = new (Context) OMPAcquireClause();
    break;
  case llvm::omp::OMPC_release:
    C = new (Context) OMPReleaseClause();
    break;
  case llvm::omp::OMPC_relaxed:
    C = new (Context) OMPRelaxedClause();
    break;
  case llvm::omp::OMPC_threads:
    C = new (Context) OMPThreadsClause();
    break;
  case llvm::omp::OMPC_simd:
    C = new (Context) OMPSIMDClause();
    break;
  case llvm::omp::OMPC_nogroup:
    C = new (Context) OMPNogroupClause();
    break;
  case llvm::omp::OMPC_unified_address:
    C = new (Context) OMPUnifiedAddressClause();
    break;
  case llvm::omp::OMPC_unified_shared_memory:
    C = new (Context) OMPUnifiedSharedMemoryClause();
    break;
  case llvm::omp::OMPC_reverse_offload:
    C = new (Context) OMPReverseOffloadClause();
    break;
  case llvm::omp::OMPC_dynamic_allocators:
    C = new (Context) OMPDynamicAllocatorsClause();
    break;
  case llvm::omp::OMPC_atomic_default_mem_order:
    C = new (Context) OMPAtomicDefaultMemOrderClause();
    break;
 case llvm::omp::OMPC_private:
    C = OMPPrivateClause::CreateEmpty(Context, Record.readInt());
    break;
  case llvm::omp::OMPC_firstprivate:
    C = OMPFirstprivateClause::CreateEmpty(Context, Record.readInt());
    break;
  case llvm::omp::OMPC_lastprivate:
    C = OMPLastprivateClause::CreateEmpty(Context, Record.readInt());
    break;
  case llvm::omp::OMPC_shared:
    C = OMPSharedClause::CreateEmpty(Context, Record.readInt());
    break;
  case llvm::omp::OMPC_reduction: {
    unsigned N = Record.readInt();
    auto Modifier = Record.readEnum<OpenMPReductionClauseModifier>();
    C = OMPReductionClause::CreateEmpty(Context, N, Modifier);
    break;
  }
  case llvm::omp::OMPC_task_reduction:
    C = OMPTaskReductionClause::CreateEmpty(Context, Record.readInt());
    break;
  case llvm::omp::OMPC_in_reduction:
    C = OMPInReductionClause::CreateEmpty(Context, Record.readInt());
    break;
  case llvm::omp::OMPC_linear:
    C = OMPLinearClause::CreateEmpty(Context, Record.readInt());
    break;
  case llvm::omp::OMPC_aligned:
    C = OMPAlignedClause::CreateEmpty(Context, Record.readInt());
    break;
  case llvm::omp::OMPC_copyin:
    C = OMPCopyinClause::CreateEmpty(Context, Record.readInt());
    break;
  case llvm::omp::OMPC_copyprivate:
    C = OMPCopyprivateClause::CreateEmpty(Context, Record.readInt());
    break;
  case llvm::omp::OMPC_flush:
    C = OMPFlushClause::CreateEmpty(Context, Record.readInt());
    break;
  case llvm::omp::OMPC_depobj:
    C = OMPDepobjClause::CreateEmpty(Context);
    break;
  case llvm::omp::OMPC_depend: {
    unsigned NumVars = Record.readInt();
    unsigned NumLoops = Record.readInt();
    C = OMPDependClause::CreateEmpty(Context, NumVars, NumLoops);
    break;
  }
  case llvm::omp::OMPC_device:
    C = new (Context) OMPDeviceClause();
    break;
  case llvm::omp::OMPC_map: {
    OMPMappableExprListSizeTy Sizes;
    Sizes.NumVars = Record.readInt();
    Sizes.NumUniqueDeclarations = Record.readInt();
    Sizes.NumComponentLists = Record.readInt();
    Sizes.NumComponents = Record.readInt();
    C = OMPMapClause::CreateEmpty(Context, Sizes);
    break;
  }
  case llvm::omp::OMPC_num_teams:
    C = new (Context) OMPNumTeamsClause();
    break;
  case llvm::omp::OMPC_thread_limit:
    C = new (Context) OMPThreadLimitClause();
    break;
  case llvm::omp::OMPC_priority:
    C = new (Context) OMPPriorityClause();
    break;
  case llvm::omp::OMPC_grainsize:
    C = new (Context) OMPGrainsizeClause();
    break;
  case llvm::omp::OMPC_num_tasks:
    C = new (Context) OMPNumTasksClause();
    break;
  case llvm::omp::OMPC_hint:
    C = new (Context) OMPHintClause();
    break;
  case llvm::omp::OMPC_dist_schedule:
    C = new (Context) OMPDistScheduleClause();
    break;
  case llvm::omp::OMPC_defaultmap:
    C = new (Context) OMPDefaultmapClause();
    break;
  case llvm::omp::OMPC_to: {
    OMPMappableExprListSizeTy Sizes;
    Sizes.NumVars = Record.readInt();
    Sizes.NumUniqueDeclarations = Record.readInt();
    Sizes.NumComponentLists = Record.readInt();
    Sizes.NumComponents = Record.readInt();
    C = OMPToClause::CreateEmpty(Context, Sizes);
    break;
  }
  case llvm::omp::OMPC_from: {
    OMPMappableExprListSizeTy Sizes;
    Sizes.NumVars = Record.readInt();
    Sizes.NumUniqueDeclarations = Record.readInt();
    Sizes.NumComponentLists = Record.readInt();
    Sizes.NumComponents = Record.readInt();
    C = OMPFromClause::CreateEmpty(Context, Sizes);
    break;
  }
  case llvm::omp::OMPC_use_device_ptr: {
    OMPMappableExprListSizeTy Sizes;
    Sizes.NumVars = Record.readInt();
    Sizes.NumUniqueDeclarations = Record.readInt();
    Sizes.NumComponentLists = Record.readInt();
    Sizes.NumComponents = Record.readInt();
    C = OMPUseDevicePtrClause::CreateEmpty(Context, Sizes);
    break;
  }
  case llvm::omp::OMPC_use_device_addr: {
    OMPMappableExprListSizeTy Sizes;
    Sizes.NumVars = Record.readInt();
    Sizes.NumUniqueDeclarations = Record.readInt();
    Sizes.NumComponentLists = Record.readInt();
    Sizes.NumComponents = Record.readInt();
    C = OMPUseDeviceAddrClause::CreateEmpty(Context, Sizes);
    break;
  }
  case llvm::omp::OMPC_is_device_ptr: {
    OMPMappableExprListSizeTy Sizes;
    Sizes.NumVars = Record.readInt();
    Sizes.NumUniqueDeclarations = Record.readInt();
    Sizes.NumComponentLists = Record.readInt();
    Sizes.NumComponents = Record.readInt();
    C = OMPIsDevicePtrClause::CreateEmpty(Context, Sizes);
    break;
  }
  case llvm::omp::OMPC_has_device_addr: {
    OMPMappableExprListSizeTy Sizes;
    Sizes.NumVars = Record.readInt();
    Sizes.NumUniqueDeclarations = Record.readInt();
    Sizes.NumComponentLists = Record.readInt();
    Sizes.NumComponents = Record.readInt();
    C = OMPHasDeviceAddrClause::CreateEmpty(Context, Sizes);
    break;
  }
  case llvm::omp::OMPC_allocate:
    C = OMPAllocateClause::CreateEmpty(Context, Record.readInt());
    break;
  case llvm::omp::OMPC_nontemporal:
    C = OMPNontemporalClause::CreateEmpty(Context, Record.readInt());
    break;
  case llvm::omp::OMPC_inclusive:
    C = OMPInclusiveClause::CreateEmpty(Context, Record.readInt());
    break;
  case llvm::omp::OMPC_exclusive:
    C = OMPExclusiveClause::CreateEmpty(Context, Record.readInt());
    break;
  case llvm::omp::OMPC_order:
    C = new (Context) OMPOrderClause();
    break;
  case llvm::omp::OMPC_init:
    C = OMPInitClause::CreateEmpty(Context, Record.readInt());
    break;
  case llvm::omp::OMPC_use:
    C = new (Context) OMPUseClause();
    break;
  case llvm::omp::OMPC_destroy:
    C = new (Context) OMPDestroyClause();
    break;
  case llvm::omp::OMPC_novariants:
    C = new (Context) OMPNovariantsClause();
    break;
  case llvm::omp::OMPC_nocontext:
    C = new (Context) OMPNocontextClause();
    break;
  case llvm::omp::OMPC_detach:
    C = new (Context) OMPDetachClause();
    break;
  case llvm::omp::OMPC_uses_allocators:
    C = OMPUsesAllocatorsClause::CreateEmpty(Context, Record.readInt());
    break;
  case llvm::omp::OMPC_affinity:
    C = OMPAffinityClause::CreateEmpty(Context, Record.readInt());
    break;
  case llvm::omp::OMPC_filter:
    C = new (Context) OMPFilterClause();
    break;
  case llvm::omp::OMPC_bind:
    C = OMPBindClause::CreateEmpty(Context);
    break;
  case llvm::omp::OMPC_align:
    C = new (Context) OMPAlignClause();
    break;
#define OMP_CLAUSE_NO_CLASS(Enum, Str)                                         \
  case llvm::omp::Enum:                                                        \
    break;
#include "llvm/Frontend/OpenMP/OMPKinds.def"
  default:
    break;
  }
  assert(C && "Unknown OMPClause type");

  Visit(C);
  C->setLocStart(Record.readSourceLocation());
  C->setLocEnd(Record.readSourceLocation());

  return C;
}

void OMPClauseReader::VisitOMPClauseWithPreInit(OMPClauseWithPreInit *C) {
  C->setPreInitStmt(Record.readSubStmt(),
                    static_cast<OpenMPDirectiveKind>(Record.readInt()));
}

void OMPClauseReader::VisitOMPClauseWithPostUpdate(OMPClauseWithPostUpdate *C) {
  VisitOMPClauseWithPreInit(C);
  C->setPostUpdateExpr(Record.readSubExpr());
}

void OMPClauseReader::VisitOMPIfClause(OMPIfClause *C) {
  VisitOMPClauseWithPreInit(C);
  C->setNameModifier(static_cast<OpenMPDirectiveKind>(Record.readInt()));
  C->setNameModifierLoc(Record.readSourceLocation());
  C->setColonLoc(Record.readSourceLocation());
  C->setCondition(Record.readSubExpr());
  C->setLParenLoc(Record.readSourceLocation());
}

void OMPClauseReader::VisitOMPFinalClause(OMPFinalClause *C) {
  VisitOMPClauseWithPreInit(C);
  C->setCondition(Record.readSubExpr());
  C->setLParenLoc(Record.readSourceLocation());
}

void OMPClauseReader::VisitOMPNumThreadsClause(OMPNumThreadsClause *C) {
  VisitOMPClauseWithPreInit(C);
  C->setNumThreads(Record.readSubExpr());
  C->setLParenLoc(Record.readSourceLocation());
}

void OMPClauseReader::VisitOMPSafelenClause(OMPSafelenClause *C) {
  C->setSafelen(Record.readSubExpr());
  C->setLParenLoc(Record.readSourceLocation());
}

void OMPClauseReader::VisitOMPSimdlenClause(OMPSimdlenClause *C) {
  C->setSimdlen(Record.readSubExpr());
  C->setLParenLoc(Record.readSourceLocation());
}

void OMPClauseReader::VisitOMPSizesClause(OMPSizesClause *C) {
  for (Expr *&E : C->getSizesRefs())
    E = Record.readSubExpr();
  C->setLParenLoc(Record.readSourceLocation());
}

void OMPClauseReader::VisitOMPFullClause(OMPFullClause *C) {}

void OMPClauseReader::VisitOMPPartialClause(OMPPartialClause *C) {
  C->setFactor(Record.readSubExpr());
  C->setLParenLoc(Record.readSourceLocation());
}

void OMPClauseReader::VisitOMPAllocatorClause(OMPAllocatorClause *C) {
  C->setAllocator(Record.readExpr());
  C->setLParenLoc(Record.readSourceLocation());
}

void OMPClauseReader::VisitOMPCollapseClause(OMPCollapseClause *C) {
  C->setNumForLoops(Record.readSubExpr());
  C->setLParenLoc(Record.readSourceLocation());
}

void OMPClauseReader::VisitOMPDefaultClause(OMPDefaultClause *C) {
  C->setDefaultKind(static_cast<llvm::omp::DefaultKind>(Record.readInt()));
  C->setLParenLoc(Record.readSourceLocation());
  C->setDefaultKindKwLoc(Record.readSourceLocation());
}

void OMPClauseReader::VisitOMPProcBindClause(OMPProcBindClause *C) {
  C->setProcBindKind(static_cast<llvm::omp::ProcBindKind>(Record.readInt()));
  C->setLParenLoc(Record.readSourceLocation());
  C->setProcBindKindKwLoc(Record.readSourceLocation());
}

void OMPClauseReader::VisitOMPScheduleClause(OMPScheduleClause *C) {
  VisitOMPClauseWithPreInit(C);
  C->setScheduleKind(
       static_cast<OpenMPScheduleClauseKind>(Record.readInt()));
  C->setFirstScheduleModifier(
      static_cast<OpenMPScheduleClauseModifier>(Record.readInt()));
  C->setSecondScheduleModifier(
      static_cast<OpenMPScheduleClauseModifier>(Record.readInt()));
  C->setChunkSize(Record.readSubExpr());
  C->setLParenLoc(Record.readSourceLocation());
  C->setFirstScheduleModifierLoc(Record.readSourceLocation());
  C->setSecondScheduleModifierLoc(Record.readSourceLocation());
  C->setScheduleKindLoc(Record.readSourceLocation());
  C->setCommaLoc(Record.readSourceLocation());
}

void OMPClauseReader::VisitOMPOrderedClause(OMPOrderedClause *C) {
  C->setNumForLoops(Record.readSubExpr());
  for (unsigned I = 0, E = C->NumberOfLoops; I < E; ++I)
    C->setLoopNumIterations(I, Record.readSubExpr());
  for (unsigned I = 0, E = C->NumberOfLoops; I < E; ++I)
    C->setLoopCounter(I, Record.readSubExpr());
  C->setLParenLoc(Record.readSourceLocation());
}

void OMPClauseReader::VisitOMPDetachClause(OMPDetachClause *C) {
  C->setEventHandler(Record.readSubExpr());
  C->setLParenLoc(Record.readSourceLocation());
}

void OMPClauseReader::VisitOMPNowaitClause(OMPNowaitClause *) {}

void OMPClauseReader::VisitOMPUntiedClause(OMPUntiedClause *) {}

void OMPClauseReader::VisitOMPMergeableClause(OMPMergeableClause *) {}

void OMPClauseReader::VisitOMPReadClause(OMPReadClause *) {}

void OMPClauseReader::VisitOMPWriteClause(OMPWriteClause *) {}

void OMPClauseReader::VisitOMPUpdateClause(OMPUpdateClause *C) {
  if (C->isExtended()) {
    C->setLParenLoc(Record.readSourceLocation());
    C->setArgumentLoc(Record.readSourceLocation());
    C->setDependencyKind(Record.readEnum<OpenMPDependClauseKind>());
  }
}

void OMPClauseReader::VisitOMPCaptureClause(OMPCaptureClause *) {}

void OMPClauseReader::VisitOMPCompareClause(OMPCompareClause *) {}

void OMPClauseReader::VisitOMPSeqCstClause(OMPSeqCstClause *) {}

void OMPClauseReader::VisitOMPAcqRelClause(OMPAcqRelClause *) {}

void OMPClauseReader::VisitOMPAcquireClause(OMPAcquireClause *) {}

void OMPClauseReader::VisitOMPReleaseClause(OMPReleaseClause *) {}

void OMPClauseReader::VisitOMPRelaxedClause(OMPRelaxedClause *) {}

void OMPClauseReader::VisitOMPThreadsClause(OMPThreadsClause *) {}

void OMPClauseReader::VisitOMPSIMDClause(OMPSIMDClause *) {}

void OMPClauseReader::VisitOMPNogroupClause(OMPNogroupClause *) {}

void OMPClauseReader::VisitOMPInitClause(OMPInitClause *C) {
  unsigned NumVars = C->varlist_size();
  SmallVector<Expr *, 16> Vars;
  Vars.reserve(NumVars);
  for (unsigned I = 0; I != NumVars; ++I)
    Vars.push_back(Record.readSubExpr());
  C->setVarRefs(Vars);
  C->setIsTarget(Record.readBool());
  C->setIsTargetSync(Record.readBool());
  C->setLParenLoc(Record.readSourceLocation());
  C->setVarLoc(Record.readSourceLocation());
}

void OMPClauseReader::VisitOMPUseClause(OMPUseClause *C) {
  C->setInteropVar(Record.readSubExpr());
  C->setLParenLoc(Record.readSourceLocation());
  C->setVarLoc(Record.readSourceLocation());
}

void OMPClauseReader::VisitOMPDestroyClause(OMPDestroyClause *C) {
  C->setInteropVar(Record.readSubExpr());
  C->setLParenLoc(Record.readSourceLocation());
  C->setVarLoc(Record.readSourceLocation());
}

void OMPClauseReader::VisitOMPNovariantsClause(OMPNovariantsClause *C) {
  VisitOMPClauseWithPreInit(C);
  C->setCondition(Record.readSubExpr());
  C->setLParenLoc(Record.readSourceLocation());
}

void OMPClauseReader::VisitOMPNocontextClause(OMPNocontextClause *C) {
  VisitOMPClauseWithPreInit(C);
  C->setCondition(Record.readSubExpr());
  C->setLParenLoc(Record.readSourceLocation());
}

void OMPClauseReader::VisitOMPUnifiedAddressClause(OMPUnifiedAddressClause *) {}

void OMPClauseReader::VisitOMPUnifiedSharedMemoryClause(
    OMPUnifiedSharedMemoryClause *) {}

void OMPClauseReader::VisitOMPReverseOffloadClause(OMPReverseOffloadClause *) {}

void
OMPClauseReader::VisitOMPDynamicAllocatorsClause(OMPDynamicAllocatorsClause *) {
}

void OMPClauseReader::VisitOMPAtomicDefaultMemOrderClause(
    OMPAtomicDefaultMemOrderClause *C) {
  C->setAtomicDefaultMemOrderKind(
      static_cast<OpenMPAtomicDefaultMemOrderClauseKind>(Record.readInt()));
  C->setLParenLoc(Record.readSourceLocation());
  C->setAtomicDefaultMemOrderKindKwLoc(Record.readSourceLocation());
}

void OMPClauseReader::VisitOMPPrivateClause(OMPPrivateClause *C) {
  C->setLParenLoc(Record.readSourceLocation());
  unsigned NumVars = C->varlist_size();
  SmallVector<Expr *, 16> Vars;
  Vars.reserve(NumVars);
  for (unsigned i = 0; i != NumVars; ++i)
    Vars.push_back(Record.readSubExpr());
  C->setVarRefs(Vars);
  Vars.clear();
  for (unsigned i = 0; i != NumVars; ++i)
    Vars.push_back(Record.readSubExpr());
  C->setPrivateCopies(Vars);
}

void OMPClauseReader::VisitOMPFirstprivateClause(OMPFirstprivateClause *C) {
  VisitOMPClauseWithPreInit(C);
  C->setLParenLoc(Record.readSourceLocation());
  unsigned NumVars = C->varlist_size();
  SmallVector<Expr *, 16> Vars;
  Vars.reserve(NumVars);
  for (unsigned i = 0; i != NumVars; ++i)
    Vars.push_back(Record.readSubExpr());
  C->setVarRefs(Vars);
  Vars.clear();
  for (unsigned i = 0; i != NumVars; ++i)
    Vars.push_back(Record.readSubExpr());
  C->setPrivateCopies(Vars);
  Vars.clear();
  for (unsigned i = 0; i != NumVars; ++i)
    Vars.push_back(Record.readSubExpr());
  C->setInits(Vars);
}

void OMPClauseReader::VisitOMPLastprivateClause(OMPLastprivateClause *C) {
  VisitOMPClauseWithPostUpdate(C);
  C->setLParenLoc(Record.readSourceLocation());
  C->setKind(Record.readEnum<OpenMPLastprivateModifier>());
  C->setKindLoc(Record.readSourceLocation());
  C->setColonLoc(Record.readSourceLocation());
  unsigned NumVars = C->varlist_size();
  SmallVector<Expr *, 16> Vars;
  Vars.reserve(NumVars);
  for (unsigned i = 0; i != NumVars; ++i)
    Vars.push_back(Record.readSubExpr());
  C->setVarRefs(Vars);
  Vars.clear();
  for (unsigned i = 0; i != NumVars; ++i)
    Vars.push_back(Record.readSubExpr());
  C->setPrivateCopies(Vars);
  Vars.clear();
  for (unsigned i = 0; i != NumVars; ++i)
    Vars.push_back(Record.readSubExpr());
  C->setSourceExprs(Vars);
  Vars.clear();
  for (unsigned i = 0; i != NumVars; ++i)
    Vars.push_back(Record.readSubExpr());
  C->setDestinationExprs(Vars);
  Vars.clear();
  for (unsigned i = 0; i != NumVars; ++i)
    Vars.push_back(Record.readSubExpr());
  C->setAssignmentOps(Vars);
}

void OMPClauseReader::VisitOMPSharedClause(OMPSharedClause *C) {
  C->setLParenLoc(Record.readSourceLocation());
  unsigned NumVars = C->varlist_size();
  SmallVector<Expr *, 16> Vars;
  Vars.reserve(NumVars);
  for (unsigned i = 0; i != NumVars; ++i)
    Vars.push_back(Record.readSubExpr());
  C->setVarRefs(Vars);
}

void OMPClauseReader::VisitOMPReductionClause(OMPReductionClause *C) {
  VisitOMPClauseWithPostUpdate(C);
  C->setLParenLoc(Record.readSourceLocation());
  C->setModifierLoc(Record.readSourceLocation());
  C->setColonLoc(Record.readSourceLocation());
  NestedNameSpecifierLoc NNSL = Record.readNestedNameSpecifierLoc();
  DeclarationNameInfo DNI = Record.readDeclarationNameInfo();
  C->setQualifierLoc(NNSL);
  C->setNameInfo(DNI);

  unsigned NumVars = C->varlist_size();
  SmallVector<Expr *, 16> Vars;
  Vars.reserve(NumVars);
  for (unsigned i = 0; i != NumVars; ++i)
    Vars.push_back(Record.readSubExpr());
  C->setVarRefs(Vars);
  Vars.clear();
  for (unsigned i = 0; i != NumVars; ++i)
    Vars.push_back(Record.readSubExpr());
  C->setPrivates(Vars);
  Vars.clear();
  for (unsigned i = 0; i != NumVars; ++i)
    Vars.push_back(Record.readSubExpr());
  C->setLHSExprs(Vars);
  Vars.clear();
  for (unsigned i = 0; i != NumVars; ++i)
    Vars.push_back(Record.readSubExpr());
  C->setRHSExprs(Vars);
  Vars.clear();
  for (unsigned i = 0; i != NumVars; ++i)
    Vars.push_back(Record.readSubExpr());
  C->setReductionOps(Vars);
  if (C->getModifier() == OMPC_REDUCTION_inscan) {
    Vars.clear();
    for (unsigned i = 0; i != NumVars; ++i)
      Vars.push_back(Record.readSubExpr());
    C->setInscanCopyOps(Vars);
    Vars.clear();
    for (unsigned i = 0; i != NumVars; ++i)
      Vars.push_back(Record.readSubExpr());
    C->setInscanCopyArrayTemps(Vars);
    Vars.clear();
    for (unsigned i = 0; i != NumVars; ++i)
      Vars.push_back(Record.readSubExpr());
    C->setInscanCopyArrayElems(Vars);
  }
}

void OMPClauseReader::VisitOMPTaskReductionClause(OMPTaskReductionClause *C) {
  VisitOMPClauseWithPostUpdate(C);
  C->setLParenLoc(Record.readSourceLocation());
  C->setColonLoc(Record.readSourceLocation());
  NestedNameSpecifierLoc NNSL = Record.readNestedNameSpecifierLoc();
  DeclarationNameInfo DNI = Record.readDeclarationNameInfo();
  C->setQualifierLoc(NNSL);
  C->setNameInfo(DNI);

  unsigned NumVars = C->varlist_size();
  SmallVector<Expr *, 16> Vars;
  Vars.reserve(NumVars);
  for (unsigned I = 0; I != NumVars; ++I)
    Vars.push_back(Record.readSubExpr());
  C->setVarRefs(Vars);
  Vars.clear();
  for (unsigned I = 0; I != NumVars; ++I)
    Vars.push_back(Record.readSubExpr());
  C->setPrivates(Vars);
  Vars.clear();
  for (unsigned I = 0; I != NumVars; ++I)
    Vars.push_back(Record.readSubExpr());
  C->setLHSExprs(Vars);
  Vars.clear();
  for (unsigned I = 0; I != NumVars; ++I)
    Vars.push_back(Record.readSubExpr());
  C->setRHSExprs(Vars);
  Vars.clear();
  for (unsigned I = 0; I != NumVars; ++I)
    Vars.push_back(Record.readSubExpr());
  C->setReductionOps(Vars);
}

void OMPClauseReader::VisitOMPInReductionClause(OMPInReductionClause *C) {
  VisitOMPClauseWithPostUpdate(C);
  C->setLParenLoc(Record.readSourceLocation());
  C->setColonLoc(Record.readSourceLocation());
  NestedNameSpecifierLoc NNSL = Record.readNestedNameSpecifierLoc();
  DeclarationNameInfo DNI = Record.readDeclarationNameInfo();
  C->setQualifierLoc(NNSL);
  C->setNameInfo(DNI);

  unsigned NumVars = C->varlist_size();
  SmallVector<Expr *, 16> Vars;
  Vars.reserve(NumVars);
  for (unsigned I = 0; I != NumVars; ++I)
    Vars.push_back(Record.readSubExpr());
  C->setVarRefs(Vars);
  Vars.clear();
  for (unsigned I = 0; I != NumVars; ++I)
    Vars.push_back(Record.readSubExpr());
  C->setPrivates(Vars);
  Vars.clear();
  for (unsigned I = 0; I != NumVars; ++I)
    Vars.push_back(Record.readSubExpr());
  C->setLHSExprs(Vars);
  Vars.clear();
  for (unsigned I = 0; I != NumVars; ++I)
    Vars.push_back(Record.readSubExpr());
  C->setRHSExprs(Vars);
  Vars.clear();
  for (unsigned I = 0; I != NumVars; ++I)
    Vars.push_back(Record.readSubExpr());
  C->setReductionOps(Vars);
  Vars.clear();
  for (unsigned I = 0; I != NumVars; ++I)
    Vars.push_back(Record.readSubExpr());
  C->setTaskgroupDescriptors(Vars);
}

void OMPClauseReader::VisitOMPLinearClause(OMPLinearClause *C) {
  VisitOMPClauseWithPostUpdate(C);
  C->setLParenLoc(Record.readSourceLocation());
  C->setColonLoc(Record.readSourceLocation());
  C->setModifier(static_cast<OpenMPLinearClauseKind>(Record.readInt()));
  C->setModifierLoc(Record.readSourceLocation());
  unsigned NumVars = C->varlist_size();
  SmallVector<Expr *, 16> Vars;
  Vars.reserve(NumVars);
  for (unsigned i = 0; i != NumVars; ++i)
    Vars.push_back(Record.readSubExpr());
  C->setVarRefs(Vars);
  Vars.clear();
  for (unsigned i = 0; i != NumVars; ++i)
    Vars.push_back(Record.readSubExpr());
  C->setPrivates(Vars);
  Vars.clear();
  for (unsigned i = 0; i != NumVars; ++i)
    Vars.push_back(Record.readSubExpr());
  C->setInits(Vars);
  Vars.clear();
  for (unsigned i = 0; i != NumVars; ++i)
    Vars.push_back(Record.readSubExpr());
  C->setUpdates(Vars);
  Vars.clear();
  for (unsigned i = 0; i != NumVars; ++i)
    Vars.push_back(Record.readSubExpr());
  C->setFinals(Vars);
  C->setStep(Record.readSubExpr());
  C->setCalcStep(Record.readSubExpr());
  Vars.clear();
  for (unsigned I = 0; I != NumVars + 1; ++I)
    Vars.push_back(Record.readSubExpr());
  C->setUsedExprs(Vars);
}

void OMPClauseReader::VisitOMPAlignedClause(OMPAlignedClause *C) {
  C->setLParenLoc(Record.readSourceLocation());
  C->setColonLoc(Record.readSourceLocation());
  unsigned NumVars = C->varlist_size();
  SmallVector<Expr *, 16> Vars;
  Vars.reserve(NumVars);
  for (unsigned i = 0; i != NumVars; ++i)
    Vars.push_back(Record.readSubExpr());
  C->setVarRefs(Vars);
  C->setAlignment(Record.readSubExpr());
}

void OMPClauseReader::VisitOMPCopyinClause(OMPCopyinClause *C) {
  C->setLParenLoc(Record.readSourceLocation());
  unsigned NumVars = C->varlist_size();
  SmallVector<Expr *, 16> Exprs;
  Exprs.reserve(NumVars);
  for (unsigned i = 0; i != NumVars; ++i)
    Exprs.push_back(Record.readSubExpr());
  C->setVarRefs(Exprs);
  Exprs.clear();
  for (unsigned i = 0; i != NumVars; ++i)
    Exprs.push_back(Record.readSubExpr());
  C->setSourceExprs(Exprs);
  Exprs.clear();
  for (unsigned i = 0; i != NumVars; ++i)
    Exprs.push_back(Record.readSubExpr());
  C->setDestinationExprs(Exprs);
  Exprs.clear();
  for (unsigned i = 0; i != NumVars; ++i)
    Exprs.push_back(Record.readSubExpr());
  C->setAssignmentOps(Exprs);
}

void OMPClauseReader::VisitOMPCopyprivateClause(OMPCopyprivateClause *C) {
  C->setLParenLoc(Record.readSourceLocation());
  unsigned NumVars = C->varlist_size();
  SmallVector<Expr *, 16> Exprs;
  Exprs.reserve(NumVars);
  for (unsigned i = 0; i != NumVars; ++i)
    Exprs.push_back(Record.readSubExpr());
  C->setVarRefs(Exprs);
  Exprs.clear();
  for (unsigned i = 0; i != NumVars; ++i)
    Exprs.push_back(Record.readSubExpr());
  C->setSourceExprs(Exprs);
  Exprs.clear();
  for (unsigned i = 0; i != NumVars; ++i)
    Exprs.push_back(Record.readSubExpr());
  C->setDestinationExprs(Exprs);
  Exprs.clear();
  for (unsigned i = 0; i != NumVars; ++i)
    Exprs.push_back(Record.readSubExpr());
  C->setAssignmentOps(Exprs);
}

void OMPClauseReader::VisitOMPFlushClause(OMPFlushClause *C) {
  C->setLParenLoc(Record.readSourceLocation());
  unsigned NumVars = C->varlist_size();
  SmallVector<Expr *, 16> Vars;
  Vars.reserve(NumVars);
  for (unsigned i = 0; i != NumVars; ++i)
    Vars.push_back(Record.readSubExpr());
  C->setVarRefs(Vars);
}

void OMPClauseReader::VisitOMPDepobjClause(OMPDepobjClause *C) {
  C->setDepobj(Record.readSubExpr());
  C->setLParenLoc(Record.readSourceLocation());
}

void OMPClauseReader::VisitOMPDependClause(OMPDependClause *C) {
  C->setLParenLoc(Record.readSourceLocation());
  C->setModifier(Record.readSubExpr());
  C->setDependencyKind(
      static_cast<OpenMPDependClauseKind>(Record.readInt()));
  C->setDependencyLoc(Record.readSourceLocation());
  C->setColonLoc(Record.readSourceLocation());
  C->setOmpAllMemoryLoc(Record.readSourceLocation());
  unsigned NumVars = C->varlist_size();
  SmallVector<Expr *, 16> Vars;
  Vars.reserve(NumVars);
  for (unsigned I = 0; I != NumVars; ++I)
    Vars.push_back(Record.readSubExpr());
  C->setVarRefs(Vars);
  for (unsigned I = 0, E = C->getNumLoops(); I < E; ++I)
    C->setLoopData(I, Record.readSubExpr());
}

void OMPClauseReader::VisitOMPDeviceClause(OMPDeviceClause *C) {
  VisitOMPClauseWithPreInit(C);
  C->setModifier(Record.readEnum<OpenMPDeviceClauseModifier>());
  C->setDevice(Record.readSubExpr());
  C->setModifierLoc(Record.readSourceLocation());
  C->setLParenLoc(Record.readSourceLocation());
}

void OMPClauseReader::VisitOMPMapClause(OMPMapClause *C) {
  C->setLParenLoc(Record.readSourceLocation());
  for (unsigned I = 0; I < NumberOfOMPMapClauseModifiers; ++I) {
    C->setMapTypeModifier(
        I, static_cast<OpenMPMapModifierKind>(Record.readInt()));
    C->setMapTypeModifierLoc(I, Record.readSourceLocation());
  }
  C->setMapperQualifierLoc(Record.readNestedNameSpecifierLoc());
  C->setMapperIdInfo(Record.readDeclarationNameInfo());
  C->setMapType(
     static_cast<OpenMPMapClauseKind>(Record.readInt()));
  C->setMapLoc(Record.readSourceLocation());
  C->setColonLoc(Record.readSourceLocation());
  auto NumVars = C->varlist_size();
  auto UniqueDecls = C->getUniqueDeclarationsNum();
  auto TotalLists = C->getTotalComponentListNum();
  auto TotalComponents = C->getTotalComponentsNum();

  SmallVector<Expr *, 16> Vars;
  Vars.reserve(NumVars);
  for (unsigned i = 0; i != NumVars; ++i)
    Vars.push_back(Record.readExpr());
  C->setVarRefs(Vars);

  SmallVector<Expr *, 16> UDMappers;
  UDMappers.reserve(NumVars);
  for (unsigned I = 0; I < NumVars; ++I)
    UDMappers.push_back(Record.readExpr());
  C->setUDMapperRefs(UDMappers);

  SmallVector<ValueDecl *, 16> Decls;
  Decls.reserve(UniqueDecls);
  for (unsigned i = 0; i < UniqueDecls; ++i)
    Decls.push_back(Record.readDeclAs<ValueDecl>());
  C->setUniqueDecls(Decls);

  SmallVector<unsigned, 16> ListsPerDecl;
  ListsPerDecl.reserve(UniqueDecls);
  for (unsigned i = 0; i < UniqueDecls; ++i)
    ListsPerDecl.push_back(Record.readInt());
  C->setDeclNumLists(ListsPerDecl);

  SmallVector<unsigned, 32> ListSizes;
  ListSizes.reserve(TotalLists);
  for (unsigned i = 0; i < TotalLists; ++i)
    ListSizes.push_back(Record.readInt());
  C->setComponentListSizes(ListSizes);

  SmallVector<OMPClauseMappableExprCommon::MappableComponent, 32> Components;
  Components.reserve(TotalComponents);
  for (unsigned i = 0; i < TotalComponents; ++i) {
    Expr *AssociatedExprPr = Record.readExpr();
    auto *AssociatedDecl = Record.readDeclAs<ValueDecl>();
    Components.emplace_back(AssociatedExprPr, AssociatedDecl,
                            /*IsNonContiguous=*/false);
  }
  C->setComponents(Components, ListSizes);
}

void OMPClauseReader::VisitOMPAllocateClause(OMPAllocateClause *C) {
  C->setLParenLoc(Record.readSourceLocation());
  C->setColonLoc(Record.readSourceLocation());
  C->setAllocator(Record.readSubExpr());
  unsigned NumVars = C->varlist_size();
  SmallVector<Expr *, 16> Vars;
  Vars.reserve(NumVars);
  for (unsigned i = 0; i != NumVars; ++i)
    Vars.push_back(Record.readSubExpr());
  C->setVarRefs(Vars);
}

void OMPClauseReader::VisitOMPNumTeamsClause(OMPNumTeamsClause *C) {
  VisitOMPClauseWithPreInit(C);
  C->setNumTeams(Record.readSubExpr());
  C->setLParenLoc(Record.readSourceLocation());
}

void OMPClauseReader::VisitOMPThreadLimitClause(OMPThreadLimitClause *C) {
  VisitOMPClauseWithPreInit(C);
  C->setThreadLimit(Record.readSubExpr());
  C->setLParenLoc(Record.readSourceLocation());
}

void OMPClauseReader::VisitOMPPriorityClause(OMPPriorityClause *C) {
  VisitOMPClauseWithPreInit(C);
  C->setPriority(Record.readSubExpr());
  C->setLParenLoc(Record.readSourceLocation());
}

void OMPClauseReader::VisitOMPGrainsizeClause(OMPGrainsizeClause *C) {
  VisitOMPClauseWithPreInit(C);
  C->setGrainsize(Record.readSubExpr());
  C->setLParenLoc(Record.readSourceLocation());
}

void OMPClauseReader::VisitOMPNumTasksClause(OMPNumTasksClause *C) {
  VisitOMPClauseWithPreInit(C);
  C->setNumTasks(Record.readSubExpr());
  C->setLParenLoc(Record.readSourceLocation());
}

void OMPClauseReader::VisitOMPHintClause(OMPHintClause *C) {
  C->setHint(Record.readSubExpr());
  C->setLParenLoc(Record.readSourceLocation());
}

void OMPClauseReader::VisitOMPDistScheduleClause(OMPDistScheduleClause *C) {
  VisitOMPClauseWithPreInit(C);
  C->setDistScheduleKind(
      static_cast<OpenMPDistScheduleClauseKind>(Record.readInt()));
  C->setChunkSize(Record.readSubExpr());
  C->setLParenLoc(Record.readSourceLocation());
  C->setDistScheduleKindLoc(Record.readSourceLocation());
  C->setCommaLoc(Record.readSourceLocation());
}

void OMPClauseReader::VisitOMPDefaultmapClause(OMPDefaultmapClause *C) {
  C->setDefaultmapKind(
       static_cast<OpenMPDefaultmapClauseKind>(Record.readInt()));
  C->setDefaultmapModifier(
      static_cast<OpenMPDefaultmapClauseModifier>(Record.readInt()));
  C->setLParenLoc(Record.readSourceLocation());
  C->setDefaultmapModifierLoc(Record.readSourceLocation());
  C->setDefaultmapKindLoc(Record.readSourceLocation());
}

void OMPClauseReader::VisitOMPToClause(OMPToClause *C) {
  C->setLParenLoc(Record.readSourceLocation());
  for (unsigned I = 0; I < NumberOfOMPMotionModifiers; ++I) {
    C->setMotionModifier(
        I, static_cast<OpenMPMotionModifierKind>(Record.readInt()));
    C->setMotionModifierLoc(I, Record.readSourceLocation());
  }
  C->setMapperQualifierLoc(Record.readNestedNameSpecifierLoc());
  C->setMapperIdInfo(Record.readDeclarationNameInfo());
  C->setColonLoc(Record.readSourceLocation());
  auto NumVars = C->varlist_size();
  auto UniqueDecls = C->getUniqueDeclarationsNum();
  auto TotalLists = C->getTotalComponentListNum();
  auto TotalComponents = C->getTotalComponentsNum();

  SmallVector<Expr *, 16> Vars;
  Vars.reserve(NumVars);
  for (unsigned i = 0; i != NumVars; ++i)
    Vars.push_back(Record.readSubExpr());
  C->setVarRefs(Vars);

  SmallVector<Expr *, 16> UDMappers;
  UDMappers.reserve(NumVars);
  for (unsigned I = 0; I < NumVars; ++I)
    UDMappers.push_back(Record.readSubExpr());
  C->setUDMapperRefs(UDMappers);

  SmallVector<ValueDecl *, 16> Decls;
  Decls.reserve(UniqueDecls);
  for (unsigned i = 0; i < UniqueDecls; ++i)
    Decls.push_back(Record.readDeclAs<ValueDecl>());
  C->setUniqueDecls(Decls);

  SmallVector<unsigned, 16> ListsPerDecl;
  ListsPerDecl.reserve(UniqueDecls);
  for (unsigned i = 0; i < UniqueDecls; ++i)
    ListsPerDecl.push_back(Record.readInt());
  C->setDeclNumLists(ListsPerDecl);

  SmallVector<unsigned, 32> ListSizes;
  ListSizes.reserve(TotalLists);
  for (unsigned i = 0; i < TotalLists; ++i)
    ListSizes.push_back(Record.readInt());
  C->setComponentListSizes(ListSizes);

  SmallVector<OMPClauseMappableExprCommon::MappableComponent, 32> Components;
  Components.reserve(TotalComponents);
  for (unsigned i = 0; i < TotalComponents; ++i) {
    Expr *AssociatedExprPr = Record.readSubExpr();
    bool IsNonContiguous = Record.readBool();
    auto *AssociatedDecl = Record.readDeclAs<ValueDecl>();
    Components.emplace_back(AssociatedExprPr, AssociatedDecl, IsNonContiguous);
  }
  C->setComponents(Components, ListSizes);
}

void OMPClauseReader::VisitOMPFromClause(OMPFromClause *C) {
  C->setLParenLoc(Record.readSourceLocation());
  for (unsigned I = 0; I < NumberOfOMPMotionModifiers; ++I) {
    C->setMotionModifier(
        I, static_cast<OpenMPMotionModifierKind>(Record.readInt()));
    C->setMotionModifierLoc(I, Record.readSourceLocation());
  }
  C->setMapperQualifierLoc(Record.readNestedNameSpecifierLoc());
  C->setMapperIdInfo(Record.readDeclarationNameInfo());
  C->setColonLoc(Record.readSourceLocation());
  auto NumVars = C->varlist_size();
  auto UniqueDecls = C->getUniqueDeclarationsNum();
  auto TotalLists = C->getTotalComponentListNum();
  auto TotalComponents = C->getTotalComponentsNum();

  SmallVector<Expr *, 16> Vars;
  Vars.reserve(NumVars);
  for (unsigned i = 0; i != NumVars; ++i)
    Vars.push_back(Record.readSubExpr());
  C->setVarRefs(Vars);

  SmallVector<Expr *, 16> UDMappers;
  UDMappers.reserve(NumVars);
  for (unsigned I = 0; I < NumVars; ++I)
    UDMappers.push_back(Record.readSubExpr());
  C->setUDMapperRefs(UDMappers);

  SmallVector<ValueDecl *, 16> Decls;
  Decls.reserve(UniqueDecls);
  for (unsigned i = 0; i < UniqueDecls; ++i)
    Decls.push_back(Record.readDeclAs<ValueDecl>());
  C->setUniqueDecls(Decls);

  SmallVector<unsigned, 16> ListsPerDecl;
  ListsPerDecl.reserve(UniqueDecls);
  for (unsigned i = 0; i < UniqueDecls; ++i)
    ListsPerDecl.push_back(Record.readInt());
  C->setDeclNumLists(ListsPerDecl);

  SmallVector<unsigned, 32> ListSizes;
  ListSizes.reserve(TotalLists);
  for (unsigned i = 0; i < TotalLists; ++i)
    ListSizes.push_back(Record.readInt());
  C->setComponentListSizes(ListSizes);

  SmallVector<OMPClauseMappableExprCommon::MappableComponent, 32> Components;
  Components.reserve(TotalComponents);
  for (unsigned i = 0; i < TotalComponents; ++i) {
    Expr *AssociatedExprPr = Record.readSubExpr();
    bool IsNonContiguous = Record.readBool();
    auto *AssociatedDecl = Record.readDeclAs<ValueDecl>();
    Components.emplace_back(AssociatedExprPr, AssociatedDecl, IsNonContiguous);
  }
  C->setComponents(Components, ListSizes);
}

void OMPClauseReader::VisitOMPUseDevicePtrClause(OMPUseDevicePtrClause *C) {
  C->setLParenLoc(Record.readSourceLocation());
  auto NumVars = C->varlist_size();
  auto UniqueDecls = C->getUniqueDeclarationsNum();
  auto TotalLists = C->getTotalComponentListNum();
  auto TotalComponents = C->getTotalComponentsNum();

  SmallVector<Expr *, 16> Vars;
  Vars.reserve(NumVars);
  for (unsigned i = 0; i != NumVars; ++i)
    Vars.push_back(Record.readSubExpr());
  C->setVarRefs(Vars);
  Vars.clear();
  for (unsigned i = 0; i != NumVars; ++i)
    Vars.push_back(Record.readSubExpr());
  C->setPrivateCopies(Vars);
  Vars.clear();
  for (unsigned i = 0; i != NumVars; ++i)
    Vars.push_back(Record.readSubExpr());
  C->setInits(Vars);

  SmallVector<ValueDecl *, 16> Decls;
  Decls.reserve(UniqueDecls);
  for (unsigned i = 0; i < UniqueDecls; ++i)
    Decls.push_back(Record.readDeclAs<ValueDecl>());
  C->setUniqueDecls(Decls);

  SmallVector<unsigned, 16> ListsPerDecl;
  ListsPerDecl.reserve(UniqueDecls);
  for (unsigned i = 0; i < UniqueDecls; ++i)
    ListsPerDecl.push_back(Record.readInt());
  C->setDeclNumLists(ListsPerDecl);

  SmallVector<unsigned, 32> ListSizes;
  ListSizes.reserve(TotalLists);
  for (unsigned i = 0; i < TotalLists; ++i)
    ListSizes.push_back(Record.readInt());
  C->setComponentListSizes(ListSizes);

  SmallVector<OMPClauseMappableExprCommon::MappableComponent, 32> Components;
  Components.reserve(TotalComponents);
  for (unsigned i = 0; i < TotalComponents; ++i) {
    auto *AssociatedExprPr = Record.readSubExpr();
    auto *AssociatedDecl = Record.readDeclAs<ValueDecl>();
    Components.emplace_back(AssociatedExprPr, AssociatedDecl,
                            /*IsNonContiguous=*/false);
  }
  C->setComponents(Components, ListSizes);
}

void OMPClauseReader::VisitOMPUseDeviceAddrClause(OMPUseDeviceAddrClause *C) {
  C->setLParenLoc(Record.readSourceLocation());
  auto NumVars = C->varlist_size();
  auto UniqueDecls = C->getUniqueDeclarationsNum();
  auto TotalLists = C->getTotalComponentListNum();
  auto TotalComponents = C->getTotalComponentsNum();

  SmallVector<Expr *, 16> Vars;
  Vars.reserve(NumVars);
  for (unsigned i = 0; i != NumVars; ++i)
    Vars.push_back(Record.readSubExpr());
  C->setVarRefs(Vars);

  SmallVector<ValueDecl *, 16> Decls;
  Decls.reserve(UniqueDecls);
  for (unsigned i = 0; i < UniqueDecls; ++i)
    Decls.push_back(Record.readDeclAs<ValueDecl>());
  C->setUniqueDecls(Decls);

  SmallVector<unsigned, 16> ListsPerDecl;
  ListsPerDecl.reserve(UniqueDecls);
  for (unsigned i = 0; i < UniqueDecls; ++i)
    ListsPerDecl.push_back(Record.readInt());
  C->setDeclNumLists(ListsPerDecl);

  SmallVector<unsigned, 32> ListSizes;
  ListSizes.reserve(TotalLists);
  for (unsigned i = 0; i < TotalLists; ++i)
    ListSizes.push_back(Record.readInt());
  C->setComponentListSizes(ListSizes);

  SmallVector<OMPClauseMappableExprCommon::MappableComponent, 32> Components;
  Components.reserve(TotalComponents);
  for (unsigned i = 0; i < TotalComponents; ++i) {
    Expr *AssociatedExpr = Record.readSubExpr();
    auto *AssociatedDecl = Record.readDeclAs<ValueDecl>();
    Components.emplace_back(AssociatedExpr, AssociatedDecl,
                            /*IsNonContiguous*/ false);
  }
  C->setComponents(Components, ListSizes);
}

void OMPClauseReader::VisitOMPIsDevicePtrClause(OMPIsDevicePtrClause *C) {
  C->setLParenLoc(Record.readSourceLocation());
  auto NumVars = C->varlist_size();
  auto UniqueDecls = C->getUniqueDeclarationsNum();
  auto TotalLists = C->getTotalComponentListNum();
  auto TotalComponents = C->getTotalComponentsNum();

  SmallVector<Expr *, 16> Vars;
  Vars.reserve(NumVars);
  for (unsigned i = 0; i != NumVars; ++i)
    Vars.push_back(Record.readSubExpr());
  C->setVarRefs(Vars);
  Vars.clear();

  SmallVector<ValueDecl *, 16> Decls;
  Decls.reserve(UniqueDecls);
  for (unsigned i = 0; i < UniqueDecls; ++i)
    Decls.push_back(Record.readDeclAs<ValueDecl>());
  C->setUniqueDecls(Decls);

  SmallVector<unsigned, 16> ListsPerDecl;
  ListsPerDecl.reserve(UniqueDecls);
  for (unsigned i = 0; i < UniqueDecls; ++i)
    ListsPerDecl.push_back(Record.readInt());
  C->setDeclNumLists(ListsPerDecl);

  SmallVector<unsigned, 32> ListSizes;
  ListSizes.reserve(TotalLists);
  for (unsigned i = 0; i < TotalLists; ++i)
    ListSizes.push_back(Record.readInt());
  C->setComponentListSizes(ListSizes);

  SmallVector<OMPClauseMappableExprCommon::MappableComponent, 32> Components;
  Components.reserve(TotalComponents);
  for (unsigned i = 0; i < TotalComponents; ++i) {
    Expr *AssociatedExpr = Record.readSubExpr();
    auto *AssociatedDecl = Record.readDeclAs<ValueDecl>();
    Components.emplace_back(AssociatedExpr, AssociatedDecl,
                            /*IsNonContiguous=*/false);
  }
  C->setComponents(Components, ListSizes);
}

void OMPClauseReader::VisitOMPHasDeviceAddrClause(OMPHasDeviceAddrClause *C) {
  C->setLParenLoc(Record.readSourceLocation());
  auto NumVars = C->varlist_size();
  auto UniqueDecls = C->getUniqueDeclarationsNum();
  auto TotalLists = C->getTotalComponentListNum();
  auto TotalComponents = C->getTotalComponentsNum();

  SmallVector<Expr *, 16> Vars;
  Vars.reserve(NumVars);
  for (unsigned I = 0; I != NumVars; ++I)
    Vars.push_back(Record.readSubExpr());
  C->setVarRefs(Vars);
  Vars.clear();

  SmallVector<ValueDecl *, 16> Decls;
  Decls.reserve(UniqueDecls);
  for (unsigned I = 0; I < UniqueDecls; ++I)
    Decls.push_back(Record.readDeclAs<ValueDecl>());
  C->setUniqueDecls(Decls);

  SmallVector<unsigned, 16> ListsPerDecl;
  ListsPerDecl.reserve(UniqueDecls);
  for (unsigned I = 0; I < UniqueDecls; ++I)
    ListsPerDecl.push_back(Record.readInt());
  C->setDeclNumLists(ListsPerDecl);

  SmallVector<unsigned, 32> ListSizes;
  ListSizes.reserve(TotalLists);
  for (unsigned i = 0; i < TotalLists; ++i)
    ListSizes.push_back(Record.readInt());
  C->setComponentListSizes(ListSizes);

  SmallVector<OMPClauseMappableExprCommon::MappableComponent, 32> Components;
  Components.reserve(TotalComponents);
  for (unsigned I = 0; I < TotalComponents; ++I) {
    Expr *AssociatedExpr = Record.readSubExpr();
    auto *AssociatedDecl = Record.readDeclAs<ValueDecl>();
    Components.emplace_back(AssociatedExpr, AssociatedDecl,
                            /*IsNonContiguous=*/false);
  }
  C->setComponents(Components, ListSizes);
}

void OMPClauseReader::VisitOMPNontemporalClause(OMPNontemporalClause *C) {
  C->setLParenLoc(Record.readSourceLocation());
  unsigned NumVars = C->varlist_size();
  SmallVector<Expr *, 16> Vars;
  Vars.reserve(NumVars);
  for (unsigned i = 0; i != NumVars; ++i)
    Vars.push_back(Record.readSubExpr());
  C->setVarRefs(Vars);
  Vars.clear();
  Vars.reserve(NumVars);
  for (unsigned i = 0; i != NumVars; ++i)
    Vars.push_back(Record.readSubExpr());
  C->setPrivateRefs(Vars);
}

void OMPClauseReader::VisitOMPInclusiveClause(OMPInclusiveClause *C) {
  C->setLParenLoc(Record.readSourceLocation());
  unsigned NumVars = C->varlist_size();
  SmallVector<Expr *, 16> Vars;
  Vars.reserve(NumVars);
  for (unsigned i = 0; i != NumVars; ++i)
    Vars.push_back(Record.readSubExpr());
  C->setVarRefs(Vars);
}

void OMPClauseReader::VisitOMPExclusiveClause(OMPExclusiveClause *C) {
  C->setLParenLoc(Record.readSourceLocation());
  unsigned NumVars = C->varlist_size();
  SmallVector<Expr *, 16> Vars;
  Vars.reserve(NumVars);
  for (unsigned i = 0; i != NumVars; ++i)
    Vars.push_back(Record.readSubExpr());
  C->setVarRefs(Vars);
}

void OMPClauseReader::VisitOMPUsesAllocatorsClause(OMPUsesAllocatorsClause *C) {
  C->setLParenLoc(Record.readSourceLocation());
  unsigned NumOfAllocators = C->getNumberOfAllocators();
  SmallVector<OMPUsesAllocatorsClause::Data, 4> Data;
  Data.reserve(NumOfAllocators);
  for (unsigned I = 0; I != NumOfAllocators; ++I) {
    OMPUsesAllocatorsClause::Data &D = Data.emplace_back();
    D.Allocator = Record.readSubExpr();
    D.AllocatorTraits = Record.readSubExpr();
    D.LParenLoc = Record.readSourceLocation();
    D.RParenLoc = Record.readSourceLocation();
  }
  C->setAllocatorsData(Data);
}

void OMPClauseReader::VisitOMPAffinityClause(OMPAffinityClause *C) {
  C->setLParenLoc(Record.readSourceLocation());
  C->setModifier(Record.readSubExpr());
  C->setColonLoc(Record.readSourceLocation());
  unsigned NumOfLocators = C->varlist_size();
  SmallVector<Expr *, 4> Locators;
  Locators.reserve(NumOfLocators);
  for (unsigned I = 0; I != NumOfLocators; ++I)
    Locators.push_back(Record.readSubExpr());
  C->setVarRefs(Locators);
}

void OMPClauseReader::VisitOMPOrderClause(OMPOrderClause *C) {
  C->setKind(Record.readEnum<OpenMPOrderClauseKind>());
  C->setLParenLoc(Record.readSourceLocation());
  C->setKindKwLoc(Record.readSourceLocation());
}

void OMPClauseReader::VisitOMPFilterClause(OMPFilterClause *C) {
  VisitOMPClauseWithPreInit(C);
  C->setThreadID(Record.readSubExpr());
  C->setLParenLoc(Record.readSourceLocation());
}

void OMPClauseReader::VisitOMPBindClause(OMPBindClause *C) {
  C->setBindKind(Record.readEnum<OpenMPBindClauseKind>());
  C->setLParenLoc(Record.readSourceLocation());
  C->setBindKindLoc(Record.readSourceLocation());
}

void OMPClauseReader::VisitOMPAlignClause(OMPAlignClause *C) {
  C->setAlignment(Record.readExpr());
  C->setLParenLoc(Record.readSourceLocation());
}

OMPTraitInfo *ASTRecordReader::readOMPTraitInfo() {
  OMPTraitInfo &TI = getContext().getNewOMPTraitInfo();
  TI.Sets.resize(readUInt32());
  for (auto &Set : TI.Sets) {
    Set.Kind = readEnum<llvm::omp::TraitSet>();
    Set.Selectors.resize(readUInt32());
    for (auto &Selector : Set.Selectors) {
      Selector.Kind = readEnum<llvm::omp::TraitSelector>();
      Selector.ScoreOrCondition = nullptr;
      if (readBool())
        Selector.ScoreOrCondition = readExprRef();
      Selector.Properties.resize(readUInt32());
      for (auto &Property : Selector.Properties)
        Property.Kind = readEnum<llvm::omp::TraitProperty>();
    }
  }
  return &TI;
}

void ASTRecordReader::readOMPChildren(OMPChildren *Data) {
  if (!Data)
    return;
  if (Reader->ReadingKind == ASTReader::Read_Stmt) {
    // Skip NumClauses, NumChildren and HasAssociatedStmt fields.
    skipInts(3);
  }
  SmallVector<OMPClause *, 4> Clauses(Data->getNumClauses());
  for (unsigned I = 0, E = Data->getNumClauses(); I < E; ++I)
    Clauses[I] = readOMPClause();
  Data->setClauses(Clauses);
  if (Data->hasAssociatedStmt())
    Data->setAssociatedStmt(readStmt());
  for (unsigned I = 0, E = Data->getNumChildren(); I < E; ++I)
    Data->getChildren()[I] = readStmt();
}<|MERGE_RESOLUTION|>--- conflicted
+++ resolved
@@ -1461,20 +1461,12 @@
     }
     unsigned RecCode = MaybeRecCode.get();
 
-<<<<<<< HEAD
     if (RecCode == SM_SLOC_BUFFER_BLOB_COMPRESSED ||
         RecCode == SM_SLOC_BUFFER_BLOB_COMPRESSED_DYNAMIC) {
       uint8_t CompressionSchemeId =
           RecCode == SM_SLOC_BUFFER_BLOB_COMPRESSED
-              ? static_cast<uint8_t>(
-                    llvm::compression::SupportCompressionType::Zlib)
+              ? uint8_t(llvm::compression::CompressionKind::Zlib)
               : Record[1];
-      llvm::compression::CompressionAlgorithm *CompressionScheme =
-          llvm::compression::getCompressionAlgorithm(CompressionSchemeId);
-      if (!CompressionScheme->supported()) {
-=======
-    if (RecCode == SM_SLOC_BUFFER_BLOB_COMPRESSED) {
-      uint8_t CompressionSchemeId = llvm::compression::CompressionKind::Zlib;
       llvm::compression::OptionalCompressionKind OptionalCompressionScheme =
           llvm::compression::getOptionalCompressionKind(CompressionSchemeId);
       if (!OptionalCompressionScheme) {
@@ -1483,7 +1475,6 @@
       llvm::compression::CompressionKind CompressionScheme =
           *OptionalCompressionScheme;
       if (!CompressionScheme) {
->>>>>>> aa20bd80
         Error("compression class " +
               (CompressionScheme->Name + " is not available").str());
         return nullptr;
